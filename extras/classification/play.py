import logging
from pathlib import Path

from qibocal.fitting.classifier import plots, run

logging.basicConfig(level=logging.INFO)
data_path = Path("calibrate_qubit_states/data.csv")
base_dir = Path("_results3")
base_dir.mkdir(exist_ok=True)

for qubit in range(1, 5):
    print(f"QUBIT: {qubit}")
    qubit_dir = base_dir / f"qubit{qubit}"
<<<<<<< HEAD
    table, y_test, x_test = run.train_qubit(
        data_path, base_dir, qubit, classifiers=["nn"]
    )
=======
    table, y_test, x_test = run.train_qubit(data_path, base_dir, qubit)
>>>>>>> 177194ab
    run.dump_benchmarks_table(table, qubit_dir)
    plots.plot_table(table, qubit_dir)
    plots.plot_conf_matr(y_test, qubit_dir)<|MERGE_RESOLUTION|>--- conflicted
+++ resolved
@@ -11,13 +11,7 @@
 for qubit in range(1, 5):
     print(f"QUBIT: {qubit}")
     qubit_dir = base_dir / f"qubit{qubit}"
-<<<<<<< HEAD
-    table, y_test, x_test = run.train_qubit(
-        data_path, base_dir, qubit, classifiers=["nn"]
-    )
-=======
     table, y_test, x_test = run.train_qubit(data_path, base_dir, qubit)
->>>>>>> 177194ab
     run.dump_benchmarks_table(table, qubit_dir)
     plots.plot_table(table, qubit_dir)
     plots.plot_conf_matr(y_test, qubit_dir)