--- conflicted
+++ resolved
@@ -18,460 +18,6 @@
 
 
 def calculate_probabilities(result1, result2):
-<<<<<<< HEAD
-	"""Calculates two-qubit outcome probabilities from individual shots."""
-	shots = np.stack([result1.shots, result2.shots]).T
-	values, counts = np.unique(shots, axis=0, return_counts=True)
-	nshots = np.sum(counts)
-	return {f"{int(v1)}{int(v2)}": cnt / nshots for (v1, v2), cnt in zip(values, counts)}
-
-
-class ReadoutErrorMitigation():
-	def __init__(self, platform, nqubits, qubits, readout_error_model=(0.0, 0.0)):
-		"""Platform should be left None to default to simulation. nqubits should be the total
-		number of qubits in the chip, while qubits are the qubits that are targetted.
-		"""
-		self.platform = platform
-		self.nqubits = nqubits
-		self.qubits = qubits
-		self.calibration_matrix = None
-		self.rerr = readout_error_model
-
-	def get_calibration_matrix(self, nshots=1024):
-		""" Self explanatory. Prepare states and measure in order to get the readout
-		matrix for error correction.
-		"""
-		nqubits = self.nqubits
-		qubits = self.qubits
-
-		nq = len(qubits)
-
-		matrix = np.zeros((2**nq, 2**nq))
-
-		platform = self.platform
-
-		if nq != 2:
-			raise ValueError('Only 2 qubits supported for now.')
-
-		for i in range(2**nq):
-			state = format(i, f"0{nq}b")
-			if platform:
-				sequence = PulseSequence()
-				for q, bit in enumerate(state):
-					if bit == "1":
-						sequence.add(platform.create_RX_pulse(qubits[q], start=0, relative_phase=0))
-				measurement_start = sequence.finish
-				for qubit in qubits:
-					MZ_pulse = platform.create_MZ_pulse(qubit, start=measurement_start)
-					sequence.add(MZ_pulse)
-				results = platform.execute_pulse_sequence(sequence, nshots=nshots)
-				freqs = calculate_frequencies(results[qubits[0]], results[qubits[1]])
-			else:
-				c = Circuit(nqubits)
-				for q, bit in enumerate(state):
-					if bit == "1":
-						c.add(gates.X(qubits[q]))
-				for qubit in qubits:
-					c.add(gates.M(qubit, p0=self.rerr[0], p1=self.rerr[1]))
-				results = c(nshots=nshots)
-				freqs = results.frequencies()
-			
-			column = np.zeros(2**nq)
-			for key in freqs.keys():
-				f = freqs[key]
-				column[int(key, 2)] = f/nshots
-			matrix[:, i] = column
-
-		self.calibration_matrix = np.linalg.inv(matrix)
-
-		return self.calibration_matrix
-
-	def apply_readout_mitigation(self, frequencies, calibration_matrix=None):
-		"""Updates the frequencies of the input state with the mitigated ones obtained with `calibration_matrix`*`state.frequencies()`.
-
-		Args:
-			state (qibo.states.CircuitResult): Input state to be updated.
-			calibration_matrix (np.ndarray): Calibration matrix for readout mitigation.
-
-		Returns:
-			qibo.states.CircuitResult : The input state with the updated frequencies.
-		"""
-		qubits = self.qubits
-		nqubits = self.nqubits
-		nq = len(qubits)
-
-		if calibration_matrix ==  None:
-			if self.calibration_matrix is None:
-				raise ValueError('Readout Mitigation Matrix has not been calibrated yet!')
-			else:
-				calibration_matrix = self.calibration_matrix
-
-		freq = np.zeros(2**nq)
-
-		for k, v in frequencies.items():
-			freq[int(k, 2)] = v
-
-		freq = freq.reshape(-1, 1)
-		new_freq = {}
-		for i, val in enumerate(calibration_matrix @ freq):
-			new_freq[format(i,f"0{nq}b")] = float(val)
-
-		return new_freq
-
-
-class BellExperiment():
-
-	def __init__(self, platform, nqubits, readout_error_model=(0.0, 0.0)):
-		"""Platform should be left None for simulation
-		"""
-		self.platform = platform
-		self.nqubits = nqubits
-		self.rerr = readout_error_model
-
-	def create_bell_sequence(self, qubits, theta=np.pi/4, bell_state=0):
-		"""Creates the pulse sequence to generate the bell states and with a theta-measurement
-		bell_state chooses the initial bell state for the test:
-		0 -> |00>+|11>
-		1 -> |00>-|11>
-		2 -> |10>-|01>
-		3 -> |10>+|01>
-		"""
-		platform = self.platform
-
-		virtual_z_phases = defaultdict(int)
-
-		sequence = PulseSequence()
-		sequence.add(platform.create_RX90_pulse(qubits[0], start=0, relative_phase=np.pi/2))
-		sequence.add(platform.create_RX90_pulse(qubits[1], start=0, relative_phase=np.pi/2))
-
-		(cz_sequence, cz_virtual_z_phases) = platform.create_CZ_pulse_sequence(qubits, sequence.finish)
-		sequence.add(cz_sequence)
-		for qubit in cz_virtual_z_phases:
-			virtual_z_phases[qubit] += cz_virtual_z_phases[qubit]
-
-		t = sequence.finish
-
-		sequence.add(platform.create_RX90_pulse(qubits[1], start=t, relative_phase=virtual_z_phases[qubits[1]]-np.pi/2))
-
-		if bell_state == 0:
-			virtual_z_phases[qubits[0]] += np.pi
-		elif bell_state == 1:
-			virtual_z_phases[qubits[0]] += 0
-		elif bell_state == 2:
-			virtual_z_phases[qubits[0]] += 0
-			sequence.add(platform.create_RX_pulse(qubits[0], start=t, relative_phase=virtual_z_phases[qubits[0]]))
-		elif bell_state == 3:
-			virtual_z_phases[qubits[0]] += np.pi
-			sequence.add(platform.create_RX_pulse(qubits[0], start=t, relative_phase=virtual_z_phases[qubits[0]]))
-			
-		t = sequence.finish
-		sequence.add(platform.create_RX90_pulse(qubits[0], start=t, relative_phase=virtual_z_phases[qubits[0]]))
-		virtual_z_phases[qubits[0]] += theta
-		sequence.add(platform.create_RX90_pulse(qubits[0], start=sequence.finish, relative_phase=virtual_z_phases[qubits[0]]+np.pi))
-		
-		return sequence, virtual_z_phases
-
-	def create_chsh_sequences(self, qubits, theta=np.pi/4, bell_state=0):
-		"""Creates the pulse sequences needed for the 4 measurement settings for chsh.
-		"""
-
-		platform = self.platform
-
-		sequence00, virtual_z_phases = self.create_bell_sequence(qubits, theta, bell_state)
-		measurement_start = sequence00.finish
-		for qubit in qubits:
-			MZ_pulse = platform.create_MZ_pulse(qubit, start=measurement_start)
-			sequence00.add(MZ_pulse)
-
-		sequence01, virtual_z_phases = self.create_bell_sequence(qubits, theta, bell_state)
-		sequence01.add(platform.create_RX90_pulse(qubits[1], start=sequence01.finish, relative_phase=virtual_z_phases[qubits[1]]+np.pi/2))
-		measurement_start = sequence01.finish
-		for qubit in qubits:
-			MZ_pulse = platform.create_MZ_pulse(qubit, start=measurement_start)
-			sequence01.add(MZ_pulse)
-
-		sequence10, virtual_z_phases = self.create_bell_sequence(qubits, theta, bell_state)
-		sequence10.add(platform.create_RX90_pulse(qubits[0], start=sequence10.finish, relative_phase=virtual_z_phases[qubits[0]]+np.pi/2))
-		measurement_start = sequence10.finish
-		for qubit in qubits:
-			MZ_pulse = platform.create_MZ_pulse(qubit, start=measurement_start)
-			sequence10.add(MZ_pulse)
-
-		sequence11, virtual_z_phases = self.create_bell_sequence(qubits, theta, bell_state)
-		t = sequence11.finish
-		sequence11.add(platform.create_RX90_pulse(qubits[0], start=t, relative_phase=virtual_z_phases[qubits[0]]+np.pi/2))
-		sequence11.add(platform.create_RX90_pulse(qubits[1], start=t, relative_phase=virtual_z_phases[qubits[1]]+np.pi/2))
-		measurement_start = sequence11.finish
-		for qubit in qubits:
-			MZ_pulse = platform.create_MZ_pulse(qubit, start=measurement_start)
-			sequence11.add(MZ_pulse)
-
-		chsh_sequences = [sequence00, sequence01, sequence10, sequence11]
-
-		return chsh_sequences
-
-	def create_bell_circuit(self, qubits, theta=np.pi/4, bell_state=0, native=True):
-		"""Creates the circuit to generate the bell states and with a theta-measurement
-		bell_state chooses the initial bell state for the test:
-		0 -> |00>+|11>
-		1 -> |00>-|11>
-		2 -> |10>-|01>
-		3 -> |10>+|01>
-		Native defaults to only using GPI2 and GPI gates.
-		"""
-		nqubits = self.nqubits
-		
-		c = Circuit(nqubits)
-		p = 0
-		if native:
-			c.add(gates.GPI2(qubits[0], np.pi/2))
-			c.add(gates.GPI2(qubits[1], np.pi/2))
-			c.add(gates.CZ(qubits[0], qubits[1]))
-			c.add(gates.GPI2(qubits[1], -np.pi/2))
-			if bell_state == 0:
-				p += np.pi
-			elif bell_state == 1:
-				p += 0
-			elif bell_state == 2:
-				p += 0
-				c.add(gates.GPI(qubits[0], p))
-			elif bell_state == 3:
-				p += np.pi
-				c.add(gates.GPI(qubits[0], p))
-
-			c.add(gates.GPI2(qubits[0], p))
-			p += theta
-			c.add(gates.GPI2(qubits[0], p+np.pi))
-
-		else:
-			c.add(gates.H(qubits[0]))
-			c.add(gates.H(qubits[1]))
-			c.add(gates.CZ(qubits[0], qubits[1]))
-			c.add(gates.H(qubits[1]))
-
-			if bell_state == 1:
-				c.add(gates.Z(qubits[0]))
-			elif bell_state == 2:
-				c.add(gates.Z(qubits[0]))
-				c.add(gates.X(qubits[0]))
-			elif bell_state == 3:
-				c.add(gates.X(qubits[0]))
-			
-			c.add(gates.RY(qubits[0], theta))
-		return c, p
-
-	def create_chsh_circuits(self, qubits, theta=np.pi/4, bell_state=0, native=True, rerr=None):
-		"""Creates the circuits needed for the 4 measurement settings for chsh.
-		Native defaults to only using GPI2 and GPI gates.
-		rerr adds a readout bitflip error to the simulation.
-		"""
-		if not rerr:
-			rerr = self.rerr
-
-		c00, p = self.create_bell_circuit(qubits, theta, bell_state, native)
-		for qubit in qubits:
-			c00.add(gates.M(qubit, p0=rerr[0], p1=rerr[1]))
-
-		c01, p = self.create_bell_circuit(qubits, theta, bell_state, native)
-		if native:
-			c01.add(gates.GPI2(qubits[1], np.pi/2))
-		else:
-			c01.add(gates.H(qubits[1]))
-		for qubit in qubits:
-			c01.add(gates.M(qubit, p0=rerr[0], p1=rerr[1]))
-
-		c10, p = self.create_bell_circuit(qubits, theta, bell_state, native)
-		if native:
-			c10.add(gates.GPI2(qubits[0], p+np.pi/2))
-		else:
-			c10.add(gates.H(qubits[0]))
-		for qubit in qubits:
-			c10.add(gates.M(qubit, p0=rerr[0], p1=rerr[1]))
-
-		c11, p = self.create_bell_circuit(qubits, theta, bell_state, native)
-		if native:
-			c11.add(gates.GPI2(qubits[0], p+np.pi/2))
-			c11.add(gates.GPI2(qubits[1], np.pi/2))
-		else:
-			c11.add(gates.H(qubits[0]))
-			c11.add(gates.H(qubits[1]))
-		for qubit in qubits:
-			c11.add(gates.M(qubit, p0=rerr[0], p1=rerr[1]))
-
-		chsh_circuits = [c00, c01, c10, c11]
-
-		return chsh_circuits
-
-	def compute_chsh(self, frequencies, basis):
-		"""Computes the chsh inequality out of the frequencies of the 4 circuits executed.
-		"""
-		chsh = 0
-		aux = 0
-		for freq in frequencies:
-			for outcome in freq:
-				if aux == 1+2*(basis%2): #This value sets where the minus sign is in the CHSH inequality
-					chsh -= (-1)**(int(outcome[0])+int(outcome[1]))*freq[outcome]
-				else:
-					chsh += (-1)**(int(outcome[0])+int(outcome[1]))*freq[outcome]
-			aux += 1
-		nshots = sum(freq[x] for x in freq)
-		return chsh/nshots
-
-	def plot(self, thetas, chsh_values, mitigated_chsh_values=None, exact_chsh_values=None, title='test'):
-		"""Standard plot for the chsh results. It can plot the mitigated and exact expected values as well.
-		"""
-
-		fig = plt.figure(figsize=(12,8))
-		plt.rcParams.update({'font.size':22})
-		plt.plot(thetas, chsh_values, 'o-', label='bare')
-		if mitigated_chsh_values:
-			plt.plot(thetas, mitigated_chsh_values, 'o-', label='mitigated')
-		if exact_chsh_values:
-			plt.plot(thetas, exact_chsh_values, 'o-', label='exact')
-		plt.grid(which='major', axis='both')
-		plt.rcParams.update({'font.size':16})
-		plt.legend()
-		plt.axhline(y=2, color='r', linestyle='-')
-		plt.axhline(y=-2, color='r', linestyle='-')
-		plt.axhline(y=np.sqrt(2)*2, color='k', linestyle='-.')
-		plt.axhline(y=-np.sqrt(2)*2, color='k', linestyle='-.')
-		plt.xlabel('Theta')
-		plt.ylabel('CHSH value')
-		plt.title(f'Bell basis = {title}')
-		fig.savefig(f'bell_sweep_{title}.png', dpi=300, bbox_inches='tight')
-
-	def execute_sequence(self, sequence, qubits, nshots):
-		platform = self.platform
-		qubits = self.qubits
-		results = platform.execute_pulse_sequence(sequence, nshots=nshots)
-		frequencies = calculate_frequencies(results[qubits[0]], results[qubits[1]])
-		return frequencies
-
-	def execute_circuit(self, circuit, nshots):
-		result = circuit(nshots=nshots)
-		frequencies = result.frequencies()
-		return frequencies
-
-	def execute(self, qubits, bell_basis, thetas, nshots=1024, pulses=False, native=True, readout_mitigation=None, exact=False):
-		"""Executes the Bell experiment, with the given bell basis and thetas. 
-		pulses decides if to execute in the experiment directly in pulses.
-		native uses the native interactions but using qibo gates.
-		readout_mitigation allows to pass a ReadoutErrorMitigation object.
-		exact also computes the exact simulation to compare with noisy results.
-
-		"""
-		chsh_values_basis = []
-		if readout_mitigation:
-			mitigated_chsh_values_basis = []
-		if exact:
-			exact_chsh_values_basis = []
-
-		if pulses:
-			platform = self.platform
-			platform.connect()
-			platform.setup()
-			platform.start()
-
-		for basis in bell_basis:
-			chsh_values = []
-			if readout_mitigation:
-				mitigated_chsh_values = []
-			if exact:
-				exact_chsh_values = []
-			for theta in thetas:
-				chsh_frequencies = []
-				if readout_mitigation:
-					mitigated_chsh_frequencies = []
-				if exact:
-					exact_chsh_frequencies = []
-				if pulses:
-					chsh_sequences = self.create_chsh_sequences(qubits, theta, basis)
-					for sequence in chsh_sequences:
-						frequencies = self.execute_sequence(sequence, qubits, nshots)
-						chsh_frequencies.append(frequencies)
-				else:
-					chsh_circuits = self.create_chsh_circuits(qubits, theta, basis, native)
-					for circuit in chsh_circuits:
-						frequencies = self.execute_circuit(circuit, nshots)
-						chsh_frequencies.append(frequencies)
-				if exact:
-					exact_chsh_circuits = self.create_chsh_circuits(qubits, theta, basis, native, rerr=(0.0, 0.0))
-					for circuit in exact_chsh_circuits:
-						frequencies = self.execute_circuit(circuit, nshots)
-						exact_chsh_frequencies.append(frequencies)
-
-				if readout_mitigation:
-					for frequency in chsh_frequencies:
-						mitigated_frequency = readout_mitigation.apply_readout_mitigation(frequency)
-						mitigated_chsh_frequencies.append(mitigated_frequency)
-
-				chsh_bare = self.compute_chsh(chsh_frequencies, basis)
-				chsh_values.append(chsh_bare)
-				if readout_mitigation:
-					chsh_mitigated = self.compute_chsh(mitigated_chsh_frequencies, basis)
-					mitigated_chsh_values.append(chsh_mitigated)
-				if exact:
-					chsh_exact = self.compute_chsh(exact_chsh_frequencies, basis)
-					exact_chsh_values.append(chsh_exact)
-				
-			chsh_values_basis.append(chsh_values)
-			if readout_mitigation:
-				mitigated_chsh_values_basis.append(mitigated_chsh_values)
-			if exact:
-				exact_chsh_values_basis.append(exact_chsh_values)
-
-		if pulses:
-			platform.stop()
-			platform.disconnect()
-
-		timestr = time.strftime("%Y%m%d-%H%M")
-
-		if readout_mitigation:
-			data = {'chsh_bare': chsh_values_basis,
-					'chsh_mitigated': mitigated_chsh_values_basis}
-			with open(f"{timestr}_chsh.json", "w") as file:
-				json.dump(data, file)
-			if exact:
-				for i in range(len(bell_basis)):
-					self.plot(thetas, chsh_values_basis[i], mitigated_chsh_values_basis[i], exact_chsh_values=exact_chsh_values_basis[i], title=bell_basis[i])
-			else:
-				for i in range(len(bell_basis)):
-					self.plot(thetas, chsh_values_basis[i], mitigated_chsh_values_basis[i], title=bell_basis[i])
-			#return chsh_values_basis, mitigated_chsh_values_basis
-		else:
-			data = {'chsh_bare': chsh_values_basis}
-			with open(f"{timestr}_chsh.json", "w") as file:
-				json.dump(data, file)
-			if exact:
-				for i in range(len(bell_basis)):
-					self.plot(thetas, chsh_values_basis[i], exact_chsh_values=exact_chsh_values_basis[i], title=bell_basis[i])
-			else:
-				for i in range(len(bell_basis)):
-					self.plot(thetas, chsh_values_basis[i], title=bell_basis[i])
-			#return chsh_values_basis
-
-
-
-
-
-
-
-
-
-
-
-
-
-
-
-
-
-
-
-
-
-
-=======
     """Calculates two-qubit outcome probabilities from individual shots."""
     shots = np.stack([result1.shots, result2.shots]).T
     values, counts = np.unique(shots, axis=0, return_counts=True)
@@ -906,6 +452,7 @@
             exact_chsh_values_basis = []
 
         if pulses:
+            platform = self.platform
             platform.connect()
             platform.setup()
             platform.start()
@@ -1012,5 +559,4 @@
             else:
                 for i in range(len(bell_basis)):
                     self.plot(thetas, chsh_values_basis[i], title=bell_basis[i])
-            # return chsh_values_basis
->>>>>>> fa571d6b
+            # return chsh_values_basis