--- conflicted
+++ resolved
@@ -110,17 +110,10 @@
     cfactory1 = Qibo1qGatesFactory(nqubits, depths * runs, qubits=qubits)
     experiment1 = Experiment(cfactory1)
     experiment1.perform(experiment1.execute)
-<<<<<<< HEAD
     path = "_test_rb"
     if not os.path.exists(path):
         os.makedirs(path)
     path1 = experiment1.save_circuits(path)
-=======
-
-    path = "_test_rb"
-    if not os.path.exists(path):
-        os.makedirs(path)
->>>>>>> 8b1402ef
     path1 = experiment1.save(path)
     experiment2 = Experiment.load(path1)
     for datarow1, datarow2 in zip(experiment1.data, experiment2.data):
@@ -134,10 +127,7 @@
     path = "_test_rb_1"
     if not os.path.exists(path):
         os.makedirs(path)
-<<<<<<< HEAD
     path3 = experiment3.save_circuits(path)
-=======
->>>>>>> 8b1402ef
     path3 = experiment3.save(path)
     experiment4 = Experiment.load(path3)
     for circuit3, circuit4 in zip(
@@ -154,13 +144,9 @@
     path = "_test_rb_2"
     if not os.path.exists(path):
         os.makedirs(path)
-<<<<<<< HEAD
     path5 = experiment5.save_circuits(path)
     path5 = experiment5.save(path)
-
-=======
-    path5 = experiment5.save(path)
->>>>>>> 8b1402ef
+    
     experiment6 = Experiment.load(path5)
     assert experiment6.data is None
     for circuit5, circuit6 in zip(
