--- conflicted
+++ resolved
@@ -56,7 +56,6 @@
       nshots: 10
       relaxation_time: 3_000
 
-<<<<<<< HEAD
   - id: coupler qubit spectroscopy
     operation: coupler_qubit_spectroscopy
     targets: [[1, 2], [0, 2]]
@@ -82,7 +81,7 @@
       amplitude: .1
       nshots: 10
       relaxation_time: 3_000
-=======
+
 
   - id: coupler chevron CZ
     priority: 0
@@ -112,5 +111,4 @@
       duration_step: 10
       native_gate: "iSWAP"
       dt: 5
-      nshots: 10
->>>>>>> 2dc3a83f
+      nshots: 10