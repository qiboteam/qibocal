platform: dummy

qubits: [0,1]

actions:

  - id: time of flight
    priority: 0
    operation: time_of_flight_readout
    parameters:
      nshots: 1024
      readout_amplitude: 0.5

  - id: resonator high power high amplitude
    priority: 0
    operation: resonator_spectroscopy
    parameters:
      freq_width: 10_000_000 # 20_000_000
      freq_step: 100_000 # 500_00
      amplitude: 0.4
      power_level: high
      nshots: 10


  - id: resonator high power low attenuation
    priority: 0
    operation: resonator_spectroscopy_attenuation
    parameters:
      freq_width: 10_000_000 # 20_000_000
      freq_step: 100_000 # 500_00
      attenuation: 15
      power_level: high
      nshots: 10


  - id: resonator low power high attenuation
    priority: 0
    operation: resonator_spectroscopy_attenuation
    parameters:
      freq_width: 10_000_000 # 20_000_000
      freq_step: 100_000 # 500_00
      attenuation: 60
      power_level: low
      nshots: 10


  - id: resonator punchout
    priority: 0
    operation: resonator_punchout
    parameters:
      freq_width: 10_000_000
      freq_step: 1_000_000
      amplitude: 0.04
      min_amp_factor: 0.005
      max_amp_factor: 0.3
      step_amp_factor: 0.005
      nshots: 100


  - id: resonator_punchout_attenuation
    priority: 0
    operation: resonator_punchout_attenuation
    parameters:
      freq_width: 10_000_000
      freq_step: 500_000
      min_att: 4
      max_att: 60
      step_att: 4
      nshots: 1000



  - id: resonator spectroscopy low power
    priority: 0
    operation: resonator_spectroscopy
    parameters:
      freq_width: 10_000_000
      freq_step: 50_000
      amplitude: 0.022
      power_level: low
      nshots: 10



  - id: qubit spectroscopy
    priority: 0
    operation: qubit_spectroscopy
    parameters:
      drive_amplitude: 0.001
      drive_duration: 1000
      freq_width: 2_000_000
      freq_step: 500_000
      nshots: 10



  - id: resonator flux dependence
    priority: 0
    operation: resonator_flux
    parameters:
      freq_width: 10_000_000
      freq_step: 500_000
      bias_width: 0.8
      bias_step:  0.1
      nshots: 10


  - id: resonator flux crosstalk # using ``flux_qubits``
    priority: 0
    operation: resonator_crosstalk
    parameters:
      freq_width: 10_000_000
      freq_step: 500_000
      bias_width: 0.8
      bias_step:  0.1
      flux_qubits: [0, 1, 2, 3]
      nshots: 10
      relaxation_time: 100



  - id: qubit flux dependence #"01" transition
    priority: 0
    operation: qubit_flux
    parameters:
      freq_width: 150_000_000
      freq_step: 500_000
      bias_width: 0.2
      bias_step:  0.005
      drive_amplitude: 0.5
      nshots: 1024
      relaxation_time: 2000
      transition: "01"



  - id: qubit flux dependence 02
    priority: 0
    operation: qubit_flux
    parameters:
      freq_width: 150_000_000
      freq_step: 500_000
      bias_width: 0.2
      bias_step:  0.005
      drive_amplitude: 0.5
      nshots: 1024
      relaxation_time: 2000
      transition: "02"



  - id: qubit flux crosstalk # using ``flux_qubits``
    priority: 0
    operation: qubit_crosstalk
    parameters:
      freq_width: 150_000_000
      freq_step: 500_000
      bias_width: 0.2
      bias_step:  0.005
      drive_amplitude: 0.5
      flux_qubits: [1, 2]
      nshots: 1024
      relaxation_time: 2000



  - id: rabi
    priority: 0
    operation: rabi_amplitude
    parameters:
      min_amp_factor: 0.0
      max_amp_factor: 4.0
      step_amp_factor: 0.1
      pulse_length: 30
      nshots: 1024


  - id: rabi length
    priority: 0
    operation: rabi_length
    parameters:
      pulse_duration_start: 4
      pulse_duration_end: 84
      pulse_duration_step: 8
      pulse_amplitude: 0.5
      nshots: 1024

  - id: rabi length sequences
    priority: 0
    operation: rabi_length_sequences
    parameters:
      pulse_duration_start: 4
      pulse_duration_end: 84
      pulse_duration_step: 8
      pulse_amplitude: 0.5
      nshots: 1024

  - id: t1
    priority: 0
    operation: t1
    parameters:
      delay_before_readout_start: 0
      delay_before_readout_end: 20_000
      delay_before_readout_step: 2000
      nshots: 1024

  - id: t1 sequences
    priority: 0
    operation: t1_sequences
    parameters:
      delay_before_readout_start: 0
      delay_before_readout_end: 20_000
      delay_before_readout_step: 2000
      nshots: 10

  - id: zeno
    priority: 00
    operation: zeno
    parameters:
      readouts: 2
      nshots: 10

  - id: t2
    priority: 0
    operation: t2
    parameters:
      delay_between_pulses_start: 16
      delay_between_pulses_end: 20000
      delay_between_pulses_step: 100
      nshots: 10

  - id: t2 sequences
    priority: 0
    operation: t2_sequences
    parameters:
      delay_between_pulses_start: 16
      delay_between_pulses_end: 20000
      delay_between_pulses_step: 100
      nshots: 10

  - id: ramsey_detuned
    priority: 0
    operation: ramsey
    parameters:
      delay_between_pulses_start: 0
      delay_between_pulses_end: 50
      delay_between_pulses_step: 1
      n_osc: 2
      nshots: 10

<<<<<<< HEAD
  - id: ramsey detuned sequences with bootstrap
    priority: 0
    operation: ramsey_sequences
    parameters:
      delay_between_pulses_start: 0 # must be a multiple of 4 incl 0
      delay_between_pulses_end: 50
      delay_between_pulses_step: 1 # must be a multiple of 4
      n_osc: 10
      nshots: 1024
      nboot: 2

=======
>>>>>>> 3bd6404e
  - id: ramsey detuned sequences
    priority: 0
    operation: ramsey_sequences
    parameters:
      delay_between_pulses_start: 0
      delay_between_pulses_end: 50
      delay_between_pulses_step: 1
      n_osc: 2
      nshots: 10

  - id: ramsey
    priority: 0
    operation: ramsey
    parameters:
      delay_between_pulses_start: 0
      delay_between_pulses_end: 20
      delay_between_pulses_step: 1
      n_osc: 0
      nshots: 1024

  - id: single shot classification
    priority: 0
    operation: single_shot_classification
    parameters:
      nshots: 10

  - id: single shot classification with classifiers
    priority: 0
    operation: single_shot_classification
    parameters:
      nshots: 10
      savedir: "cls_results"
      classifiers_list: ["qubit_fit","naive_bayes", "linear_svm"]

  - id: readout characterization
    priority: 0
    operation: readout_characterization
    parameters:
      nshots: 10

  - id: allXY
    priority: 0
    operation: allxy
    parameters:
      beta_param: null
      nshots: 10


  - id: allxy_drag_pulse_tuning
    priority: 0
    operation: allxy_drag_pulse_tuning
    parameters:
      beta_start: 0
      beta_end: 0.04
      beta_step: 0.01
      nshots: 10


  - id: drag_pulse_tuning
    priority: 0
    operation: drag_pulse_tuning
    parameters:
      beta_start: 0
      beta_end: 0.1
      beta_step: 0.01
      nshots: 10

  - id: spin_echo
    priority: 0
    operation: spin_echo
    parameters:
      delay_between_pulses_start: 0
      delay_between_pulses_end: 5
      delay_between_pulses_step: 1
      nshots: 10


  - id: flipping
    priority: 0
    operation: flipping
    parameters:
      nflips_max: 5
      nflips_step: 1
      nshots: 10

  - id: dispersive shift
    priority: 0
    operation: dispersive_shift
    parameters:
      freq_width: 10_000_000
      freq_step: 100_000
      nshots: 10

  - id: standard rb no error
    priority: 0
    operation: standard_rb
    parameters:
      depths:
        start: 1
        stop: 10
        step: 2
      niter: 2
      nshots: 50
      uncertainties: None
      n_bootstrap: 0

  - id: standard rb bootstrap
    priority: 0
    operation: standard_rb
    qubits: [1]
    parameters:
      depths: [1, 2, 3, 5]
      niter: 5
      nshots: 50
      n_bootstrap: 10
      noise_model: PauliErrorOnAll

  - id: chevron id
    priority: 0
    operation: chevron
    qubits: [[0, 2],[1,2],[3,2]]
    parameters:
      amplitude_min: 0.1
      amplitude_max: 0.6
      amplitude_step: 0.01
      duration_min: 10
      duration_max: 50
      duration_step: 1
      nshots: 1000
      parking: True

  - id: tune landscape
    priority: 0
    operation: cz_virtualz
    qubits: [[0, 2],[1,2],[3,2]]
    parameters:
      theta_start: 0
      theta_end: 180
      theta_step: 10
      flux_pulse_amplitude: 0.5
      dt: 0
      parking: True

  - id: standard rb inhomogeneous
    priority: 0
    operation: standard_rb
    qubits: [0, 1, 3]
    parameters:
      depths: [1, 3, 3, 5]
      niter: 5
      nshots: 50
      uncertainties: std
      n_bootstrap: 10
      noise_model: PauliErrorOnX
      noise_params: [0.01, 0.01, 0.01]

  - id : resonator_frequency
    priority: 0
    operation: resonator_frequency
    parameters:
      freq_width: 200.e+6
      freq_step: 25.e+6
      nshots: 1000

  - id: fast reset
    priority: 0
    operation: fast_reset
    parameters:
      nshots: 1024

  - id: CHSH with pulses
    priority: 0
    operation: chsh_pulses
    qubits: [[0,1],[1,2],[0,3]]
    parameters:
      nshots: 1000
      ntheta: 10
      bell_states: [0,1,2,3]
      apply_error_mitigation: True

  - id: CHSH with natives
    priority: 0
    operation: chsh_circuits
    qubits: [[0,1],[1,2]]
    parameters:
      nshots: 1000
      ntheta: 10
      bell_states: [0,1,2,3]
      native: True
      apply_error_mitigation: True

  #FIXME: cannot add pair [0,3]
  - id: CHSH with circuits
    priority: 0
    operation: chsh_circuits
    qubits: [[0,1],[1,2]]
    parameters:
      nshots: 1000
      ntheta: 2
      bell_states: [0,1,2,3]
      native: False
      apply_error_mitigation: True

  - id: readout_mitigation_matrix pulses
    priority: 0
    operation: readout_mitigation_matrix
    qubits: [[0,1,2],[1,2]]
    parameters:
      nshots: 100
      pulses: True

  - id: readout_mitigation_matrix circuits
    priority: 0
    operation: readout_mitigation_matrix
    qubits: [[0,1,2],[1,2]]
    parameters:
      nshots: 100
      pulses: False

  - id: twpa frequency
    priority: 0
    operation: twpa_frequency
    parameters:
      nshots: 10
      frequency_width: 1_000_000
      frequency_step: 100_000

  - id: twpa power
    priority: 0
    operation: twpa_power
    parameters:
      nshots: 10
      power_width: 10
      power_step: 1

  - id: resoantor_amplitude
    priority: 0
    operation: resonator_amplitude
    parameters:
      amplitude_step: 0.1
      amplitude_stop: 0.5<|MERGE_RESOLUTION|>--- conflicted
+++ resolved
@@ -248,20 +248,6 @@
       n_osc: 2
       nshots: 10
 
-<<<<<<< HEAD
-  - id: ramsey detuned sequences with bootstrap
-    priority: 0
-    operation: ramsey_sequences
-    parameters:
-      delay_between_pulses_start: 0 # must be a multiple of 4 incl 0
-      delay_between_pulses_end: 50
-      delay_between_pulses_step: 1 # must be a multiple of 4
-      n_osc: 10
-      nshots: 1024
-      nboot: 2
-
-=======
->>>>>>> 3bd6404e
   - id: ramsey detuned sequences
     priority: 0
     operation: ramsey_sequences
