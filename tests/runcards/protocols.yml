--- conflicted
+++ resolved
@@ -319,26 +319,6 @@
     operation: standard_rb
     qubits: [0, 1, 3]
     parameters:
-<<<<<<< HEAD
-      depths:
-        start: 1
-        stop: 8
-        step: 4
-      niter: 2
-      nshots: 10
-      noise_model: PauliErrorOnAll
-
-  - id: StdRB
-    priority: 0
-    operation: StdRB_unrolling
-    parameters:
-      min_depth: 10
-      max_depth: 70
-      step_depth: 20
-      runs: 5
-      nshots: 50
-      relaxation_time: 300_000
-=======
       depths: [1, 3, 3, 5]
       niter: 5
       nshots: 50
@@ -346,4 +326,14 @@
       n_bootstrap: 10
       noise_model: PauliErrorOnX
       noise_params: [0.01, 0.01, 0.01]
->>>>>>> ae6d2ce6
+
+  - id: StdRB
+    priority: 0
+    operation: StdRB_unrolling
+    parameters:
+      min_depth: 10
+      max_depth: 70
+      step_depth: 20
+      runs: 5
+      nshots: 50
+      relaxation_time: 300_000