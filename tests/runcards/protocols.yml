--- conflicted
+++ resolved
@@ -997,7 +997,6 @@
       nshots: 45
       relaxation_time: 100_000
 
-<<<<<<< HEAD
   - id: snz_optimize
     operation: snz_optimize
     targets: [[0,1]]
@@ -1042,7 +1041,7 @@
       theta_end: 1
       theta_step: 0.1
       b_amplitude: 0.2
-=======
+
   - id: twpa_calibration
     operation: twpa_calibration
     parameters:
@@ -1052,5 +1051,4 @@
       twpa_freq_step: 2_000_000
       twpa_pow_width: 10
       twpa_pow_step: 3
-      nshots: 20000
->>>>>>> fd11b170
+      nshots: 20000