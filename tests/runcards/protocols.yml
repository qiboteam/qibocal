--- conflicted
+++ resolved
@@ -645,27 +645,16 @@
     operation: chevron
     targets: [[0, 2],[1,2]]
     parameters:
-<<<<<<< HEAD
       amplitude_min_factor: 0.1
       amplitude_max_factor: 0.6
       amplitude_step_factor: 0.01
-=======
-      amplitude_min: 0.1
-      amplitude_max: 0.6
-      amplitude_step: 0.1
->>>>>>> e7a18a92
       duration_min: 10
       duration_max: 50
       duration_step: 10
       nshots: 10
       parking: True
 
-<<<<<<< HEAD
   - id: cz
-    priority: 0
-=======
-  - id: CZ tune landscape
->>>>>>> e7a18a92
     operation: cz_virtualz
     targets: [[0, 2],[1,2]]
     parameters:
@@ -678,7 +667,6 @@
       parking: True
 
   - id: cz signal
-    priority: 0
     operation: cz_virtualz_signal
     targets: [[0, 2],[1,2]]
     parameters:
