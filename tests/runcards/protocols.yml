platform: dummy

targets: [0,1]

actions:

  - id: time of flight
    operation: time_of_flight_readout
    parameters:
      nshots: 1024
      readout_amplitude: 0.5

  - id: resonator high power high amplitude
    operation: resonator_spectroscopy
    parameters:
      freq_width: 10_000_000 # 20_000_000
      freq_step: 100_000 # 500_00
      amplitude: 0.4
      power_level: high
      nshots: 10


  - id: resonator high power low attenuation
    operation: resonator_spectroscopy
    parameters:
      freq_width: 10_000_000 # 20_000_000
      freq_step: 100_000 # 500_00
      attenuation: 15
      power_level: high
      nshots: 10


  - id: resonator low power high attenuation
    operation: resonator_spectroscopy
    parameters:
      freq_width: 10_000_000 # 20_000_000
      freq_step: 100_000 # 500_00
      attenuation: 60
      power_level: low
      nshots: 10


  - id: resonator punchout
    operation: resonator_punchout
    parameters:
      freq_width: 10_000_000
      freq_step: 1_000_000
      amplitude: 0.04
      min_amp_factor: 0.005
      max_amp_factor: 0.3
      step_amp_factor: 0.005
      nshots: 100


  - id: resonator_punchout_attenuation
    operation: resonator_punchout_attenuation
    parameters:
      freq_width: 10_000_000
      freq_step: 500_000
      min_att: 4
      max_att: 60
      step_att: 4
      nshots: 1000



  - id: resonator spectroscopy low power
    operation: resonator_spectroscopy
    parameters:
      freq_width: 10_000_000
      freq_step: 50_000
      amplitude: 0.022
      power_level: low
      nshots: 10

  - id: coupler_resonator_spectroscopy
    operation: coupler_resonator_spectroscopy
    targets: [[1, 2], [0, 2]]
    parameters:
      bias_width: 1
      bias_step: 0.1
      freq_width: 10_000_000
      freq_step: 1_000_000
      measured_qubits: [1, 0]
      amplitude: .3
      nshots: 10
      relaxation_time: 3_000


  - id: qubit spectroscopy
    operation: qubit_spectroscopy
    parameters:
      drive_amplitude: 0.001
      drive_duration: 1000
      freq_width: 2_000_000
      freq_step: 500_000
      nshots: 10

  - id: coupler qubit spectroscopy
    operation: coupler_qubit_spectroscopy
    targets: [[1, 2], [0, 2]]
    parameters:
      bias_width: 1
      bias_step: 0.1
      freq_width: 10_000_000
      freq_step: 1_000_000
      measured_qubits: [1, 0]
      amplitude: .1
      nshots: 10
      relaxation_time: 3_000


  - id: qubit spectroscopy ef
    operation: qubit_spectroscopy_ef
    #FIXME: add RX12 for qubit 4
    targets: [0, 1, 2, 3]
    parameters:
      drive_amplitude: 0.001
      drive_duration: 1000
      freq_width: 2_000_000
      freq_step: 500_000
      nshots: 10


<<<<<<< HEAD
  - id: resonator flux dependence bias
    priority: 0
=======
  - id: resonator flux dependence
>>>>>>> 0e26ff9c
    operation: resonator_flux
    parameters:
      freq_width: 10_000_000
      freq_step: 500_000
      bias_width: 0.8
      bias_step:  0.1
      nshots: 10


  - id: resonator flux dependence flux single value
    priority: 0
    operation: resonator_flux
    parameters:
      freq_width: 10_000_000
      freq_step: 500_000
      flux_amplitude_start: -0.4
      flux_amplitude_end: 0.4
      flux_amplitude_step:  0.1
      nshots: 10


  - id: resonator flux dependence flux several values
    priority: 0
    operation: resonator_flux
    qubits: [0, 1]
    parameters:
      freq_width: 10_000_000
      freq_step: 500_000
      flux_amplitude_start: [-0.4, -0.3]
      flux_amplitude_end: [0.4, 0.4]
      flux_amplitude_step:  [0.1, 0.1]
      nshots: 10


  - id: resonator flux crosstalk # using ``flux_qubits``
    operation: resonator_crosstalk
    parameters:
      freq_width: 10_000_000
      freq_step: 500_000
      bias_width: 0.8
      bias_step:  0.1
      flux_qubits: [0, 1, 2, 3]
      nshots: 10
      relaxation_time: 100


  - id: resonator flux crosstalk # using ``flux_qubits``
    priority: 0
    operation: resonator_crosstalk
    parameters:
      freq_width: 10_000_000
      freq_step: 500_000
      flux_amplitude_start: -0.4
      flux_amplitude_end: 0.4
      flux_amplitude_step:  0.1
      flux_qubits: [0, 1, 2, 3]
      nshots: 10
      relaxation_time: 100


  - id: qubit flux dependence #"01" transition
    operation: qubit_flux
    parameters:
      freq_width: 150_000_000
      freq_step: 500_000
      bias_width: 0.2
      bias_step:  0.005
      drive_amplitude: 0.5
      nshots: 1024
      relaxation_time: 2000
      transition: "01"


  - id: qubit flux dependence #"01" transition
    priority: 0
    operation: qubit_flux
    parameters:
      freq_width: 150_000_000
      freq_step: 500_000
      flux_amplitude_start: -0.1
      flux_amplitude_end: 0.1
      flux_amplitude_step:  0.005
      drive_amplitude: 0.5
      nshots: 1024
      relaxation_time: 2000
      transition: "01"


  - id: qubit flux dependence 02 #"02" transition
    operation: qubit_flux
    parameters:
      freq_width: 150_000_000
      freq_step: 500_000
      bias_width: 0.2
      bias_step:  0.005
      drive_amplitude: 0.5
      nshots: 1024
      relaxation_time: 2000
      transition: "02"


  - id: qubit flux dependence tracking
    operation: qubit_flux_tracking
    parameters:
      freq_width: 150_000_000
      freq_step: 500_000
      bias_width: 0.2
      bias_step:  0.05
      drive_duration: 2000
      nshots: 1024
      relaxation_time: 2000
      transition: "01"


  - id: qubit flux crosstalk # using ``flux_qubits``
    operation: qubit_crosstalk
    parameters:
      freq_width: 150_000_000
      freq_step: 500_000
      bias_width: 0.2
      bias_step:  0.005
      drive_amplitude: 0.5
      flux_qubits: [1, 2]
      nshots: 1024
      relaxation_time: 2000


  - id: qubit flux crosstalk # using ``flux_qubits``
    priority: 0
    operation: qubit_crosstalk
    parameters:
      freq_width: 150_000_000
      freq_step: 500_000
      flux_amplitude_start: -0.1
      flux_amplitude_end: 0.1
      flux_amplitude_step:  0.005
      drive_amplitude: 0.5
      flux_qubits: [1, 2]
      nshots: 1024
      relaxation_time: 2000



  - id: rabi
    operation: rabi_amplitude
    parameters:
      min_amp_factor: 0.0
      max_amp_factor: 4.0
      step_amp_factor: 0.1
      pulse_length: 30
      nshots: 1024

  - id: rabi without nshots
    operation: rabi_amplitude
    parameters:
      min_amp_factor: 0.0
      max_amp_factor: 4.0
      step_amp_factor: 0.1
      pulse_length: 30

  - id: rabi signal
    operation: rabi_amplitude_signal
    parameters:
      min_amp_factor: 0.0
      max_amp_factor: 4.0
      step_amp_factor: 0.1
      pulse_length: 30
      nshots: 1024


  - id: rabi_ef
    operation: rabi_amplitude_ef
    #FIXME: add RX12 for qubit 4
    targets: [0, 1, 2, 3]
    parameters:
      min_amp_factor: 0.0
      max_amp_factor: 1.0
      step_amp_factor: 0.1
      pulse_length: 30
      nshots: 1024

  - id: rabi length
    operation: rabi_length
    parameters:
      pulse_duration_start: 4
      pulse_duration_end: 84
      pulse_duration_step: 8
      pulse_amplitude: 0.5
      nshots: 1024

  - id: rabi length signal
    operation: rabi_length_signal
    parameters:
      pulse_duration_start: 4
      pulse_duration_end: 84
      pulse_duration_step: 8
      pulse_amplitude: 0.5
      nshots: 1024

  - id: rabi length sequences
    operation: rabi_length_sequences
    parameters:
      pulse_duration_start: 4
      pulse_duration_end: 84
      pulse_duration_step: 8
      pulse_amplitude: 0.5
      nshots: 1024

  - id: t1
    operation: t1
    parameters:
      delay_before_readout_start: 0
      delay_before_readout_end: 20_000
      delay_before_readout_step: 2000
      nshots: 1024

  - id: t1_signal
    operation: t1_signal
    parameters:
      delay_before_readout_start: 0
      delay_before_readout_end: 20_000
      delay_before_readout_step: 2000
      nshots: 1024

  - id: t1 sequences
    operation: t1_sequences
    parameters:
      delay_before_readout_start: 0
      delay_before_readout_end: 20_000
      delay_before_readout_step: 2000
      nshots: 10

  - id: zeno
    operation: zeno
    parameters:
      readouts: 10
      nshots: 10

  - id: zeno_signal
    operation: zeno_signal
    parameters:
      readouts: 10
      nshots: 10

  - id: t2
    operation: t2
    parameters:
      delay_between_pulses_start: 16
      delay_between_pulses_end: 20000
      delay_between_pulses_step: 100
      nshots: 10

  - id: t2_signal
    operation: t2_signal
    parameters:
      delay_between_pulses_start: 16
      delay_between_pulses_end: 20000
      delay_between_pulses_step: 100
      nshots: 10

  - id: t2 sequences
    operation: t2_sequences
    parameters:
      delay_between_pulses_start: 16
      delay_between_pulses_end: 20000
      delay_between_pulses_step: 100
      nshots: 10

  - id: ramsey_signal
    operation: ramsey_signal
    parameters:
      delay_between_pulses_start: 0
      delay_between_pulses_end: 50
      delay_between_pulses_step: 1
      nshots: 10

  - id: ramsey_signal_detuned
    operation: ramsey_signal
    parameters:
      unrolling: False
      delay_between_pulses_start: 0
      delay_between_pulses_end: 50
      delay_between_pulses_step: 1
      detuning: 1_000_000
      nshots: 10

  - id: ramsey_signal_detuned_unrolled
    operation: ramsey_signal
    parameters:
      unrolling: True
      delay_between_pulses_start: 0
      delay_between_pulses_end: 50
      delay_between_pulses_step: 1
      detuning: 1_000_000
      nshots: 10

  - id: ramsey
    operation: ramsey
    parameters:
      delay_between_pulses_start: 0
      delay_between_pulses_end: 20
      delay_between_pulses_step: 1
      detuning: 0
      nshots: 1024

  - id: calibrate_state_discrimination
    operation: calibrate_state_discrimination
    parameters:
      nshots: 10

  - id: ramsey_detuned
    operation: ramsey
    parameters:
      delay_between_pulses_start: 0
      delay_between_pulses_end: 50
      delay_between_pulses_step: 1
      detuning: 2_000_000
      nshots: 10

  - id: ramsey_unrolled_detuned
    operation: ramsey
    parameters:
      unrolling: True
      delay_between_pulses_start: 0
      delay_between_pulses_end: 50
      delay_between_pulses_step: 1
      nshots: 10
      detuning: 1_000_000

  - id: single shot classification
    operation: single_shot_classification
    parameters:
      unrolling: False
      nshots: 10

  - id: single shot classification with unrolling
    operation: single_shot_classification
    parameters:
      unrolling: True
      nshots: 10

  - id: single shot classification with classifiers
    operation: single_shot_classification
    parameters:
      nshots: 10
      savedir: "cls_results"
      classifiers_list: ["qubit_fit","naive_bayes", "linear_svm"]

  - id: readout characterization
    operation: readout_characterization
    parameters:
      nshots: 10

  - id: allXY
    operation: allxy
    parameters:
      beta_param: null
      nshots: 10

  - id: allXY unrolling
    operation: allxy
    parameters:
      beta_param: null
      unrolling: True
      nshots: 10

  - id: allxy_drag_pulse_tuning
    operation: allxy_drag_pulse_tuning
    parameters:
      beta_start: 0
      beta_end: 0.04
      beta_step: 0.01
      nshots: 10


  - id: drag_pulse_tuning
    operation: drag_pulse_tuning
    parameters:
      beta_start: 0
      beta_end: 0.1
      beta_step: 0.01
      nshots: 10

  - id: spin_echo
    operation: spin_echo
    parameters:
      delay_between_pulses_start: 0
      delay_between_pulses_end: 5
      delay_between_pulses_step: 1
      nshots: 10

  - id: spin_echo unrolling
    operation: spin_echo
    parameters:
      delay_between_pulses_start: 0
      delay_between_pulses_end: 5
      delay_between_pulses_step: 1
      nshots: 10
      unrolling: true

  - id: spin_echo_signal
    operation: spin_echo_signal
    parameters:
      delay_between_pulses_start: 0
      delay_between_pulses_end: 5
      delay_between_pulses_step: 1
      nshots: 10

  - id: spin_echo_signal unrolling
    operation: spin_echo_signal
    parameters:
      delay_between_pulses_start: 0
      delay_between_pulses_end: 5
      delay_between_pulses_step: 1
      nshots: 10
      unrolling: true


  - id: flipping
    operation: flipping
    parameters:
      nflips_max: 10
      nflips_step: 1
      nshots: 50

  - id: flipping_signal
    operation: flipping_signal
    parameters:
      nflips_max: 10
      nflips_step: 1
      nshots: 50

  - id: flipping unrolling
    operation: flipping
    parameters:
      nflips_max: 10
      nflips_step: 1
      nshots: 50
      unrolling: True

  - id: flipping_signal unrolling
    operation: flipping_signal
    parameters:
      nflips_max: 10
      nflips_step: 1
      nshots: 50
      unrolling: True


  - id: dispersive shift
    operation: dispersive_shift
    parameters:
      freq_width: 10_000_000
      freq_step: 100_000
      nshots: 10

  - id: dispersive shift qutrit
    operation: dispersive_shift_qutrit
    #FIXME: add qubit 4 with new release of Qibolab
    targets: [0, 1, 2, 3]
    parameters:
      freq_width: 10_000_000
      freq_step: 100_000
      nshots: 10

  - id: standard rb no error
    operation: standard_rb
    parameters:
      depths:
        start: 1
        stop: 10
        step: 2
      niter: 2
      nshots: 50
      uncertainties: None
      n_bootstrap: 0

  - id: standard rb unrolling
    operation: standard_rb
    parameters:
      depths:
        start: 1
        stop: 10
        step: 2
      niter: 2
      nshots: 50
      unrolling: True
      uncertainties: None
      n_bootstrap: 0

  - id: standard rb bootstrap
    operation: standard_rb
    targets: [1]
    parameters:
      depths: [1, 2, 3, 5]
      niter: 5
      nshots: 50
      n_bootstrap: 10
      noise_model: PauliErrorOnAll

  - id: chevron id
    operation: chevron
    targets: [[0, 2],[1,2]]
    parameters:
      amplitude_min: 0.1
      amplitude_max: 0.6
      amplitude_step: 0.01
      duration_min: 10
      duration_max: 50
      duration_step: 1
      nshots: 1000
      parking: True

  - id: tune landscape
    operation: cz_virtualz
    targets: [[0, 2],[1,2],[3,2]]
    parameters:
      theta_start: 0
      theta_end: 180
      theta_step: 10
      flux_pulse_amplitude: 0.5
      dt: 0
      parking: True

  - id: standard rb inhomogeneous
    operation: standard_rb
    targets: [0, 1, 3]
    parameters:
      depths: [1, 3, 3, 5]
      niter: 5
      nshots: 50
      uncertainties: std
      n_bootstrap: 10
      noise_model: PauliErrorOnX
      noise_params: [0.01, 0.01, 0.01]

  - id : resonator_frequency
    operation: resonator_frequency
    parameters:
      freq_width: 200.e+6
      freq_step: 25.e+6
      nshots: 1000

  - id: fast reset
    operation: fast_reset
    parameters:
      nshots: 1024

  - id: CHSH with pulses
    operation: chsh_pulses
    targets: [[0,2],[1,2],[2,3]]
    parameters:
      nshots: 1000
      ntheta: 10
      bell_states: [0,1,2,3]
      apply_error_mitigation: True

  - id: CHSH with natives
    operation: chsh_circuits
    targets: [[0,2],[1,2]]
    parameters:
      nshots: 1000
      ntheta: 10
      bell_states: [0,1,2,3]
      native: True
      apply_error_mitigation: True

  #FIXME: cannot add pair [0,3]
  - id: CHSH with circuits
    operation: chsh_circuits
    targets: [[0,2],[1,2]]
    parameters:
      nshots: 1000
      ntheta: 2
      bell_states: [0,1,2,3]
      native: False
      apply_error_mitigation: True

  - id: readout_mitigation_matrix pulses
    operation: readout_mitigation_matrix
    targets: [[0,1,2],[1,2]]
    parameters:
      nshots: 100
      pulses: True

  - id: readout_mitigation_matrix circuits
    operation: readout_mitigation_matrix
    targets: [[0,1,2],[1,2]]
    parameters:
      nshots: 100
      pulses: False

  - id: twpa frequency
    operation: twpa_frequency
    parameters:
      nshots: 10
      frequency_width: 1_000_000
      frequency_step: 100_000

  - id: twpa power
    operation: twpa_power
    parameters:
      nshots: 10
      power_width: 10
      power_step: 1

  - id: twpa frequency power
    operation: twpa_frequency_power
    targets: [0]
    parameters:
      frequency_width: 1_000_000
      frequency_step: 100_000
      power_width: 10
      power_step: 1

  - id: twpa_power_SNR
    operation: twpa_power_SNR
    parameters:
      freq_width: 500_000_000
      freq_step: 50_000_000
      twpa_pow_width: 4
      twpa_pow_step: 1
      power_level: low
      nshots: 1000
      relaxation_time: 2000

  - id: twpa_frequency_SNR
    operation: twpa_frequency_SNR
    parameters:
      freq_width: 100_000_000
      freq_step: 20_000_000
      twpa_freq_width: 1_000_000_000
      twpa_freq_step: 200_000_000
      power_level: low
      nshots: 10
      relaxation_time: 20

  - id: resoantor_amplitude
    operation: resonator_amplitude
    parameters:
      amplitude_step: 0.1
      amplitude_stop: 0.5

  - id: qutrit
    targets: [0,1]
    operation: qutrit_classification
    parameters:
      nshots: 100
      classifiers_list: ["naive_bayes", "decision_tree"]

  - id: avoided crossing
    operation: avoided_crossing
    targets: [[2,1],[0,2]]
    parameters:
      freq_width: 100_000_000
      freq_step: 50_000_000
      bias_width: 0.2
      bias_step:  0.05
      drive_amplitude: 0.5<|MERGE_RESOLUTION|>--- conflicted
+++ resolved
@@ -122,12 +122,7 @@
       nshots: 10
 
 
-<<<<<<< HEAD
   - id: resonator flux dependence bias
-    priority: 0
-=======
-  - id: resonator flux dependence
->>>>>>> 0e26ff9c
     operation: resonator_flux
     parameters:
       freq_width: 10_000_000
