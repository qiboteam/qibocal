

actions:

  - id: time of flight
    priority: 0
    operation: time_of_flight_readout
    parameters:
      nshots: 1024
      readout_amplitude: 0.5

  - id: resonator high power high amplitude
    priority: 0
    operation: resonator_spectroscopy
    parameters:
      freq_width: 10_000_000 # 20_000_000
      freq_step: 100_000 # 500_00
      amplitude: 0.4
      power_level: high
      nshots: 10


  - id: resonator high power low attenuation
    priority: 0
    operation: resonator_spectroscopy_attenuation
    parameters:
      freq_width: 10_000_000 # 20_000_000
      freq_step: 100_000 # 500_00
      attenuation: 15
      power_level: high
      nshots: 10


  - id: resonator low power high attenuation
    priority: 0
    operation: resonator_spectroscopy_attenuation
    parameters:
      freq_width: 10_000_000 # 20_000_000
      freq_step: 100_000 # 500_00
      attenuation: 60
      power_level: low
      nshots: 10


  - id: resonator punchout
    priority: 0
    operation: resonator_punchout
    parameters:
      freq_width: 10_000_000
      freq_step: 1_000_000
      amplitude: 0.04
      min_amp_factor: 0.005
      max_amp_factor: 0.3
      step_amp_factor: 0.005
      nshots: 100


  - id: resonator_punchout_attenuation
    priority: 0
    operation: resonator_punchout_attenuation
    parameters:
      freq_width: 10_000_000
      freq_step: 500_000
      min_att: 4
      max_att: 60
      step_att: 4
      nshots: 1000



  - id: resonator spectroscopy low power
    priority: 0
    operation: resonator_spectroscopy
    parameters:
      freq_width: 10_000_000
      freq_step: 50_000
      amplitude: 0.022
      power_level: low
      nshots: 10



  - id: qubit spectroscopy
    priority: 0
    operation: qubit_spectroscopy
    parameters:
      drive_amplitude: 0.001
      drive_duration: 1000
      freq_width: 2_000_000
      freq_step: 500_000
      nshots: 10



  - id: resonator flux dependence
    priority: 0
    operation: resonator_flux
    parameters:
      freq_width: 10_000_000
      freq_step: 500_000
      bias_width: 0.8
      bias_step:  0.1
      nshots: 10



  - id: qubit flux dependence
    priority: 0
    operation: qubit_flux
    parameters:
      freq_width: 10_000_000
      freq_step: 1_000_000
      bias_width: 0.8 #0.1
      bias_step:  0.1 # 0.001
      drive_amplitude: 0.005
      nshots: 10



  - id: rabi
    priority: 0
    operation: rabi_amplitude
    parameters:
      min_amp_factor: 0.0
      max_amp_factor: 4.0
      step_amp_factor: 0.1
      pulse_length: 30
      nshots: 1024


  - id: rabi length
    priority: 0
    operation: rabi_length
    parameters:
      pulse_duration_start: 4
      pulse_duration_end: 84
      pulse_duration_step: 8
      pulse_amplitude: 0.5
      nshots: 1024

  - id: rabi length sequences
    priority: 0
    operation: rabi_length_sequences
    parameters:
      pulse_duration_start: 4
      pulse_duration_end: 84
      pulse_duration_step: 8
      pulse_amplitude: 0.5
      nshots: 1024

  - id: t1
    priority: 0
    operation: t1
    parameters:
      delay_before_readout_start: 0
      delay_before_readout_end: 20_000
      delay_before_readout_step: 2000
      nshots: 1024

  - id: t1 sequences
    priority: 0
    operation: t1_sequences
    parameters:
      delay_before_readout_start: 0
      delay_before_readout_end: 20_000
      delay_before_readout_step: 2000
      nshots: 10

  - id: t2
    priority: 0
    operation: t2
    parameters:
      delay_between_pulses_start: 16
      delay_between_pulses_end: 20000
      delay_between_pulses_step: 100
      nshots: 10

  - id: t2 sequences
    priority: 0
    operation: t2_sequences
    parameters:
      delay_between_pulses_start: 16
      delay_between_pulses_end: 20000
      delay_between_pulses_step: 100
      nshots: 1024

  - id: ramsey_detuned
    priority: 0
    operation: ramsey
    parameters:
      delay_between_pulses_start: 0 # must be a multiple of 4 incl 0
      delay_between_pulses_end: 5000
      delay_between_pulses_step: 500 # must be a multiple of 4
      n_osc: 10
      nshots: 10

  - id: ramsey detuned sequences
    priority: 0
    operation: ramsey_sequences
    parameters:
      delay_between_pulses_start: 0 # must be a multiple of 4 incl 0
      delay_between_pulses_end: 5000
      delay_between_pulses_step: 500 # must be a multiple of 4
      n_osc: 10
      nshots: 1024

  - id: ramsey
    priority: 0
    operation: ramsey
    parameters:
      delay_between_pulses_start: 0 # must be a multiple of 4 incl 0
      delay_between_pulses_end: 5000
      delay_between_pulses_step: 500 # must be a multiple of 4
      n_osc: 0
      nshots: 1024



  - id: single shot classification
    priority: 0
    operation: single_shot_classification
    parameters:
      nshots: 10


  - id: allXY
    priority: 0
    operation: allxy
    parameters:
      beta_param: null
      nshots: 10


  - id: allxy_drag_pulse_tuning
    priority: 0
    operation: allxy_drag_pulse_tuning
    parameters:
      beta_start: 0
      beta_end: 0.02
      beta_step: 0.01
      nshots: 10


  - id: drag_pulse_tuning
    priority: 0
    operation: drag_pulse_tuning
    parameters:
      beta_start: 0
      beta_end: 0.02
      beta_step: 0.01
      nshots: 10

  - id: spin_echo
    priority: 0
    operation: spin_echo
    parameters:
      delay_between_pulses_start: 0
      delay_between_pulses_end: 20000
      delay_between_pulses_step: 2000
      nshots: 10


  - id: flipping
    priority: 0
    operation: flipping
    parameters:
      nflips_max: 5
      nflips_step: 1
      nshots: 10

  - id: dispersive shift
    priority: 0
    operation: dispersive_shift
    parameters:
      freq_width: 10_000_000
      freq_step: 100_000
      nshots: 10

  - id: standard rb no error
    priority: 0
    operation: standard_rb
    parameters:
      depths:
        start: 1
        stop: 10
        step: 2
      niter: 2
      nshots: 50
      uncertainties: None
      n_bootstrap: 0

  - id: standard rb bootstrap
    priority: 0
    operation: standard_rb
    qubits: [1]
    parameters:
      depths: [1, 2, 3, 5]
      niter: 5
      nshots: 50
      n_bootstrap: 10
      noise_model: PauliErrorOnAll

  - id: standard rb inhomogeneous
    priority: 0
    operation: standard_rb
    qubits: [0, 1, 3]
    parameters:
      depths: [1, 3, 3, 5]
      niter: 5
      nshots: 50
      uncertainties: std
      n_bootstrap: 10
      noise_model: PauliErrorOnX
      noise_params: [0.01, 0.01, 0.01]

<<<<<<< HEAD
  - id: fast reset
    priority: 0
    operation: fast_reset
    parameters:
      nshots: 1024
=======
  - id : resonator_frequency
    priority: 0
    operation: resonator_frequency
    parameters:
      freq_width: 200.e+6
      freq_step: 25.e+6
      nshots: 1000
>>>>>>> ec7e5cc3
<|MERGE_RESOLUTION|>--- conflicted
+++ resolved
@@ -313,13 +313,6 @@
       noise_model: PauliErrorOnX
       noise_params: [0.01, 0.01, 0.01]
 
-<<<<<<< HEAD
-  - id: fast reset
-    priority: 0
-    operation: fast_reset
-    parameters:
-      nshots: 1024
-=======
   - id : resonator_frequency
     priority: 0
     operation: resonator_frequency
@@ -327,4 +320,9 @@
       freq_width: 200.e+6
       freq_step: 25.e+6
       nshots: 1000
->>>>>>> ec7e5cc3
+
+  - id: fast reset
+    priority: 0
+    operation: fast_reset
+    parameters:
+      nshots: 1024