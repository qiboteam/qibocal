

actions:

  - id: time of flight
    priority: 0
    operation: time_of_flight_readout
    parameters:
      nshots: 1024
      readout_amplitude: 0.5

  - id: resonator high power high amplitude
    priority: 0
    operation: resonator_spectroscopy
    parameters:
      freq_width: 10_000_000 # 20_000_000
      freq_step: 100_000 # 500_00
      amplitude: 0.4
      power_level: high
      nshots: 10


  - id: resonator high power low attenuation
    priority: 0
    operation: resonator_spectroscopy_attenuation
    parameters:
      freq_width: 10_000_000 # 20_000_000
      freq_step: 100_000 # 500_00
      attenuation: 15
      power_level: high
      nshots: 10


  - id: resonator low power high attenuation
    priority: 0
    operation: resonator_spectroscopy_attenuation
    parameters:
      freq_width: 10_000_000 # 20_000_000
      freq_step: 100_000 # 500_00
      attenuation: 60
      power_level: low
      nshots: 10


  - id: resonator punchout
    priority: 0
    operation: resonator_punchout
    parameters:
      freq_width: 10_000_000
      freq_step: 1_000_000
      amplitude: 0.04
      min_amp_factor: 0.005
      max_amp_factor: 0.3
      step_amp_factor: 0.005
      nshots: 100


  - id: resonator_punchout_attenuation
    priority: 0
    operation: resonator_punchout_attenuation
    parameters:
      freq_width: 10_000_000
      freq_step: 500_000
      min_att: 4
      max_att: 60
      step_att: 4
      nshots: 1000



  - id: resonator spectroscopy low power
    priority: 0
    operation: resonator_spectroscopy
    parameters:
      freq_width: 10_000_000
      freq_step: 50_000
      amplitude: 0.022
      power_level: low
      nshots: 10



  - id: qubit spectroscopy
    priority: 0
    operation: qubit_spectroscopy
    parameters:
      drive_amplitude: 0.001
      drive_duration: 1000
      freq_width: 2_000_000
      freq_step: 500_000
      nshots: 10



  - id: resonator flux dependence
    priority: 0
    operation: resonator_flux
    parameters:
      freq_width: 10_000_000
      freq_step: 500_000
      bias_width: 0.8
      bias_step:  0.1
      nshots: 10



  - id: qubit flux dependence #"01" transition
    priority: 0
    operation: qubit_flux
    parameters:
      freq_width: 150_000_000
      freq_step: 500_000
      bias_width: 0.2
      bias_step:  0.005
      drive_amplitude: 0.5
      nshots: 1024
      relaxation_time: 2000
      transition: "01"



  - id: qubit flux dependence #"02" transition
    priority: 0
    operation: qubit_flux
    parameters:
      freq_width: 150_000_000
      freq_step: 500_000
      bias_width: 0.2
      bias_step:  0.005
      drive_amplitude: 0.5
      nshots: 1024
      relaxation_time: 2000
      transition: "02"



  - id: rabi
    priority: 0
    operation: rabi_amplitude
    parameters:
      min_amp_factor: 0.0
      max_amp_factor: 4.0
      step_amp_factor: 0.1
      pulse_length: 30
      nshots: 1024


  - id: rabi length
    priority: 0
    operation: rabi_length
    parameters:
      pulse_duration_start: 4
      pulse_duration_end: 84
      pulse_duration_step: 8
      pulse_amplitude: 0.5
      nshots: 1024

  - id: rabi length sequences
    priority: 0
    operation: rabi_length_sequences
    parameters:
      pulse_duration_start: 4
      pulse_duration_end: 84
      pulse_duration_step: 8
      pulse_amplitude: 0.5
      nshots: 1024

  - id: t1
    priority: 0
    operation: t1
    parameters:
      delay_before_readout_start: 0
      delay_before_readout_end: 20_000
      delay_before_readout_step: 2000
      nshots: 1024

  - id: t1 sequences
    priority: 0
    operation: t1_sequences
    parameters:
      delay_before_readout_start: 0
      delay_before_readout_end: 20_000
      delay_before_readout_step: 2000
      nshots: 10

  - id: zeno
    priority: 00
    operation: zeno
    parameters:
      readouts: 100
      nshots: 4096

  - id: t2
    priority: 0
    operation: t2
    parameters:
      delay_between_pulses_start: 16
      delay_between_pulses_end: 20000
      delay_between_pulses_step: 100
      nshots: 10

  - id: t2 sequences
    priority: 0
    operation: t2_sequences
    parameters:
      delay_between_pulses_start: 16
      delay_between_pulses_end: 20000
      delay_between_pulses_step: 100
      nshots: 1024

  - id: ramsey_detuned
    priority: 0
    operation: ramsey
    parameters:
      delay_between_pulses_start: 0 # must be a multiple of 4 incl 0
      delay_between_pulses_end: 5000
      delay_between_pulses_step: 500 # must be a multiple of 4
      n_osc: 10
      nshots: 10

  - id: ramsey detuned sequences
    priority: 0
    operation: ramsey_sequences
    parameters:
      delay_between_pulses_start: 0 # must be a multiple of 4 incl 0
      delay_between_pulses_end: 5000
      delay_between_pulses_step: 500 # must be a multiple of 4
      n_osc: 10
      nshots: 1024

  - id: ramsey
    priority: 0
    operation: ramsey
    parameters:
      delay_between_pulses_start: 0 # must be a multiple of 4 incl 0
      delay_between_pulses_end: 5000
      delay_between_pulses_step: 500 # must be a multiple of 4
      n_osc: 0
      nshots: 1024



  - id: single shot classification
    priority: 0
    operation: single_shot_classification
    parameters:
      nshots: 10

<<<<<<< HEAD
  - id: single shot classification
    priority: 0
    operation: single_shot_classification
    parameters:
      nshots: 10
      savedir: "cls_results"
      classifiers_list: ["qubit_fit","naive_bayes", "linear_svm"]
=======
  - id: readout characterization
    priority: 0
    operation: readout_characterization
    parameters:
      nshots: 10
>>>>>>> 11e91986

  - id: allXY
    priority: 0
    operation: allxy
    parameters:
      beta_param: null
      nshots: 10


  - id: allxy_drag_pulse_tuning
    priority: 0
    operation: allxy_drag_pulse_tuning
    parameters:
      beta_start: 0
      beta_end: 0.02
      beta_step: 0.01
      nshots: 10


  - id: drag_pulse_tuning
    priority: 0
    operation: drag_pulse_tuning
    parameters:
      beta_start: 0
      beta_end: 0.02
      beta_step: 0.01
      nshots: 10

  - id: spin_echo
    priority: 0
    operation: spin_echo
    parameters:
      delay_between_pulses_start: 0
      delay_between_pulses_end: 20000
      delay_between_pulses_step: 2000
      nshots: 10


  - id: flipping
    priority: 0
    operation: flipping
    parameters:
      nflips_max: 5
      nflips_step: 1
      nshots: 10

  - id: dispersive shift
    priority: 0
    operation: dispersive_shift
    parameters:
      freq_width: 10_000_000
      freq_step: 100_000
      nshots: 10

  - id: standard rb no error
    priority: 0
    operation: standard_rb
    parameters:
      depths:
        start: 1
        stop: 10
        step: 2
      niter: 2
      nshots: 50
      uncertainties: None
      n_bootstrap: 0

  - id: standard rb bootstrap
    priority: 0
    operation: standard_rb
    qubits: [1]
    parameters:
      depths: [1, 2, 3, 5]
      niter: 5
      nshots: 50
      n_bootstrap: 10
      noise_model: PauliErrorOnAll

  - id: chevron id
    priority: 0
    operation: chevron
    qubits: [[0, 1],[1,2],[0,3]]
    parameters:
      amplitude_min: 0.1
      amplitude_max: 0.6
      amplitude_step: 0.01
      duration_min: 10
      duration_max: 50
      duration_step: 1
      nshots: 1000
      parking: True

  - id: tune landscape
    priority: 0
    operation: cz_virtualz
    qubits: [[0, 1],[1,2],[0,3]]
    parameters:
      theta_start: 0
      theta_end: 180
      theta_step: 10
      dt: 0
      parking: True

  - id: standard rb inhomogeneous
    priority: 0
    operation: standard_rb
    qubits: [0, 1, 3]
    parameters:
      depths: [1, 3, 3, 5]
      niter: 5
      nshots: 50
      uncertainties: std
      n_bootstrap: 10
      noise_model: PauliErrorOnX
      noise_params: [0.01, 0.01, 0.01]

  - id : resonator_frequency
    priority: 0
    operation: resonator_frequency
    parameters:
      freq_width: 200.e+6
      freq_step: 25.e+6
      nshots: 1000

  - id: fast reset
    priority: 0
    operation: fast_reset
    parameters:
      nshots: 1024<|MERGE_RESOLUTION|>--- conflicted
+++ resolved
@@ -246,7 +246,6 @@
     parameters:
       nshots: 10
 
-<<<<<<< HEAD
   - id: single shot classification
     priority: 0
     operation: single_shot_classification
@@ -254,13 +253,12 @@
       nshots: 10
       savedir: "cls_results"
       classifiers_list: ["qubit_fit","naive_bayes", "linear_svm"]
-=======
+      
   - id: readout characterization
     priority: 0
     operation: readout_characterization
     parameters:
       nshots: 10
->>>>>>> 11e91986
 
   - id: allXY
     priority: 0
