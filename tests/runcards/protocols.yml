platform: [dummy, dummy_couplers]

targets: [0,1]

actions:

  - id: time of flight
    operation: time_of_flight_readout
    parameters:
      nshots: 1024
      readout_amplitude: 0.5

  - id: resonator high power high amplitude average
    operation: resonator_spectroscopy
    parameters:
      freq_width: 10_000_000
      freq_step: 100_000
      amplitude: 0.4
      power_level: high
      nshots: 10

  - id: resonator high power high amplitude single shot
    operation: resonator_spectroscopy
    parameters:
      freq_width: 10_000_000
      freq_step: 100_000
      amplitude: 0.4
      power_level: high
      nshots: 10
      hardware_average: false


  - id: resonator high power low attenuation
    operation: resonator_spectroscopy
    parameters:
      freq_width: 10_000_000 # 20_000_000
      freq_step: 100_000 # 500_00
      attenuation: 15
      power_level: high
      nshots: 10


  - id: resonator low power high attenuation
    operation: resonator_spectroscopy
    parameters:
      freq_width: 10_000_000 # 20_000_000
      freq_step: 100_000 # 500_00
      attenuation: 60
      power_level: low
      nshots: 10


  - id: resonator punchout
    operation: resonator_punchout
    parameters:
      freq_width: 10_000_000
      freq_step: 1_000_000
      amplitude: 0.04
      min_amp_factor: 0.005
      max_amp_factor: 0.3
      step_amp_factor: 0.005
      nshots: 10


  - id: resonator_punchout_attenuation
    operation: resonator_punchout_attenuation
    parameters:
      freq_width: 10_000_000
      freq_step: 500_000
      min_att: 4
      max_att: 60
      step_att: 4
      nshots: 10

  - id: resonator spectroscopy low power
    operation: resonator_spectroscopy
    parameters:
      freq_width: 10_000_000
      freq_step: 50_000
      amplitude: 0.022
      power_level: low
      nshots: 10

  - id: qubit spectroscopy average
    operation: qubit_spectroscopy
    parameters:
      drive_amplitude: 0.001
      drive_duration: 1000
      freq_width: 2_000_000
      freq_step: 500_000
      nshots: 10

  - id: qubit power spectroscopy
    operation: qubit_power_spectroscopy
    parameters:
      freq_width: 1_000_000
      freq_step: 10_000
      min_amp_factor: 0
      max_amp_factor: 1
      step_amp_factor: 0.05
      duration: 100
      amplitude: 0.5

  - id: qubit spectroscopy singleshot
    operation: qubit_spectroscopy
    parameters:
      drive_amplitude: 0.001
      drive_duration: 1000
      freq_width: 2_000_000
      freq_step: 500_000
      nshots: 10
      hardware_average: false

  - id: qubit spectroscopy ef average
    operation: qubit_spectroscopy_ef
    #FIXME: add RX12 for qubit 4
    targets: [0, 1, 2, 3]
    parameters:
      drive_amplitude: 0.001
      drive_duration: 1000
      freq_width: 2_000_000
      freq_step: 500_000
      nshots: 10

  - id: qubit spectroscopy ef single shot
    operation: qubit_spectroscopy_ef
    #FIXME: add RX12 for qubit 4
    targets: [0, 1, 2, 3]
    parameters:
      drive_amplitude: 0.001
      drive_duration: 1000
      freq_width: 2_000_000
      freq_step: 500_000
      nshots: 10
      hardware_average: false


  - id: resonator flux dependence bias
    operation: resonator_flux
    parameters:
      freq_width: 10_000_000
      freq_step: 500_000
      bias_width: 0.8
      bias_step:  0.1
      nshots: 10


  - id: resonator flux crosstalk # using ``flux_qubits``
    operation: resonator_crosstalk
    parameters:
      bias_point:
        0: 0.2
      freq_width: 10_000_000
      freq_step: 500_000
      bias_width: 0.8
      bias_step:  0.1
      flux_qubits: [0, 1, 2, 3]
      nshots: 10
      relaxation_time: 100


  - id: qubit flux dependence #"01" transition
    operation: qubit_flux
    parameters:
      freq_width: 150_000_000
      freq_step: 500_000
      bias_width: 0.2
      bias_step:  0.005
      drive_amplitude: 0.5
      nshots: 1024
      relaxation_time: 2000
      transition: "01"


  - id: qubit flux dependence 02 #"02" transition
    operation: qubit_flux
    parameters:
      freq_width: 150_000_000
      freq_step: 500_000
      bias_width: 0.2
      bias_step:  0.005
      drive_amplitude: 0.5
      nshots: 1024
      relaxation_time: 2000
      transition: "02"


  - id: qubit flux dependence tracking
    operation: qubit_flux_tracking
    parameters:
      freq_width: 150_000_000
      freq_step: 500_000
      bias_width: 0.2
      bias_step:  0.05
      drive_duration: 2000
      nshots: 1024
      relaxation_time: 2000
      transition: "01"


  - id: qubit flux crosstalk # using ``flux_qubits``
    operation: qubit_crosstalk
    targets: [0,1]
    parameters:
      bias_point:
        0: 0.2
        1: 0.5
      freq_width: 150_000_000
      freq_step: 500_000
      bias_width: 0.2
      bias_step:  0.005
      drive_amplitude: 0.5
      flux_qubits: [0,1]
      nshots: 1024
      relaxation_time: 2000


  - id: rabi
    operation: rabi_amplitude
    parameters:
      min_amp_factor: 0.0
      max_amp_factor: 4.0
      step_amp_factor: 0.1
      pulse_length: 30
      nshots: 1024

  - id: rabi without nshots
    operation: rabi_amplitude
    parameters:
      min_amp_factor: 0.0
      max_amp_factor: 4.0
      step_amp_factor: 0.1
      pulse_length: 30

  - id: rabi signal
    operation: rabi_amplitude_signal
    parameters:
      min_amp_factor: 0.0
      max_amp_factor: 4.0
      step_amp_factor: 0.1
      pulse_length: 30
      nshots: 1024

  - id: rabi amplitude frequency
    operation: rabi_amplitude_frequency
    parameters:
      min_amp_factor: 0.0
      max_amp_factor: 4.0
      step_amp_factor: 0.1
      min_freq: -100_000
      max_freq: 100_000
      step_freq: 10_000
      pulse_length: 30
      nshots: 1024

  - id: rabi amplitude frequency_signal
    operation: rabi_amplitude_frequency_signal
    parameters:
      min_amp_factor: 0.0
      max_amp_factor: 4.0
      step_amp_factor: 0.1
      min_freq: -100_000
      max_freq: 100_000
      step_freq: 10_000
      pulse_length: 30
      nshots: 1024


  - id: rabi_ef
    operation: rabi_amplitude_ef
    #FIXME: add RX12 for qubit 4
    targets: [0, 1, 2, 3]
    parameters:
      min_amp_factor: 0.0
      max_amp_factor: 1.0
      step_amp_factor: 0.1
      pulse_length: 30
      nshots: 1024

  - id: rabi length
    operation: rabi_length
    parameters:
      pulse_duration_start: 4
      pulse_duration_end: 84
      pulse_duration_step: 8
      pulse_amplitude: 0.5
      nshots: 1024

  - id: rabi length signal
    operation: rabi_length_signal
    parameters:
      pulse_duration_start: 4
      pulse_duration_end: 84
      pulse_duration_step: 8
      pulse_amplitude: 0.5
      nshots: 10

  - id: rabi length frequency
    operation: rabi_length_frequency
    parameters:
      pulse_duration_start: 4
      pulse_duration_end: 84
      pulse_duration_step: 8
      min_freq: -100_000
      max_freq: 100_000
      step_freq: 10_000
      pulse_amplitude: 0.5
      nshots: 1024

  - id: rabi length frequency_signal
    operation: rabi_length_frequency_signal
    parameters:
      pulse_duration_start: 4
      pulse_duration_end: 84
      pulse_duration_step: 8
      min_freq: -100_000
      max_freq: 100_000
      step_freq: 10_000
      pulse_amplitude: 0.5
      nshots: 1024

  - id: rabi length sequences
    operation: rabi_length_sequences
    parameters:
      pulse_duration_start: 4
      pulse_duration_end: 84
      pulse_duration_step: 8
      pulse_amplitude: 0.5
      nshots: 10

  - id: t1
    operation: t1
    parameters:
      delay_before_readout_start: 0
      delay_before_readout_end: 20_000
      delay_before_readout_step: 2000
      nshots: 1024

  - id: t1_signal
    operation: t1_signal
    parameters:
      delay_before_readout_start: 0
      delay_before_readout_end: 20_000
      delay_before_readout_step: 2000
      nshots: 1024

  - id: t1_signal_single_shot
    priority: 0
    operation: t1_signal
    parameters:
      delay_before_readout_start: 0
      delay_before_readout_end: 20_000
      delay_before_readout_step: 2000
      single_shot: True
      nshots: 1024

  - id: t1 sequences
    operation: t1_sequences
    parameters:
      delay_before_readout_start: 0
      delay_before_readout_end: 20_000
      delay_before_readout_step: 2000
      nshots: 1024

  - id: zeno
    operation: zeno
    parameters:
      readouts: 10
      nshots: 10

  - id: zeno_signal
    operation: zeno_signal
    parameters:
      readouts: 10
      nshots: 10

  - id: t2
    operation: t2
    parameters:
      delay_between_pulses_start: 16
      delay_between_pulses_end: 20000
      delay_between_pulses_step: 100
      nshots: 10

  - id: t2_signal
    operation: t2_signal
    parameters:
      delay_between_pulses_start: 16
      delay_between_pulses_end: 20000
      delay_between_pulses_step: 100
      nshots: 10

  - id: t2_signal_single_shot
    priority: 0
    operation: t2_signal
    parameters:
      delay_between_pulses_start: 16
      delay_between_pulses_end: 20000
      delay_between_pulses_step: 100
      single_shot: True
      nshots: 10

  - id: t2 sequences
    operation: t2_sequences
    parameters:
      delay_between_pulses_start: 16
      delay_between_pulses_end: 20000
      delay_between_pulses_step: 100
      nshots: 10

  - id: ramsey_signal
    operation: ramsey_signal
    parameters:
      delay_between_pulses_start: 0
      delay_between_pulses_end: 50
      delay_between_pulses_step: 1
      nshots: 10

  - id: ramsey_signal_detuned
    operation: ramsey_signal
    parameters:
      unrolling: False
      delay_between_pulses_start: 0
      delay_between_pulses_end: 50
      delay_between_pulses_step: 1
      detuning: 1_000_000
      nshots: 10

  - id: ramsey_signal_detuned_unrolled
    operation: ramsey_signal
    parameters:
      unrolling: True
      delay_between_pulses_start: 0
      delay_between_pulses_end: 50
      delay_between_pulses_step: 1
      detuning: 1_000_000
      nshots: 10

  - id: ramsey
    operation: ramsey
    parameters:
      delay_between_pulses_start: 0
      delay_between_pulses_end: 20
      delay_between_pulses_step: 1
      detuning: 0
      nshots: 1024


  - id: ramsey zz
    operation: ramsey_zz
    targets: [0]
    parameters:
      delay_between_pulses_start: 0
      delay_between_pulses_end: 20
      delay_between_pulses_step: 1
      detuning: 0
      target_qubit: 1
      nshots: 1024

  - id: ramsey zz unrolling
    operation: ramsey_zz
    targets: [0]
    parameters:
      delay_between_pulses_start: 0
      delay_between_pulses_end: 20
      delay_between_pulses_step: 1
      detuning: 0
      unrolling: true
      target_qubit: 1
      nshots: 1024

  - id: calibrate_state_discrimination
    operation: calibrate_state_discrimination
    parameters:
      nshots: 10

  - id: ramsey_detuned
    operation: ramsey
    parameters:
      delay_between_pulses_start: 0
      delay_between_pulses_end: 50
      delay_between_pulses_step: 1
      detuning: 2_000_000
      nshots: 10

  - id: ramsey_unrolled_detuned
    operation: ramsey
    parameters:
      unrolling: True
      delay_between_pulses_start: 0
      delay_between_pulses_end: 50
      delay_between_pulses_step: 1
      nshots: 10
      detuning: 1_000_000

  - id: single shot classification
    operation: single_shot_classification
    parameters:
      unrolling: False
      nshots: 10

  - id: single shot classification with unrolling
    operation: single_shot_classification
    parameters:
      unrolling: True
      nshots: 10

  - id: single shot classification with classifiers
    operation: single_shot_classification
    parameters:
      nshots: 10
      savedir: "cls_results"
      classifiers_list: ["qubit_fit"]

  - id: readout characterization
    operation: readout_characterization
    parameters:
      delay: 1000
      nshots: 10

  - id: readout characterization delay 0
    operation: readout_characterization
    parameters:
      delay: 0
      nshots: 10

  - id: allXY
    operation: allxy
    parameters:
      beta_param: null
      nshots: 10

  - id: allXY unrolling
    operation: allxy
    parameters:
      beta_param: null
      unrolling: True
      nshots: 10

  - id: resonator_depletion_tuning
    operation: allxy_resonator_depletion_tuning
    parameters:
      delay_start: 1000.0
      delay_end: 3000.0
      delay_step: 1000.0
      nshots: 10


  - id: allXY drag
    operation: allxy_drag_pulse_tuning
    parameters:
      beta_start: 0
      beta_end: 0.1
      beta_step: 0.01
      nshots: 10


  - id: drag_pulse_tuning
    operation: drag_tuning
    parameters:
      beta_start: 0
      beta_end: 0.1
      beta_step: 0.01
      nshots: 10

  - id: spin_echo
    operation: spin_echo
    parameters:
      delay_between_pulses_start: 0
      delay_between_pulses_end: 5
      delay_between_pulses_step: 1
      nshots: 10

  - id: spin_echo unrolling
    operation: spin_echo
    parameters:
      delay_between_pulses_start: 0
      delay_between_pulses_end: 5
      delay_between_pulses_step: 1
      nshots: 10
      unrolling: true

  - id: spin_echo_signal
    operation: spin_echo_signal
    parameters:
      delay_between_pulses_start: 0
      delay_between_pulses_end: 5
      delay_between_pulses_step: 1
      nshots: 10

  - id: spin_echo_signal_single_shot
    priority: 0
    operation: spin_echo_signal
    parameters:
      delay_between_pulses_start: 0
      delay_between_pulses_end: 5
      delay_between_pulses_step: 1
      single_shot: True
      nshots: 10

  - id: spin_echo_signal unrolling
    operation: spin_echo_signal
    parameters:
      delay_between_pulses_start: 0
      delay_between_pulses_end: 5
      delay_between_pulses_step: 1
      nshots: 10
      unrolling: true


  - id: flipping
    operation: flipping
    parameters:
      nflips_max: 10
      nflips_step: 1
      nshots: 50
      detuning: 0.1

  - id: flipping_signal
    operation: flipping_signal
    parameters:
      nflips_max: 10
      nflips_step: 1
      nshots: 50
      detuning: 0.1

  - id: flipping unrolling
    operation: flipping
    parameters:
      nflips_max: 10
      nflips_step: 1
      nshots: 50
      unrolling: True

  - id: flipping_signal unrolling
    operation: flipping_signal
    parameters:
      nflips_max: 10
      nflips_step: 1
      nshots: 50
      unrolling: True


  - id: dispersive shift
    operation: dispersive_shift
    parameters:
      freq_width: 10_000_000
      freq_step: 100_000
      nshots: 10

  - id: dispersive shift qutrit
    operation: dispersive_shift_qutrit
    #FIXME: add qubit 4 with new release of Qibolab
    targets: [0, 1, 2, 3]
    parameters:
      freq_width: 10_000_000
      freq_step: 100_000
      nshots: 10

  - id: standard rb percentile
    operation: standard_rb
    parameters:
      depths:
        start: 1
        stop: 10
        step: 2
      niter: 2
      uncertainties: 95
      nshots: 50


  - id: standard rb no error
    operation: standard_rb
    parameters:
      depths:
        start: 1
        stop: 10
        step: 2
      niter: 2
      nshots: 50

  - id: standard rb unrolling
    operation: standard_rb
    parameters:
      depths:
        start: 1
        stop: 10
        step: 2
      niter: 2
      nshots: 50
      unrolling: True

  - id: filtered_rb
    operation: filtered_rb
    targets: [1]
    parameters:
      depths: [1, 2, 3, 5]
      niter: 5
      nshots: 50

  - id: standard rb
    operation: standard_rb
    targets: [1]
    parameters:
      depths: [1, 2, 3, 5]
      niter: 5
      nshots: 50

  - id: standard rb 2q
    operation: standard_rb_2q
    targets: [[0,2]]
    parameters:
      depths: [1, 2, 3, 5]
      niter: 5
      nshots: 50

  - id: chevron id
    operation: chevron
    targets: [[0, 2],[1,2]]
    parameters:
      amplitude_min_factor: 0.1
      amplitude_max_factor: 0.6
      amplitude_step_factor: 0.01
      duration_min: 10
      duration_max: 50
      duration_step: 10
      nshots: 10
      parking: True

  - id: chevron id signal
    operation: chevron_signal
    targets: [[0, 2],[1,2]]
    parameters:
      amplitude_min_factor: 0.1
      amplitude_max_factor: 0.6
      amplitude_step_factor: 0.01
      duration_min: 10
      duration_max: 50
      duration_step: 1
      nshots: 1000
      parking: True

<<<<<<< HEAD
  - id: cz
    operation: cz_virtualz
=======
  - id: chevron iSWAP
    operation: chevron
    targets: [[0, 2],[1,2]]
    parameters:
      amplitude_min_factor: 0.1
      amplitude_max_factor: 0.6
      amplitude_step_factor: 0.01
      duration_min: 10
      duration_max: 50
      duration_step: 10
      nshots: 10
      native: iSWAP
      parking: True

  - id: chevron iSWAP signal
    operation: chevron_signal
    targets: [[0, 2],[1,2]]
    parameters:
      amplitude_min_factor: 0.1
      amplitude_max_factor: 0.6
      amplitude_step_factor: 0.01
      duration_min: 10
      duration_max: 50
      duration_step: 1
      native: iSWAP
      nshots: 1000
      parking: True

  - id: iswap_virtual_phase
    operation: correct_virtual_z_phases
    targets: [[0, 2],[1,2]]
    parameters:
      theta_start: 0
      theta_end: 180
      theta_step: 10
      dt: 0
      native: iSWAP
      parking: True

  - id: iswap virtual signal
    operation: correct_virtual_z_phases_signal
    targets: [[0, 2],[1,2]]
    parameters:
      theta_start: 0
      theta_end: 180
      theta_step: 10
      native: iSWAP
      dt: 0
      parking: True

  - id: cz_virtual_phase
    operation: correct_virtual_z_phases
>>>>>>> 45bd84d9
    targets: [[0, 2],[1,2]]
    parameters:
      theta_start: 0
      theta_end: 180
      theta_step: 10
      dt: 0
      parking: True

  - id: cz signal
    operation: cz_virtualz_signal
    targets: [[0, 2],[1,2]]
    parameters:
      theta_start: 0
      theta_end: 180
      theta_step: 10
<<<<<<< HEAD
      flux_pulse_amplitude: 0.5
      flux_pulse_duration: 10
=======
      native: CZ
>>>>>>> 45bd84d9
      dt: 0
      parking: True

  - id : resonator_frequency
    operation: resonator_frequency
    parameters:
      freq_width: 200.e+6
      freq_step: 25.e+6
      nshots: 10

  - id: fast reset
    operation: fast_reset
    parameters:
      nshots: 10

  - id: CHSH with pulses
    operation: chsh_pulses
    targets: [[0,2],[1,2],[2,3]]
    parameters:
      nshots: 1000
      ntheta: 10
      bell_states: [0,1,2,3]
      apply_error_mitigation: True

  - id: CHSH with natives
    operation: chsh_circuits
    targets: [[0,2],[1,2]]
    parameters:
      nshots: 1000
      ntheta: 10
      bell_states: [0,1,2,3]
      native: True
      apply_error_mitigation: True

  #FIXME: cannot add pair [0,3]
  - id: CHSH with circuits
    operation: chsh_circuits
    targets: [[0,2],[1,2]]
    parameters:
      nshots: 1000
      ntheta: 2
      bell_states: [0,1,2,3]
      native: False
      apply_error_mitigation: True

  - id: readout_mitigation_matrix
    operation: readout_mitigation_matrix
    targets: [[0,1,2],[1,2]]
    parameters:
      nshots: 10

  - id: twpa frequency
    operation: twpa_frequency
    parameters:
      nshots: 10
      frequency_width: 1_000_000
      frequency_step: 100_000

  - id: twpa power
    operation: twpa_power
    parameters:
      nshots: 10
      power_width: 10
      power_step: 1

  - id: twpa frequency power
    operation: twpa_frequency_power
    targets: [0]
    parameters:
      frequency_width: 1_000_000
      frequency_step: 100_000
      power_width: 10
      power_step: 1

  - id: twpa_power_SNR
    operation: twpa_power_snr
    parameters:
      freq_width: 500_000_000
      freq_step: 50_000_000
      twpa_pow_width: 4
      twpa_pow_step: 1
      power_level: low
      nshots: 10
      relaxation_time: 2000

  - id: twpa_frequency_SNR
    operation: twpa_frequency_snr
    parameters:
      freq_width: 100_000_000
      freq_step: 20_000_000
      twpa_freq_width: 1_000_000_000
      twpa_freq_step: 200_000_000
      power_level: low
      nshots: 10
      relaxation_time: 20

  - id: resonator_amplitude
    operation: resonator_amplitude
    parameters:
      amplitude_step: 0.1
      amplitude_stop: 0.5

  - id: qutrit
    targets: [0,1]
    operation: qutrit_classification
    parameters:
      nshots: 1000

  - id: avoided crossing
    operation: avoided_crossing
    targets: [[2,1],[0,2]]
    parameters:
      freq_width: 100_000_000
      freq_step: 50_000_000
      bias_width: 0.2
      bias_step:  0.05
      drive_amplitude: 0.5

  - id: tomography
    operation: state_tomography
    parameters:
      nshots: 1024

  - id: tomography from file
    operation: state_tomography
    parameters:
      nshots: 1024
      circuit: tests/circuit.json

  - id: two-qubit tomography
    targets: [[0,1],[2,3]]
    operation: two_qubit_state_tomography
    parameters:
      nshots: 1024

  - id: two-qubit tomography from file
    targets: [[0,2],[1,3]]
    operation: two_qubit_state_tomography
    parameters:
      nshots: 1024
      circuit: tests/circuit2q.json

  - id: mermin
    targets: [[2,0,3],[2,1,3]]
    operation: mermin
    parameters:
      ntheta: 10
      apply_error_mitigation: True<|MERGE_RESOLUTION|>--- conflicted
+++ resolved
@@ -33,8 +33,8 @@
   - id: resonator high power low attenuation
     operation: resonator_spectroscopy
     parameters:
-      freq_width: 10_000_000 # 20_000_000
-      freq_step: 100_000 # 500_00
+      freq_width: 10_000_000
+      freq_step: 100_000
       attenuation: 15
       power_level: high
       nshots: 10
@@ -43,11 +43,22 @@
   - id: resonator low power high attenuation
     operation: resonator_spectroscopy
     parameters:
-      freq_width: 10_000_000 # 20_000_000
-      freq_step: 100_000 # 500_00
+      freq_width: 10_000_000
+      freq_step: 100_000
       attenuation: 60
       power_level: low
       nshots: 10
+
+
+  - id: resonator low power high attenuation s21
+    operation: resonator_spectroscopy
+    parameters:
+      freq_width: 10_000_000
+      freq_step: 100_000
+      attenuation: 60
+      power_level: low
+      nshots: 10
+      fit_function: s21
 
 
   - id: resonator punchout
@@ -614,7 +625,7 @@
       nflips_max: 10
       nflips_step: 1
       nshots: 50
-      detuning: 0.1
+      delta_amplitude: 0.1
 
   - id: flipping_signal
     operation: flipping_signal
@@ -622,7 +633,7 @@
       nflips_max: 10
       nflips_step: 1
       nshots: 50
-      detuning: 0.1
+      delta_amplitude: 0.1
 
   - id: flipping unrolling
     operation: flipping
@@ -714,7 +725,15 @@
       niter: 5
       nshots: 50
 
-  - id: chevron id
+  - id: standard rb 2q interleaved
+    operation: standard_rb_2q_inter
+    targets: [[0,2]]
+    parameters:
+      depths: [1, 2, 3, 5]
+      niter: 5
+      nshots: 50
+
+  - id: chevron cz
     operation: chevron
     targets: [[0, 2],[1,2]]
     parameters:
@@ -725,9 +744,10 @@
       duration_max: 50
       duration_step: 10
       nshots: 10
+      native: CZ
       parking: True
 
-  - id: chevron id signal
+  - id: chevron cz signal
     operation: chevron_signal
     targets: [[0, 2],[1,2]]
     parameters:
@@ -737,13 +757,10 @@
       duration_min: 10
       duration_max: 50
       duration_step: 1
+      native: CZ
       nshots: 1000
       parking: True
 
-<<<<<<< HEAD
-  - id: cz
-    operation: cz_virtualz
-=======
   - id: chevron iSWAP
     operation: chevron
     targets: [[0, 2],[1,2]]
@@ -796,28 +813,23 @@
 
   - id: cz_virtual_phase
     operation: correct_virtual_z_phases
->>>>>>> 45bd84d9
     targets: [[0, 2],[1,2]]
     parameters:
       theta_start: 0
       theta_end: 180
       theta_step: 10
       dt: 0
+      native: CZ
       parking: True
 
-  - id: cz signal
-    operation: cz_virtualz_signal
+  - id: cz virtual signal
+    operation: correct_virtual_z_phases_signal
     targets: [[0, 2],[1,2]]
     parameters:
       theta_start: 0
       theta_end: 180
       theta_step: 10
-<<<<<<< HEAD
-      flux_pulse_amplitude: 0.5
-      flux_pulse_duration: 10
-=======
       native: CZ
->>>>>>> 45bd84d9
       dt: 0
       parking: True
 
@@ -936,6 +948,38 @@
       bias_step:  0.05
       drive_amplitude: 0.5
 
+  - id: optimize cz
+    operation: optimize_two_qubit_gate
+    targets: [[0,2]]
+    parameters:
+      flux_pulse_amplitude_min: -0.249
+      flux_pulse_amplitude_max: -0.248
+      flux_pulse_amplitude_step: 0.0001
+      duration_max: 32
+      duration_min: 29
+      duration_step: 1
+      native: CZ
+      theta_start: 0
+      theta_end: 7
+      theta_step: 1
+      relaxation_time: 50_000
+
+  - id: optimize iSWAP
+    operation: optimize_two_qubit_gate
+    targets: [[0,2]]
+    parameters:
+      flux_pulse_amplitude_min: -0.249
+      flux_pulse_amplitude_max: -0.248
+      flux_pulse_amplitude_step: 0.0001
+      duration_max: 32
+      duration_min: 29
+      duration_step: 1
+      native: iSWAP
+      theta_start: 0
+      theta_end: 7
+      theta_step: 1
+      relaxation_time: 50_000
+
   - id: tomography
     operation: state_tomography
     parameters:
