platform: dummy

qubits: [0,1]

actions:

  - id: time of flight
    priority: 0
    operation: time_of_flight_readout
    parameters:
      nshots: 1024
      readout_amplitude: 0.5

  - id: resonator high power high amplitude
    priority: 0
    operation: resonator_spectroscopy
    parameters:
      freq_width: 10_000_000 # 20_000_000
      freq_step: 100_000 # 500_00
      amplitude: 0.4
      power_level: high
      nshots: 10


  - id: resonator high power low attenuation
    priority: 0
    operation: resonator_spectroscopy_attenuation
    parameters:
      freq_width: 10_000_000 # 20_000_000
      freq_step: 100_000 # 500_00
      attenuation: 15
      power_level: high
      nshots: 10


  - id: resonator low power high attenuation
    priority: 0
    operation: resonator_spectroscopy_attenuation
    parameters:
      freq_width: 10_000_000 # 20_000_000
      freq_step: 100_000 # 500_00
      attenuation: 60
      power_level: low
      nshots: 10


  - id: resonator punchout
    priority: 0
    operation: resonator_punchout
    parameters:
      freq_width: 10_000_000
      freq_step: 1_000_000
      amplitude: 0.04
      min_amp_factor: 0.005
      max_amp_factor: 0.3
      step_amp_factor: 0.005
      nshots: 100


  - id: resonator_punchout_attenuation
    priority: 0
    operation: resonator_punchout_attenuation
    parameters:
      freq_width: 10_000_000
      freq_step: 500_000
      min_att: 4
      max_att: 60
      step_att: 4
      nshots: 1000



  - id: resonator spectroscopy low power
    priority: 0
    operation: resonator_spectroscopy
    parameters:
      freq_width: 10_000_000
      freq_step: 50_000
      amplitude: 0.022
      power_level: low
      nshots: 10



  - id: qubit spectroscopy
    priority: 0
    operation: qubit_spectroscopy
    parameters:
      drive_amplitude: 0.001
      drive_duration: 1000
      freq_width: 2_000_000
      freq_step: 500_000
      nshots: 10


  - id: qubit spectroscopy ef
    priority: 0
    operation: qubit_spectroscopy_ef
    #FIXME: add RX12 for qubit 4
    qubits: [0, 1, 2, 3]
    parameters:
      drive_amplitude: 0.001
      drive_duration: 1000
      freq_width: 2_000_000
      freq_step: 500_000
      nshots: 10


  - id: resonator flux dependence
    priority: 0
    operation: resonator_flux
    parameters:
      freq_width: 10_000_000
      freq_step: 500_000
      bias_width: 0.8
      bias_step:  0.1
      nshots: 10


  - id: resonator flux crosstalk # using ``flux_qubits``
    priority: 0
    operation: resonator_crosstalk
    parameters:
      freq_width: 10_000_000
      freq_step: 500_000
      bias_width: 0.8
      bias_step:  0.1
      flux_qubits: [0, 1, 2, 3]
      nshots: 10
      relaxation_time: 100



  - id: qubit flux dependence #"01" transition
    priority: 0
    operation: qubit_flux
    parameters:
      freq_width: 150_000_000
      freq_step: 500_000
      bias_width: 0.2
      bias_step:  0.005
      drive_amplitude: 0.5
      nshots: 1024
      relaxation_time: 2000
      transition: "01"



  - id: qubit flux dependence 02
    priority: 0
    operation: qubit_flux
    parameters:
      freq_width: 150_000_000
      freq_step: 500_000
      bias_width: 0.2
      bias_step:  0.005
      drive_amplitude: 0.5
      nshots: 1024
      relaxation_time: 2000
      transition: "02"



  - id: qubit flux crosstalk # using ``flux_qubits``
    priority: 0
    operation: qubit_crosstalk
    parameters:
      freq_width: 150_000_000
      freq_step: 500_000
      bias_width: 0.2
      bias_step:  0.005
      drive_amplitude: 0.5
      flux_qubits: [1, 2]
      nshots: 1024
      relaxation_time: 2000



  - id: rabi
    priority: 0
    operation: rabi_amplitude
    parameters:
      min_amp_factor: 0.0
      max_amp_factor: 4.0
      step_amp_factor: 0.1
      pulse_length: 30
      nshots: 1024

  - id: rabi_ef
    priority: 0
    operation: rabi_amplitude_ef
    #FIXME: add RX12 for qubit 4
    qubits: [0, 1, 2, 3]
    parameters:
      min_amp_factor: 0.0
      max_amp_factor: 1.0
      step_amp_factor: 0.1
      pulse_length: 30
      nshots: 1024

  - id: rabi length
    priority: 0
    operation: rabi_length
    parameters:
      pulse_duration_start: 4
      pulse_duration_end: 84
      pulse_duration_step: 8
      pulse_amplitude: 0.5
      nshots: 1024

  - id: rabi length sequences
    priority: 0
    operation: rabi_length_sequences
    parameters:
      pulse_duration_start: 4
      pulse_duration_end: 84
      pulse_duration_step: 8
      pulse_amplitude: 0.5
      nshots: 1024

  - id: t1
    priority: 0
    operation: t1
    parameters:
      delay_before_readout_start: 0
      delay_before_readout_end: 20_000
      delay_before_readout_step: 2000
      nshots: 1024

  - id: t1_msr
    priority: 0
    operation: t1_msr
    parameters:
      delay_before_readout_start: 0
      delay_before_readout_end: 20_000
      delay_before_readout_step: 2000
      nshots: 1024

  - id: t1 sequences
    priority: 0
    operation: t1_sequences
    parameters:
      delay_before_readout_start: 0
      delay_before_readout_end: 20_000
      delay_before_readout_step: 2000
      nshots: 10

  - id: zeno
    priority: 00
    operation: zeno
    parameters:
      readouts: 10
      nshots: 10

  - id: zeno_msr
    priority: 00
    operation: zeno_msr
    parameters:
      readouts: 10
      nshots: 10

  - id: t2
    priority: 0
    operation: t2
    parameters:
      delay_between_pulses_start: 16
      delay_between_pulses_end: 20000
      delay_between_pulses_step: 100
      nshots: 10

  - id: t2_msr
    priority: 0
    operation: t2_msr
    parameters:
      delay_between_pulses_start: 16
      delay_between_pulses_end: 20000
      delay_between_pulses_step: 100
      nshots: 10

  - id: t2 sequences
    priority: 0
    operation: t2_sequences
    parameters:
      delay_between_pulses_start: 16
      delay_between_pulses_end: 20000
      delay_between_pulses_step: 100
      nshots: 10

  - id: ramsey_detuned
    priority: 0
    operation: ramsey
    parameters:
      delay_between_pulses_start: 0
      delay_between_pulses_end: 50
      delay_between_pulses_step: 1
      n_osc: 2
      nshots: 10

  - id: ramsey_msr
    priority: 0
    operation: ramsey_msr
    parameters:
      delay_between_pulses_start: 0
      delay_between_pulses_end: 50
      delay_between_pulses_step: 1
      n_osc: 2
      nshots: 10

  - id: ramsey_msr_detuned
    priority: 0
    operation: ramsey_msr
    parameters:
      delay_between_pulses_start: 0
      delay_between_pulses_end: 50
      delay_between_pulses_step: 1
      nshots: 10

  - id: ramsey detuned sequences
    priority: 0
    operation: ramsey_sequences
    parameters:
      delay_between_pulses_start: 0
      delay_between_pulses_end: 50
      delay_between_pulses_step: 1
      n_osc: 2
      nshots: 10

  - id: ramsey
    priority: 0
    operation: ramsey
    parameters:
      delay_between_pulses_start: 0
      delay_between_pulses_end: 20
      delay_between_pulses_step: 1
      n_osc: 0
      nshots: 1024

  - id: single shot classification
    priority: 0
    operation: single_shot_classification
    parameters:
      nshots: 10

  - id: single shot classification with classifiers
    priority: 0
    operation: single_shot_classification
    parameters:
      nshots: 10
      savedir: "cls_results"
      classifiers_list: ["qubit_fit","naive_bayes", "linear_svm"]

  - id: readout characterization
    priority: 0
    operation: readout_characterization
    parameters:
      nshots: 10

  - id: allXY
    priority: 0
    operation: allxy
    parameters:
      beta_param: null
      nshots: 10


  - id: allxy_drag_pulse_tuning
    priority: 0
    operation: allxy_drag_pulse_tuning
    parameters:
      beta_start: 0
      beta_end: 0.04
      beta_step: 0.01
      nshots: 10


  - id: drag_pulse_tuning
    priority: 0
    operation: drag_pulse_tuning
    parameters:
      beta_start: 0
      beta_end: 0.1
      beta_step: 0.01
      nshots: 10

  - id: spin_echo
    priority: 0
    operation: spin_echo
    parameters:
      delay_between_pulses_start: 0
      delay_between_pulses_end: 5
      delay_between_pulses_step: 1
      nshots: 10

  - id: spin_echo_msr
    priority: 0
    operation: spin_echo_msr
    parameters:
      delay_between_pulses_start: 0
      delay_between_pulses_end: 5
      delay_between_pulses_step: 1
      nshots: 10

  - id: flipping
    priority: 0
    operation: flipping
    parameters:
      nflips_max: 5
      nflips_step: 1
      nshots: 10

  - id: dispersive shift
    priority: 0
    operation: dispersive_shift
    parameters:
      freq_width: 10_000_000
      freq_step: 100_000
      nshots: 10

  - id: standard rb no error
    priority: 0
    operation: standard_rb
    parameters:
      depths:
        start: 1
        stop: 10
        step: 2
      niter: 2
      nshots: 50
      uncertainties: None
      n_bootstrap: 0

  - id: standard rb bootstrap
    priority: 0
    operation: standard_rb
    qubits: [1]
    parameters:
      depths: [1, 2, 3, 5]
      niter: 5
      nshots: 50
      n_bootstrap: 10
      noise_model: PauliErrorOnAll

  - id: chevron id
    priority: 0
    operation: chevron
    qubits: [[0, 2],[1,2],[3,2], [2,3]]
    parameters:
      amplitude_min: 0.1
      amplitude_max: 0.6
      amplitude_step: 0.01
      duration_min: 10
      duration_max: 50
      duration_step: 1
      nshots: 1000
      parking: True

  - id: tune landscape
    priority: 0
    operation: cz_virtualz
    qubits: [[0, 2],[1,2],[3,2]]
    parameters:
      theta_start: 0
      theta_end: 180
      theta_step: 10
      flux_pulse_amplitude: 0.5
      dt: 0
      parking: True

  - id: standard rb inhomogeneous
    priority: 0
    operation: standard_rb
    qubits: [0, 1, 3]
    parameters:
      depths: [1, 3, 3, 5]
      niter: 5
      nshots: 50
      uncertainties: std
      n_bootstrap: 10
      noise_model: PauliErrorOnX
      noise_params: [0.01, 0.01, 0.01]

  - id : resonator_frequency
    priority: 0
    operation: resonator_frequency
    parameters:
      freq_width: 200.e+6
      freq_step: 25.e+6
      nshots: 1000

  - id: fast reset
    priority: 0
    operation: fast_reset
    parameters:
      nshots: 1024

  - id: CHSH with pulses
    priority: 0
    operation: chsh_pulses
    qubits: [[0,2],[1,2],[2,3]]
    parameters:
      nshots: 1000
      ntheta: 10
      bell_states: [0,1,2,3]
      apply_error_mitigation: True

  - id: CHSH with natives
    priority: 0
    operation: chsh_circuits
    qubits: [[0,2],[1,2]]
    parameters:
      nshots: 1000
      ntheta: 10
      bell_states: [0,1,2,3]
      native: True
      apply_error_mitigation: True

  #FIXME: cannot add pair [0,3]
  - id: CHSH with circuits
    priority: 0
    operation: chsh_circuits
    qubits: [[0,2],[1,2]]
    parameters:
      nshots: 1000
      ntheta: 2
      bell_states: [0,1,2,3]
      native: False
      apply_error_mitigation: True

  - id: readout_mitigation_matrix pulses
    priority: 0
    operation: readout_mitigation_matrix
    qubits: [[0,1,2],[1,2]]
    parameters:
      nshots: 100
      pulses: True

  - id: readout_mitigation_matrix circuits
    priority: 0
    operation: readout_mitigation_matrix
    qubits: [[0,1,2],[1,2]]
    parameters:
      nshots: 100
      pulses: False

  - id: twpa frequency
    priority: 0
    operation: twpa_frequency
    parameters:
      nshots: 10
      frequency_width: 1_000_000
      frequency_step: 100_000

  - id: twpa power
    priority: 0
    operation: twpa_power
    parameters:
      nshots: 10
      power_width: 10
      power_step: 1

<<<<<<< HEAD

  - id: twpa power
    priority: 0
    operation: twpa_power
    parameters:
      nshots: 10
      power_width: 10
      power_step: 1

  - id: qubit flux dependence tracking
    priority: 0
    operation: qubit_flux_tracking
    parameters:
      freq_width: 150_000_000
      drive_amplitude: 0.1
      freq_step: 500_000
      bias_width: 0.2
      bias_step:  0.005
      nshots: 1024
      relaxation_time: 2000
      transition: "01"

  - id: qubit flux dependence tracking 02
    priority: 0
    operation: qubit_flux_tracking
    parameters:
      freq_width: 150_000_000
      drive_amplitude: 0.1
      freq_step: 500_000
      bias_width: 0.2
      bias_step:  0.005
      nshots: 1024
      relaxation_time: 2000
      transition: "02"
=======
  - id: resoantor_amplitude
    priority: 0
    operation: resonator_amplitude
    parameters:
      amplitude_step: 0.1
      amplitude_stop: 0.5
>>>>>>> 96cd4d85
<|MERGE_RESOLUTION|>--- conflicted
+++ resolved
@@ -558,46 +558,9 @@
       power_width: 10
       power_step: 1
 
-<<<<<<< HEAD
-
-  - id: twpa power
-    priority: 0
-    operation: twpa_power
-    parameters:
-      nshots: 10
-      power_width: 10
-      power_step: 1
-
-  - id: qubit flux dependence tracking
-    priority: 0
-    operation: qubit_flux_tracking
-    parameters:
-      freq_width: 150_000_000
-      drive_amplitude: 0.1
-      freq_step: 500_000
-      bias_width: 0.2
-      bias_step:  0.005
-      nshots: 1024
-      relaxation_time: 2000
-      transition: "01"
-
-  - id: qubit flux dependence tracking 02
-    priority: 0
-    operation: qubit_flux_tracking
-    parameters:
-      freq_width: 150_000_000
-      drive_amplitude: 0.1
-      freq_step: 500_000
-      bias_width: 0.2
-      bias_step:  0.005
-      nshots: 1024
-      relaxation_time: 2000
-      transition: "02"
-=======
   - id: resoantor_amplitude
     priority: 0
     operation: resonator_amplitude
     parameters:
       amplitude_step: 0.1
-      amplitude_stop: 0.5
->>>>>>> 96cd4d85
+      amplitude_stop: 0.5