

actions:

  - id: time of flight
    priority: 0
    operation: time_of_flight_readout
    parameters:
      nshots: 1024
      readout_amplitude: 0.5

  - id: resonator high power high amplitude
    priority: 0
    operation: resonator_spectroscopy
    parameters:
      freq_width: 10_000_000 # 20_000_000
      freq_step: 100_000 # 500_00
      amplitude: 0.4
      power_level: high
      nshots: 10


  - id: resonator high power low attenuation
    priority: 0
    operation: resonator_spectroscopy_attenuation
    parameters:
      freq_width: 10_000_000 # 20_000_000
      freq_step: 100_000 # 500_00
      attenuation: 15
      power_level: high
      nshots: 10


  - id: resonator low power high attenuation
    priority: 0
    operation: resonator_spectroscopy_attenuation
    parameters:
      freq_width: 10_000_000 # 20_000_000
      freq_step: 100_000 # 500_00
      attenuation: 60
      power_level: low
      nshots: 10


  - id: resonator punchout
    priority: 0
    operation: resonator_punchout
    parameters:
      freq_width: 10_000_000
      freq_step: 1_000_000
      amplitude: 0.04
      min_amp_factor: 0.005
      max_amp_factor: 0.3
      step_amp_factor: 0.005
      nshots: 100


  - id: resonator_punchout_attenuation
    priority: 0
    operation: resonator_punchout_attenuation
    parameters:
      freq_width: 10_000_000
      freq_step: 500_000
      min_att: 4
      max_att: 60
      step_att: 4
      nshots: 1000



  - id: resonator spectroscopy low power
    priority: 0
    operation: resonator_spectroscopy
    parameters:
      freq_width: 10_000_000
      freq_step: 50_000
      amplitude: 0.022
      power_level: low
      nshots: 10



  - id: qubit spectroscopy
    priority: 0
    operation: qubit_spectroscopy
    parameters:
      drive_amplitude: 0.001
      drive_duration: 1000
      freq_width: 2_000_000
      freq_step: 500_000
      nshots: 10



  - id: resonator flux dependence
    priority: 0
    operation: resonator_flux
    parameters:
      freq_width: 10_000_000
      freq_step: 500_000
      bias_width: 0.8
      bias_step:  0.1
      nshots: 10



  - id: qubit flux dependence
    priority: 0
    operation: qubit_flux
    parameters:
      freq_width: 10_000_000
      freq_step: 1_000_000
      bias_width: 0.8 #0.1
      bias_step:  0.1 # 0.001
      drive_amplitude: 0.005
      nshots: 10



  - id: rabi
    priority: 0
    operation: rabi_amplitude
    parameters:
      min_amp_factor: 0.0
      max_amp_factor: 4.0
      step_amp_factor: 0.1
      pulse_length: 30
      nshots: 1024


  - id: rabi length
    priority: 0
    operation: rabi_length
    parameters:
      pulse_duration_start: 4
      pulse_duration_end: 84
      pulse_duration_step: 8
      pulse_amplitude: 0.5
      nshots: 1024

  - id: rabi length sequences
    priority: 0
    operation: rabi_length_sequences
    parameters:
      pulse_duration_start: 4
      pulse_duration_end: 84
      pulse_duration_step: 8
      pulse_amplitude: 0.5
      nshots: 1024

  - id: t1
    priority: 0
    operation: t1
    parameters:
      delay_before_readout_start: 0
      delay_before_readout_end: 20_000
      delay_before_readout_step: 2000
      nshots: 1024

  - id: t1 sequences
    priority: 0
    operation: t1_sequences
    parameters:
      delay_before_readout_start: 0
      delay_before_readout_end: 20_000
      delay_before_readout_step: 2000
      nshots: 10

  - id: t2
    priority: 0
    operation: t2
    parameters:
      delay_between_pulses_start: 16
      delay_between_pulses_end: 20000
      delay_between_pulses_step: 100
      nshots: 10

  - id: t2 sequences
    priority: 0
    operation: t2_sequences
    parameters:
      delay_between_pulses_start: 16
      delay_between_pulses_end: 20000
      delay_between_pulses_step: 100
      nshots: 1024

  - id: ramsey_detuned
    priority: 0
    operation: ramsey
    parameters:
      delay_between_pulses_start: 0 # must be a multiple of 4 incl 0
      delay_between_pulses_end: 5000
      delay_between_pulses_step: 500 # must be a multiple of 4
      n_osc: 10
      nshots: 10

  - id: ramsey detuned sequences
    priority: 0
    operation: ramsey_sequences
    parameters:
      delay_between_pulses_start: 0 # must be a multiple of 4 incl 0
      delay_between_pulses_end: 5000
      delay_between_pulses_step: 500 # must be a multiple of 4
      n_osc: 10
      nshots: 1024

  - id: ramsey
    priority: 0
    operation: ramsey
    parameters:
      delay_between_pulses_start: 0 # must be a multiple of 4 incl 0
      delay_between_pulses_end: 5000
      delay_between_pulses_step: 500 # must be a multiple of 4
      n_osc: 0
      nshots: 1024



  - id: single shot classification
    priority: 0
    operation: single_shot_classification
    parameters:
      nshots: 10


  - id: allXY
    priority: 0
    operation: allxy
    parameters:
      beta_param: null
      nshots: 10


  - id: allxy_drag_pulse_tuning
    priority: 0
    operation: allxy_drag_pulse_tuning
    parameters:
      beta_start: 0
      beta_end: 0.02
      beta_step: 0.01
      nshots: 10


  - id: drag_pulse_tuning
    priority: 0
    operation: drag_pulse_tuning
    parameters:
      beta_start: 0
      beta_end: 0.02
      beta_step: 0.01
      nshots: 10

  - id: spin_echo
    priority: 0
    operation: spin_echo
    parameters:
      delay_between_pulses_start: 0
      delay_between_pulses_end: 20000
      delay_between_pulses_step: 2000
      nshots: 10


  - id: flipping
    priority: 0
    operation: flipping
    parameters:
      nflips_max: 5
      nflips_step: 1
      nshots: 10

  - id: dispersive shift
    priority: 0
    operation: dispersive_shift
    parameters:
      freq_width: 10_000_000
      freq_step: 100_000
      nshots: 10


  - id: standard rb no error
    priority: 0
    operation: standard_rb
    parameters:
      depths:
        start: 1
        stop: 10
        step: 2
      niter: 2
      nshots: 50
      uncertainties: None
      n_bootstrap: 0

  - id: standard rb bootstrap
    priority: 0
    operation: standard_rb
    qubits: [1]
    parameters:
      depths: [1, 2, 3, 5]
      niter: 5
      nshots: 50
      n_bootstrap: 10
      noise_model: PauliErrorOnAll

  - id: standard rb inhomogeneous
    priority: 0
    operation: standard_rb
    qubits: [0, 1, 3]
    parameters:
<<<<<<< HEAD
      depths:
        start: 1
        stop: 8
        step: 4
      niter: 2
      nshots: 10
      noise_model: PauliErrorOnAll

  - id: fast reset
    priority: 0
    operation: fast_reset
    parameters:
      nshots: 1024
=======
      depths: [1, 3, 3, 5]
      niter: 5
      nshots: 50
      uncertainties: std
      n_bootstrap: 10
      noise_model: PauliErrorOnX
      noise_params: [0.01, 0.01, 0.01]
>>>>>>> 8d2b6309
<|MERGE_RESOLUTION|>--- conflicted
+++ resolved
@@ -306,7 +306,6 @@
     operation: standard_rb
     qubits: [0, 1, 3]
     parameters:
-<<<<<<< HEAD
       depths:
         start: 1
         stop: 8
@@ -319,13 +318,4 @@
     priority: 0
     operation: fast_reset
     parameters:
-      nshots: 1024
-=======
-      depths: [1, 3, 3, 5]
-      niter: 5
-      nshots: 50
-      uncertainties: std
-      n_bootstrap: 10
-      noise_model: PauliErrorOnX
-      noise_params: [0.01, 0.01, 0.01]
->>>>>>> 8d2b6309
+      nshots: 1024