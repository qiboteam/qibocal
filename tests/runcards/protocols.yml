--- conflicted
+++ resolved
@@ -772,22 +772,7 @@
       theta_step: 10
       dt: 0
       native: iSWAP
-      parking: True
-
-<<<<<<< HEAD
-=======
-  - id: iswap virtual signal
-    operation: correct_virtual_z_phases_signal
-    targets: [[0, 2],[1,2]]
-    parameters:
-      theta_start: 0
-      theta_end: 180
-      theta_step: 10
-      native: iSWAP
-      dt: 0
-      parking: True
-
->>>>>>> 45bd84d9
+
   - id: cz_virtual_phase
     operation: correct_virtual_z_phases
     targets: [[0, 2],[1,2]]
@@ -797,64 +782,7 @@
       theta_step: 10
       dt: 0
       native: CZ
-      parking: True
-
-<<<<<<< HEAD
-=======
-  - id: cz virtual signal
-    operation: correct_virtual_z_phases_signal
-    targets: [[0, 2],[1,2]]
-    parameters:
-      theta_start: 0
-      theta_end: 180
-      theta_step: 10
-      native: CZ
-      dt: 0
-      parking: True
-
-  - id : resonator_frequency
-    operation: resonator_frequency
-    parameters:
-      freq_width: 200.e+6
-      freq_step: 25.e+6
-      nshots: 10
-
-  - id: fast reset
-    operation: fast_reset
-    parameters:
-      nshots: 10
-
-  - id: CHSH with pulses
-    operation: chsh_pulses
-    targets: [[0,2],[1,2],[2,3]]
-    parameters:
-      nshots: 1000
-      ntheta: 10
-      bell_states: [0,1,2,3]
-      apply_error_mitigation: True
-
-  - id: CHSH with natives
-    operation: chsh_circuits
-    targets: [[0,2],[1,2]]
-    parameters:
-      nshots: 1000
-      ntheta: 10
-      bell_states: [0,1,2,3]
-      native: True
-      apply_error_mitigation: True
-
-  #FIXME: cannot add pair [0,3]
-  - id: CHSH with circuits
-    operation: chsh_circuits
-    targets: [[0,2],[1,2]]
-    parameters:
-      nshots: 1000
-      ntheta: 2
-      bell_states: [0,1,2,3]
-      native: False
-      apply_error_mitigation: True
-
->>>>>>> 45bd84d9
+
   - id: readout_mitigation_matrix
     operation: readout_mitigation_matrix
     targets: [[0,1,2],[1,2]]
