--- conflicted
+++ resolved
@@ -777,66 +777,7 @@
       native: CZ
       parking: True
 
-<<<<<<< HEAD
-  - id: readout_mitigation_matrix pulses
-=======
-  - id: cz virtual signal
-    operation: correct_virtual_z_phases_signal
-    targets: [[0, 2],[1,2]]
-    parameters:
-      theta_start: 0
-      theta_end: 180
-      theta_step: 10
-      flux_pulse_amplitude: 0.5
-      flux_pulse_duration: 10
-      native: CZ
-      dt: 0
-      parking: True
-
-  - id : resonator_frequency
-    operation: resonator_frequency
-    parameters:
-      freq_width: 200.e+6
-      freq_step: 25.e+6
-      nshots: 10
-
-  - id: fast reset
-    operation: fast_reset
-    parameters:
-      nshots: 10
-
-  - id: CHSH with pulses
-    operation: chsh_pulses
-    targets: [[0,2],[1,2],[2,3]]
-    parameters:
-      nshots: 1000
-      ntheta: 10
-      bell_states: [0,1,2,3]
-      apply_error_mitigation: True
-
-  - id: CHSH with natives
-    operation: chsh_circuits
-    targets: [[0,2],[1,2]]
-    parameters:
-      nshots: 1000
-      ntheta: 10
-      bell_states: [0,1,2,3]
-      native: True
-      apply_error_mitigation: True
-
-  #FIXME: cannot add pair [0,3]
-  - id: CHSH with circuits
-    operation: chsh_circuits
-    targets: [[0,2],[1,2]]
-    parameters:
-      nshots: 1000
-      ntheta: 2
-      bell_states: [0,1,2,3]
-      native: False
-      apply_error_mitigation: True
-
   - id: readout_mitigation_matrix
->>>>>>> 293e2a91
     operation: readout_mitigation_matrix
     targets: [[0,1,2],[1,2]]
     parameters:
@@ -908,11 +849,4 @@
     operation: two_qubit_state_tomography
     parameters:
       nshots: 1024
-      circuit: tests/circuit2q.json
-
-  - id: mermin
-    targets: [[2,0,3],[2,1,3]]
-    operation: mermin
-    parameters:
-      ntheta: 10
-      apply_error_mitigation: True+      circuit: tests/circuit2q.json