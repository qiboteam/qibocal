--- conflicted
+++ resolved
@@ -791,7 +791,6 @@
       bias_step:  0.05
       drive_amplitude: 0.5
 
-<<<<<<< HEAD
   - id: cross resonance
     operation: cross_resonance
     targets: [[0,2]]
@@ -813,7 +812,7 @@
       amplitude_max_factor: 1
       amplitude_step_factor: 0.1
       pulse_amplitude: 0.5
-=======
+
   - id: tomography
     operation: state_tomography
     parameters:
@@ -823,5 +822,4 @@
     operation: state_tomography
     parameters:
       nshots: 1024
-      circuit: tests/circuit.json
->>>>>>> 805d5a77
+      circuit: tests/circuit.json