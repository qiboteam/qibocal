--- conflicted
+++ resolved
@@ -701,7 +701,6 @@
       niter: 5
       nshots: 50
 
-<<<<<<< HEAD
   - id: standard rb 2q interleaved
     operation: standard_rb_2q_inter
     targets: [[0,2]]
@@ -710,8 +709,6 @@
       niter: 5
       nshots: 50
 
-  - id: chevron id
-=======
   - id: chevron cz
     operation: chevron
     targets: [[0, 2],[1,2]]
@@ -741,7 +738,6 @@
       parking: True
 
   - id: chevron iSWAP
->>>>>>> f348523f
     operation: chevron
     targets: [[0, 2],[1,2]]
     parameters:
