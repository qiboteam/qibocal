--- conflicted
+++ resolved
@@ -33,8 +33,8 @@
   - id: resonator high power low attenuation
     operation: resonator_spectroscopy
     parameters:
-      freq_width: 10_000_000
-      freq_step: 100_000
+      freq_width: 10_000_000 # 20_000_000
+      freq_step: 100_000 # 500_00
       attenuation: 15
       power_level: high
       nshots: 10
@@ -43,22 +43,11 @@
   - id: resonator low power high attenuation
     operation: resonator_spectroscopy
     parameters:
-      freq_width: 10_000_000
-      freq_step: 100_000
+      freq_width: 10_000_000 # 20_000_000
+      freq_step: 100_000 # 500_00
       attenuation: 60
       power_level: low
       nshots: 10
-
-
-  - id: resonator low power high attenuation s21
-    operation: resonator_spectroscopy
-    parameters:
-      freq_width: 10_000_000
-      freq_step: 100_000
-      attenuation: 60
-      power_level: low
-      nshots: 10
-      fit_function: s21
 
 
   - id: resonator punchout
@@ -601,7 +590,7 @@
       nflips_max: 10
       nflips_step: 1
       nshots: 50
-      delta_amplitude: 0.1
+      detuning: 0.1
 
   - id: flipping_signal
     operation: flipping_signal
@@ -609,7 +598,7 @@
       nflips_max: 10
       nflips_step: 1
       nshots: 50
-      delta_amplitude: 0.1
+      detuning: 0.1
 
   - id: flipping unrolling
     operation: flipping
@@ -701,16 +690,7 @@
       niter: 5
       nshots: 50
 
-<<<<<<< HEAD
-  - id: standard rb 2q interleaved
-    operation: standard_rb_2q_inter
-    targets: [[0,2]]
-    parameters:
-      depths: [1, 2, 3, 5]
-      niter: 5
-      nshots: 50
-
-  - id: chevron cz
+  - id: chevron id
     operation: chevron
     targets: [[0, 2],[1,2]]
     parameters:
@@ -721,10 +701,9 @@
       duration_max: 50
       duration_step: 10
       nshots: 10
-      native: CZ
       parking: True
 
-  - id: chevron cz signal
+  - id: chevron id signal
     operation: chevron_signal
     targets: [[0, 2],[1,2]]
     parameters:
@@ -734,43 +713,11 @@
       duration_min: 10
       duration_max: 50
       duration_step: 1
-      native: CZ
       nshots: 1000
       parking: True
 
-  - id: chevron iSWAP
-=======
-  - id: chevron id
->>>>>>> 54ea707a
-    operation: chevron
-    targets: [[0, 2],[1,2]]
-    parameters:
-      amplitude_min_factor: 0.1
-      amplitude_max_factor: 0.6
-      amplitude_step_factor: 0.01
-      duration_min: 10
-      duration_max: 50
-      duration_step: 10
-      nshots: 10
-      native: iSWAP
-      parking: True
-
-  - id: chevron iSWAP signal
-    operation: chevron_signal
-    targets: [[0, 2],[1,2]]
-    parameters:
-      amplitude_min_factor: 0.1
-      amplitude_max_factor: 0.6
-      amplitude_step_factor: 0.01
-      duration_min: 10
-      duration_max: 50
-      duration_step: 1
-      native: iSWAP
-      nshots: 1000
-      parking: True
-
-  - id: iswap_virtual_phase
-    operation: correct_virtual_z_phases
+  - id: cz
+    operation: cz_virtualz
     targets: [[0, 2],[1,2]]
     parameters:
       theta_start: 0
@@ -779,24 +726,10 @@
       flux_pulse_amplitude: 0.5
       flux_pulse_duration: 10
       dt: 0
-      native: iSWAP
       parking: True
 
-  - id: iswap virtual signal
-    operation: correct_virtual_z_phases_signal
-    targets: [[0, 2],[1,2]]
-    parameters:
-      theta_start: 0
-      theta_end: 180
-      theta_step: 10
-      flux_pulse_amplitude: 0.5
-      flux_pulse_duration: 10
-      native: iSWAP
-      dt: 0
-      parking: True
-
-  - id: cz_virtual_phase
-    operation: correct_virtual_z_phases
+  - id: cz signal
+    operation: cz_virtualz_signal
     targets: [[0, 2],[1,2]]
     parameters:
       theta_start: 0
@@ -805,20 +738,6 @@
       flux_pulse_amplitude: 0.5
       flux_pulse_duration: 10
       dt: 0
-      native: CZ
-      parking: True
-
-  - id: cz virtual signal
-    operation: correct_virtual_z_phases_signal
-    targets: [[0, 2],[1,2]]
-    parameters:
-      theta_start: 0
-      theta_end: 180
-      theta_step: 10
-      flux_pulse_amplitude: 0.5
-      flux_pulse_duration: 10
-      native: CZ
-      dt: 0
       parking: True
 
   - id : resonator_frequency
@@ -945,60 +864,6 @@
       bias_step:  0.05
       drive_amplitude: 0.5
 
-  - id: optimize cz
-    operation: optimize_two_qubit_gate
-    targets: [[0,2]]
-    parameters:
-      flux_pulse_amplitude_min: -0.249
-      flux_pulse_amplitude_max: -0.248
-      flux_pulse_amplitude_step: 0.0001
-      duration_max: 32
-      duration_min: 29
-      duration_step: 1
-      native: CZ
-      theta_start: 0
-      theta_end: 7
-      theta_step: 1
-      relaxation_time: 50_000
-
-  - id: optimize iSWAP
-    operation: optimize_two_qubit_gate
-    targets: [[0,2]]
-    parameters:
-      flux_pulse_amplitude_min: -0.249
-      flux_pulse_amplitude_max: -0.248
-      flux_pulse_amplitude_step: 0.0001
-      duration_max: 32
-      duration_min: 29
-      duration_step: 1
-      native: iSWAP
-      theta_start: 0
-      theta_end: 7
-      theta_step: 1
-      relaxation_time: 50_000
-
-  - id: cross resonance
-    operation: cross_resonance
-    targets: [[0,2]]
-    parameters:
-      pulse_duration_start: 10
-      pulse_duration_end: 20000
-      pulse_duration_step: 1000
-      pulse_amplitude: -0.5
-
-
-  - id: cross resonance chevron
-    operation: cross_resonance_chevron
-    targets: [[0,2]]
-    parameters:
-      pulse_duration_start: 10
-      pulse_duration_end: 5000
-      pulse_duration_step: 500
-      amplitude_min_factor: -1
-      amplitude_max_factor: 1
-      amplitude_step_factor: 0.1
-      pulse_amplitude: 0.5
-
   - id: tomography
     operation: state_tomography
     parameters:
