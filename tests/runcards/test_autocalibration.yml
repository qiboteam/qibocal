platform: dummy

qubits: [0, 1, 2, 3, 4]

format: csv

actions:

  - id: resonator high power high amplitude
    priority: 0
    operation: resonator_spectroscopy
    next: resonator high power low attenuation
    parameters:
      freq_width: 10_000_000
      freq_step: 100_000
      amplitude: 0.9
      power_level: high
      nshots: 1024
      relaxation_time: 0

  - id: resonator high power low attenuation
    priority: 0
    operation: resonator_spectroscopy_attenuation
    next: resonator punchout
    parameters:
      freq_width: 10_000_000 # 20_000_000
      freq_step: 100_000 # 500_00
      attenuation: 15
      power_level: high
      nshots: 1024
      relaxation_time:


  - id: resonator punchout
    priority: 0
    operation: resonator_punchout
    next: resonator_punchout_attenuation
    parameters:
      freq_width: 10_000_000
      freq_step: 1_000_000
      min_amp_factor: 0.005
      max_amp_factor: 0.3
      step_amp_factor: 0.005
      nshots: 1024
      relaxation_time:

  - id: resonator_punchout_attenuation
    priority: 0
    operation: resonator_punchout_attenuation
    next: resonator spectroscopy low power
    parameters:
      freq_width: 10_000_000
      freq_step: 500_000
      min_att: 4
      max_att: 60
      step_att: 4
      nshots: 1024
      relaxation_time:

  - id: resonator spectroscopy low power
    priority: 0
    operation: resonator_spectroscopy
    next: resonator low power high attenuation
    parameters:
      freq_width: 10_000_000
      freq_step: 50_000
      amplitude: 0.022
      power_level: low
      nshots: 1024
      relaxation_time:

  - id: resonator low power high attenuation
    priority: 0
    operation: resonator_spectroscopy_attenuation
    next: resonator flux dependence
    parameters:
      freq_width: 10_000_000
      freq_step: 100_000
      attenuation: 50
      amplitude: 0.4
      power_level: low
      nshots: 1024
      relaxation_time: 0

  - id: resonator flux dependence
    priority: 0
    operation: resonator_flux
    next: qubit spectroscopy
    parameters:
      freq_width: 10_000_000
      freq_step: 500_000
      bias_width: 0.8
      bias_step:  0.1
      nshots: 1024
      relaxation_time:

  - id: qubit spectroscopy
    priority: 0
    operation: qubit_spectroscopy
    next: qubit flux dependence
    parameters:
      drive_amplitude: 0.001
      drive_duration: 1000
      freq_width: 2_000_000
      freq_step: 500_000
      nshots: 1024
      relaxation_time:

  - id: qubit flux dependence
    priority: 0
    operation: qubit_flux
    next: t1
    parameters:
      freq_width: 10_000_000
      freq_step: 1_000_000
      bias_width: 0.8 #0.1
      bias_step:  0.1 # 0.001
      drive_amplitude: 0.005
      nshots: 1024
      relaxation_time:

  - id: t1
    priority: 0
    operation: t1
    next: t2
    parameters:
      delay_before_readout_start: 0
      delay_before_readout_end: 20_000
      delay_before_readout_step: 2000
      nshots: 1024
      relaxation_time:


  - id: t2
    priority: 0
    operation: t2
    next: ramsey detuned
    parameters:
      delay_between_pulses_start: 16
      delay_between_pulses_end: 20000
      delay_between_pulses_step: 100
      nshots: 1024
      relaxation_time:

  - id: ramsey detuned
    priority: 0
    operation: ramsey
    next: single shot classification
    parameters:
      delay_between_pulses_start: 0 # must be a multiple of 4 incl 0
      delay_between_pulses_end: 5000
      delay_between_pulses_step: 500 # must be a multiple of 4
      n_osc: 10
      nshots: 1024
      relaxation_time:

  - id: single shot classification
    priority: 0
    next: allXY
    operation: single_shot_classification
    parameters:
      nshots: 5000
      relaxation_time:

  - id: allXY
    priority: 0
    operation: allxy
    next: allxy_drag_pulse_tuning
    parameters:
      beta_param: null
      nshots: 1024
      relaxation_time:

  - id: allxy_drag_pulse_tuning
    priority: 0
    operation: allxy_drag_pulse_tuning
    next: drag_pulse_tuning
    parameters:
      beta_start: 0
      beta_end: 0.02
      beta_step: 0.01
      nshots: 1024
      relaxation_time:

  - id: drag_pulse_tuning
    priority: 0
    operation: drag_pulse_tuning
    next: spin_echo
    parameters:
      beta_start: 0
      beta_end: 0.02
      beta_step: 0.01
      nshots: 1024
      relaxation_time:

  - id: spin_echo
    priority: 0
    operation: spin_echo
    next: flipping
    parameters:
      delay_between_pulses_start: 0
      delay_between_pulses_end: 20000
      delay_between_pulses_step: 2000
      nshots: 1024
      relaxation_time:

  - id: flipping
    priority: 0
    next: dispersive shift
    operation: flipping
    parameters:
      nflips_max: 5
      nflips_step: 1
      nshots: 1024
      relaxation_time:

  - id: dispersive shift
    priority: 0
    operation: dispersive_shift
    parameters:
      freq_width: 10_000_000
      freq_step: 100_000
<<<<<<< HEAD

  - id: Standard RB 1
    priority: 0
    operation: standard_rb
    parameters:
      nqubits: 2
      qubits: [1]
      depths: [1,3,5,10]
      niter: 2
      nshots: 128
      # noise_model: PauliErrorOnX

  - id: Standard RB 2
    priority: 0
    operation: standard_rb
    parameters:
      nqubits: 2
      qubits: [1]
      depths:
        start: 1
        stop: 10
        step: 2
      niter: 5
      nshots: 128
      noise_model: PauliErrorOnAll
=======
      nshots: 1024
      relaxation_time:
>>>>>>> d1c3fcbb
<|MERGE_RESOLUTION|>--- conflicted
+++ resolved
@@ -220,8 +220,9 @@
     parameters:
       freq_width: 10_000_000
       freq_step: 100_000
-<<<<<<< HEAD
-
+      nshots: 1024
+      relaxation_time:
+      
   - id: Standard RB 1
     priority: 0
     operation: standard_rb
@@ -231,7 +232,6 @@
       depths: [1,3,5,10]
       niter: 2
       nshots: 128
-      # noise_model: PauliErrorOnX
 
   - id: Standard RB 2
     priority: 0
@@ -246,7 +246,3 @@
       niter: 5
       nshots: 128
       noise_model: PauliErrorOnAll
-=======
-      nshots: 1024
-      relaxation_time:
->>>>>>> d1c3fcbb
