

actions:

  - id: resonator high power high amplitude
    priority: 0
    operation: resonator_spectroscopy
    parameters:
      freq_width: 10_000_000 # 20_000_000
      freq_step: 100_000 # 500_00
      amplitude: 0.4
      power_level: high
      nshots: 10
      relaxation_time:

  - id: resonator high power low attenuation
    priority: 0
    operation: resonator_spectroscopy_attenuation
    parameters:
      freq_width: 10_000_000 # 20_000_000
      freq_step: 100_000 # 500_00
      attenuation: 15
      power_level: high
      nshots: 10
      relaxation_time:

  - id: resonator low power high attenuation
    priority: 0
    operation: resonator_spectroscopy_attenuation
    parameters:
      freq_width: 10_000_000 # 20_000_000
      freq_step: 100_000 # 500_00
      attenuation: 60
      power_level: low
      nshots: 10
      relaxation_time:

  - id: resonator punchout
    priority: 0
    operation: resonator_punchout
    parameters:
      freq_width: 10_000_000
      freq_step: 1_000_000
      amplitude: 0.04
      min_amp_factor: 0.005
      max_amp_factor: 0.3
      step_amp_factor: 0.005
      nshots: 100
      relaxation_time:

  - id: resonator_punchout_attenuation
    priority: 0
    operation: resonator_punchout_attenuation
    parameters:
      freq_width: 10_000_000
      freq_step: 500_000
      min_att: 4
      max_att: 60
      step_att: 4
      nshots: 1000
      relaxation_time:


  - id: resonator spectroscopy low power
    priority: 0
    operation: resonator_spectroscopy
    parameters:
      freq_width: 10_000_000
      freq_step: 50_000
      amplitude: 0.022
      power_level: low
      nshots: 10
      relaxation_time:


  - id: qubit spectroscopy
    priority: 0
    operation: qubit_spectroscopy
    parameters:
      drive_amplitude: 0.001
      drive_duration: 1000
      freq_width: 2_000_000
      freq_step: 500_000
      nshots: 10
      relaxation_time:


  - id: resonator flux dependence
    priority: 0
    operation: resonator_flux
    parameters:
      freq_width: 10_000_000
      freq_step: 500_000
      bias_width: 0.8
      bias_step:  0.1
      nshots: 10
      relaxation_time:


  - id: qubit flux dependence
    priority: 0
    operation: qubit_flux
    parameters:
      freq_width: 10_000_000
      freq_step: 1_000_000
      bias_width: 0.8 #0.1
      bias_step:  0.1 # 0.001
      drive_amplitude: 0.005
      nshots: 10
      relaxation_time:


  - id: rabi
    priority: 0
    operation: rabi_amplitude
    parameters:
      min_amp_factor: 0.0
      max_amp_factor: 4.0
      step_amp_factor: 0.1
      pulse_length: 30
      nshots: 1024
      relaxation_time:

  - id: rabi length
    priority: 0
    operation: rabi_length
    parameters:
      pulse_duration_start: 4
      pulse_duration_end: 84
      pulse_duration_step: 8
      pulse_amplitude: 0.5
      nshots: 1024

  - id: rabi length sequences
    priority: 0
    operation: rabi_length_sequences
    parameters:
      pulse_duration_start: 4
      pulse_duration_end: 84
      pulse_duration_step: 8
      pulse_amplitude: 0.5
      nshots: 1024

  - id: t1
    priority: 0
    operation: t1
    parameters:
      delay_before_readout_start: 0
      delay_before_readout_end: 20_000
      delay_before_readout_step: 2000
      nshots: 1024

  - id: t1 sequences
    priority: 0
    operation: t1_sequences
    parameters:
      delay_before_readout_start: 0
      delay_before_readout_end: 20_000
      delay_before_readout_step: 2000
      nshots: 10

  - id: t2
    priority: 0
    operation: t2
    parameters:
      delay_between_pulses_start: 16
      delay_between_pulses_end: 20000
      delay_between_pulses_step: 100
      nshots: 10

  - id: t2 sequences
    priority: 0
    operation: t2_sequences
    parameters:
      delay_between_pulses_start: 16
      delay_between_pulses_end: 20000
      delay_between_pulses_step: 100
      nshots: 1024

  - id: ramsey_detuned
    priority: 0
    operation: ramsey
    parameters:
      delay_between_pulses_start: 0 # must be a multiple of 4 incl 0
      delay_between_pulses_end: 5000
      delay_between_pulses_step: 500 # must be a multiple of 4
      n_osc: 10
      nshots: 10

  - id: ramsey detuned sequences
    priority: 0
    operation: ramsey_sequences
    parameters:
      delay_between_pulses_start: 0 # must be a multiple of 4 incl 0
      delay_between_pulses_end: 5000
      delay_between_pulses_step: 500 # must be a multiple of 4
      n_osc: 10
      nshots: 1024

  - id: ramsey
    priority: 0
    operation: ramsey
    parameters:
      delay_between_pulses_start: 0 # must be a multiple of 4 incl 0
      delay_between_pulses_end: 5000
      delay_between_pulses_step: 500 # must be a multiple of 4
      n_osc: 0
      nshots: 1024



  - id: single shot classification
    priority: 0
    operation: single_shot_classification
    parameters:
      nshots: 5000
      relaxation_time:


  - id: allXY
    priority: 0
    operation: allxy
    parameters:
      beta_param: null
      nshots: 10


  - id: allxy_drag_pulse_tuning
    priority: 0
    operation: allxy_drag_pulse_tuning
    parameters:
      beta_start: 0
      beta_end: 0.02
      beta_step: 0.01
      nshots: 10


  - id: drag_pulse_tuning
    priority: 0
    operation: drag_pulse_tuning
    parameters:
      beta_start: 0
      beta_end: 0.02
      beta_step: 0.01
      nshots: 10

  - id: spin_echo
    priority: 0
    operation: spin_echo
    parameters:
      delay_between_pulses_start: 0
      delay_between_pulses_end: 20000
      delay_between_pulses_step: 2000
      nshots: 10
      relaxation_time:

  - id: flipping
    priority: 0
    operation: flipping
    parameters:
      nflips_max: 5
      nflips_step: 1
      nshots: 10

  - id: dispersive shift
    priority: 0
    operation: dispersive_shift
    parameters:
      freq_width: 10_000_000
      freq_step: 100_000
      nshots: 10
      relaxation_time:

  - id: standard rb no error
    priority: 0
    operation: standard_rb
    qubits: [0]
    parameters:
      depths: [1,3,5,10]
      niter: 2
      nshots: 128
<<<<<<< HEAD
      uncertainties: None
      n_bootstrap: 0
=======

>>>>>>> 2db0a62a

  - id: standard rb std
    priority: 0
    operation: standard_rb
    qubits: [0, 1, 3]
    parameters:
      depths:
        start: 1
        stop: 10
        step: 2
      niter: 5
      nshots: 128
      uncertainties: std
      n_bootstrap: 0
      noise_model: PauliErrorOnAll

  - id: standard rb bootstrap
    priority: 0
    operation: standard_rb
    qubits: [1]
    parameters:
      depths:
        start: 1
        stop: 10
        step: 2
      niter: 5
      nshots: 128
      n_bootstrap: 10
      noise_model: PauliErrorOnAll

  - id: standard rb inhomogeneous
    priority: 0
    operation: standard_rb
    qubits: [1]
    parameters:
      depths: [1, 5, 5, 10]
      niter: 5
      nshots: 128
      n_bootstrap: 10
      noise_model: PauliErrorOnX
      noise_params: [0.01, 0.01, 0.01]<|MERGE_RESOLUTION|>--- conflicted
+++ resolved
@@ -279,12 +279,8 @@
       depths: [1,3,5,10]
       niter: 2
       nshots: 128
-<<<<<<< HEAD
       uncertainties: None
       n_bootstrap: 0
-=======
-
->>>>>>> 2db0a62a
 
   - id: standard rb std
     priority: 0
