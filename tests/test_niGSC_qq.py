--- conflicted
+++ resolved
@@ -31,14 +31,6 @@
     assert os.path.isfile(f"{test_folder}/data/simulfilteredrb/circuits.pkl")
     assert os.path.isfile(f"{test_folder}/data/XIdrb/circuits.pkl")
     assert not os.path.isfile(f"{test_folder}/data/standardrb/circuits.pkl")
-<<<<<<< HEAD
-    assert not os.path.isfile(f"{test_folder}/data/XIdrb/circuits.pkl")
     assert os.path.isfile(f"{test_folder}/index.html")
     assert os.path.isfile(f"{test_folder}/meta.yml")
-    assert os.path.isfile(f"{test_folder}/runcard.yml")
-=======
-    assert os.path.isfile(f"{test_folder}index.html")
-    assert os.path.isfile(f"{test_folder}meta.yml")
-    assert os.path.isfile(f"{test_folder}runcard.yml")
-    rmtree(test_folder)
->>>>>>> 1527449c
+    assert os.path.isfile(f"{test_folder}/runcard.yml")