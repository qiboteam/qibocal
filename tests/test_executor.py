from collections.abc import Callable
from copy import deepcopy
from dataclasses import dataclass
from inspect import cleandoc
from pathlib import Path
from typing import Optional

import pytest
from qibolab import Platform

import qibocal
import qibocal.protocols
from qibocal import Executor
from qibocal.auto.history import History
from qibocal.auto.mode import ExecutionMode
from qibocal.auto.operation import Data, Parameters, QubitId, Results, Routine
from qibocal.auto.runcard import Action
from qibocal.calibration.platform import create_calibration_platform
from qibocal.protocols import flipping

PLATFORM = create_calibration_platform("dummy")
PARAMETERS = {
    "id": "flipping",
    "targets": [0, 1, 2],
    "parameters": {
        "nflips_max": 20,
        "nflips_step": 2,
        "delta_amplitude": +0.1,
    },
}
action = deepcopy(PARAMETERS)
action["operation"] = "flipping"
ACTION = Action(**action)


@pytest.mark.parametrize("params", [ACTION, PARAMETERS])
@pytest.mark.parametrize("platform", ["dummy", PLATFORM])
def test_anonymous_executor(params, platform):
    """Executor without any name."""
    platform = (
        platform
        if isinstance(platform, Platform)
        else create_calibration_platform(platform)
    )
    executor = Executor(
        history=History(),
        platform=platform,
        targets=list(platform.qubits),
        update=True,
    )
    executor.run_protocol(
        flipping, Action.cast(params, "flipping"), mode=ExecutionMode.ACQUIRE
    )

    assert executor.name is None


@pytest.mark.parametrize("params", [ACTION, PARAMETERS])
@pytest.mark.parametrize("platform", ["dummy", PLATFORM])
def test_named_executor(params, platform):
    """Create method of Executor."""
    executor = Executor.create("myexec", platform=platform)
    executor.run_protocol(flipping, Action.cast(params, "flipping"))
    executor.unload()


SCRIPTS = Path(__file__).parent / "scripts"


@dataclass
class FakeParameters(Parameters):
    par: int


@dataclass
class FakeData(Data):
    par: int


@dataclass
class FakeResults(Results):
    par: dict[QubitId, int]


def _acquisition(params: FakeParameters, platform) -> FakeData:
    return FakeData(par=params.par)


def _fit(data: FakeData) -> FakeResults:
    return FakeResults(par={0: data.par})


def _plot(data: FakeData, target: QubitId, fit: Optional[FakeResults] = None):
    pass


def _update(results: FakeResults, platform, qubit):
    pass


@pytest.fixture
def fake_protocols(request):
    marker = request.node.get_closest_marker("protocols")
    if marker is None:
        return

    protocols = {}
    for name in marker.args:
        routine = Routine(_acquisition, _fit, _plot, _update)
        setattr(qibocal.protocols, name, routine)
        protocols[name] = routine

    return protocols


@pytest.fixture
def executor():
    executor = Executor.create("my-exec")
    yield executor
    try:
        executor.unload()
    except KeyError:
        # it has been explicitly unloaded, no need to do it again
        pass


@pytest.mark.protocols("ciao", "come")
def test_simple(fake_protocols):
    globals_ = {}
    exec((SCRIPTS / "simple.py").read_text(), globals_)
    assert globals_["res"]._results.par[0] == 42


def test_init(tmp_path: Path, executor: Executor):
    path = tmp_path / "my-init-folder"

    init = executor.init

    init(path)
    with pytest.raises(RuntimeError, match="Directory .* already exists"):
        init(path)

    init(path, force=True)

    assert executor.meta is not None
    assert executor.meta.start is not None


def test_close(tmp_path: Path, executor: Executor):
    path = tmp_path / "my-close-folder"

    init = executor.init
    close = executor.close

    init(path)
    close()

    assert executor.meta is not None
    assert executor.meta.start is not None
    assert executor.meta.end is not None


@pytest.fixture
def fake_platform(tmp_path, monkeypatch):
    name = "ciao-come-va"
    platform = tmp_path / "ciao-come-va"
    platform.mkdir()
    (platform / "platform.py").write_text(
        cleandoc(
            """
            from qibolab import Platform

            def create():
                return Platform(42, {}, {}, {})
            """
        )
    )
    monkeypatch.setenv("QIBOLAB_PLATFORMS", tmp_path)
    return name


<<<<<<< HEAD
# TODO: to be restored
# def test_default_executor(tmp_path: Path, fake_platform: str, monkeypatch):
#     monkeypatch.setenv("QIBO_PLATFORM", fake_platform)
#     reload(qibocal)
#     assert qibocal.DEFAULT_EXECUTOR.platform.name == "dummy"
=======
def test_default_executor(tmp_path: Path, fake_platform: str, monkeypatch):
    reload(qibocal)
    assert qibocal.DEFAULT_EXECUTOR.platform.name == "dummy"
>>>>>>> d8e8ddac

#     path = tmp_path / "my-default-exec-folder"
#     qibocal.routines.init(path, platform=fake_platform)
#     assert qibocal.DEFAULT_EXECUTOR.platform.name == 42


def test_context_manager(tmp_path: Path, executor: Executor):
    path = tmp_path / "my-ctx-folder"

    executor.init(path)

    with executor:
        assert executor.meta is not None
        assert executor.meta.start is not None


def test_open(tmp_path: Path):
    path = tmp_path / "my-open-folder"

    with Executor.open("myexec", path) as e:
        assert isinstance(e.t1, Callable)
        assert e.meta is not None
        assert e.meta.start is not None

    assert e.meta.end is not None<|MERGE_RESOLUTION|>--- conflicted
+++ resolved
@@ -1,7 +1,6 @@
 from collections.abc import Callable
 from copy import deepcopy
 from dataclasses import dataclass
-from inspect import cleandoc
 from pathlib import Path
 from typing import Optional
 
@@ -15,7 +14,9 @@
 from qibocal.auto.mode import ExecutionMode
 from qibocal.auto.operation import Data, Parameters, QubitId, Results, Routine
 from qibocal.auto.runcard import Action
-from qibocal.calibration.platform import create_calibration_platform
+from qibocal.calibration.platform import (
+    create_calibration_platform,
+)
 from qibocal.protocols import flipping
 
 PLATFORM = create_calibration_platform("dummy")
@@ -160,42 +161,6 @@
     assert executor.meta.end is not None
 
 
-@pytest.fixture
-def fake_platform(tmp_path, monkeypatch):
-    name = "ciao-come-va"
-    platform = tmp_path / "ciao-come-va"
-    platform.mkdir()
-    (platform / "platform.py").write_text(
-        cleandoc(
-            """
-            from qibolab import Platform
-
-            def create():
-                return Platform(42, {}, {}, {})
-            """
-        )
-    )
-    monkeypatch.setenv("QIBOLAB_PLATFORMS", tmp_path)
-    return name
-
-
-<<<<<<< HEAD
-# TODO: to be restored
-# def test_default_executor(tmp_path: Path, fake_platform: str, monkeypatch):
-#     monkeypatch.setenv("QIBO_PLATFORM", fake_platform)
-#     reload(qibocal)
-#     assert qibocal.DEFAULT_EXECUTOR.platform.name == "dummy"
-=======
-def test_default_executor(tmp_path: Path, fake_platform: str, monkeypatch):
-    reload(qibocal)
-    assert qibocal.DEFAULT_EXECUTOR.platform.name == "dummy"
->>>>>>> d8e8ddac
-
-#     path = tmp_path / "my-default-exec-folder"
-#     qibocal.routines.init(path, platform=fake_platform)
-#     assert qibocal.DEFAULT_EXECUTOR.platform.name == 42
-
-
 def test_context_manager(tmp_path: Path, executor: Executor):
     path = tmp_path / "my-ctx-folder"
 
