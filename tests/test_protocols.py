"""Test routines' acquisition method using dummy platform"""

import pathlib

import pytest
import yaml
from click.testing import CliRunner
from qibolab import create_platform

from qibocal.auto.task import PLATFORM_DIR
from qibocal.cli import utils
from qibocal.cli._base import command
from qibocal.protocols.characterization.rabi.amplitude import RabiAmplitudeData
from qibocal.protocols.characterization.rabi.ef import RabiAmplitudeEFData
from qibocal.protocols.characterization.rabi.length import RabiLengthData
from qibocal.protocols.characterization.rabi.utils import (
    extract_rabi,
    rabi_amplitude_function,
    rabi_length_function,
)

PATH_TO_RUNCARD = pathlib.Path(__file__).parent / "runcards/"
PLATFORM = create_platform("dummy")
SINGLE_ACTION_RUNCARD = "action.yml"
RUNCARDS_NAMES = ["protocols.yml", "rb_noise_protocols.yml"]


# @pytest.fixture(params = RUNCARDS_NAMES)
def generate_runcard_single_protocol():
    for runcard_name in RUNCARDS_NAMES:
        complete_path = PATH_TO_RUNCARD / runcard_name
        actions = yaml.safe_load(complete_path.read_text(encoding="utf-8"))
        if "backend" not in actions.keys():
            backend = "qibolab"
        else:
            backend = actions["backend"]
        with open(complete_path) as file:
            actions = yaml.safe_load(file)
        for action in actions["actions"]:
            card = {
                "actions": [action],
                "qubits": actions["qubits"],
                "platform": actions["platform"],
                "backend": backend,
            }
            yield (card, runcard_name)


def idfn(val):
    """Helper function to indentify the protocols when testing."""
    return val[1] + "-" + val[0]["actions"][0]["id"]


@pytest.mark.parametrize("update", ["--update", "--no-update"])
@pytest.mark.parametrize("runcard", generate_runcard_single_protocol(), ids=idfn)
def test_auto_command(runcard, update, tmp_path):
    """Test auto command pipeline."""
<<<<<<< HEAD
    runcard = runcard[0]
=======

    protocol = runcard["actions"][0]["id"]
>>>>>>> 89098d72
    (tmp_path / SINGLE_ACTION_RUNCARD).write_text(yaml.safe_dump(runcard))
    runner = CliRunner()
    results = runner.invoke(
        command,
        [
            "auto",
            str(tmp_path / SINGLE_ACTION_RUNCARD),
            "-o",
            f"{str(tmp_path)}",
            "-f",
            "--backend",
            runcard["backend"],
            "--platform",
            runcard["platform"],
            update,
        ],
    )
    assert not results.exception
    assert results.exit_code == 0
    if update == "--update":
        assert (tmp_path / utils.UPDATED_PLATFORM).is_dir()
        assert (tmp_path / "data" / f"{protocol}_0" / PLATFORM_DIR).is_dir()


@pytest.mark.parametrize("runcard", generate_runcard_single_protocol(), ids=idfn)
def test_acquire_command(runcard, tmp_path):
    """Test acquire command pipeline and report generated."""
<<<<<<< HEAD
    runcard = runcard[0]
=======
    protocol = runcard["actions"][0]["id"]
>>>>>>> 89098d72
    (tmp_path / SINGLE_ACTION_RUNCARD).write_text(yaml.safe_dump(runcard))
    runner = CliRunner()

    # test acquisition
    results = runner.invoke(
        command,
        [
            "acquire",
            str(tmp_path / SINGLE_ACTION_RUNCARD),
            "-o",
            f"{str(tmp_path)}",
            "-f",
            "--backend",
            runcard["backend"],
            "--platform",
            runcard["platform"],
        ],
    )
    assert not results.exception
    assert results.exit_code == 0
    assert (tmp_path / "data" / f"{protocol}_0").is_dir()

    # generate report from acquired data
    results_report = runner.invoke(command, ["report", str(tmp_path)])
    assert not results_report.exception
    assert results_report.exit_code == 0
    assert (tmp_path / "index.html").is_file()


@pytest.mark.parametrize("update", ["--update", "--no-update"])
@pytest.mark.parametrize("runcard", generate_runcard_single_protocol(), ids=idfn)
def test_fit_command(runcard, update, tmp_path):
    """Test fit builder and report generated."""
<<<<<<< HEAD
    runcard = runcard[0]
=======
    protocol = runcard["actions"][0]["id"]
>>>>>>> 89098d72
    (tmp_path / SINGLE_ACTION_RUNCARD).write_text(yaml.safe_dump(runcard))
    runner = CliRunner()

    # test acquisition
    results = runner.invoke(
        command,
        [
            "acquire",
            str(tmp_path / SINGLE_ACTION_RUNCARD),
            "-o",
            f"{str(tmp_path)}",
            "-f",
        ],
    )
    assert not results.exception
    assert results.exit_code == 0

    # perform fit
    results_fit = runner.invoke(command, ["fit", str(tmp_path), update])

    assert not results_fit.exception
    assert results_fit.exit_code == 0

    if update == "--update":
        assert (tmp_path / utils.UPDATED_PLATFORM).is_dir()
        assert (tmp_path / "data" / f"{protocol}_0" / PLATFORM_DIR).is_dir()

    # generate report with fit and plot
    results_plot = runner.invoke(command, ["report", str(tmp_path)])
    assert not results_plot.exception
    assert results_plot.exit_code == 0
    assert (tmp_path / "index.html").is_file()


def test_extract_rabi():
    assert extract_rabi(RabiAmplitudeData()) == (
        "amp",
        "Amplitude [dimensionless]",
        rabi_amplitude_function,
    )
    assert extract_rabi(RabiLengthData()) == (
        "length",
        "Time [ns]",
        rabi_length_function,
    )
    with pytest.raises(RuntimeError):
        extract_rabi(RabiAmplitudeEFData)


# TODO: compare report by calling qq report<|MERGE_RESOLUTION|>--- conflicted
+++ resolved
@@ -55,12 +55,8 @@
 @pytest.mark.parametrize("runcard", generate_runcard_single_protocol(), ids=idfn)
 def test_auto_command(runcard, update, tmp_path):
     """Test auto command pipeline."""
-<<<<<<< HEAD
     runcard = runcard[0]
-=======
-
     protocol = runcard["actions"][0]["id"]
->>>>>>> 89098d72
     (tmp_path / SINGLE_ACTION_RUNCARD).write_text(yaml.safe_dump(runcard))
     runner = CliRunner()
     results = runner.invoke(
@@ -88,11 +84,9 @@
 @pytest.mark.parametrize("runcard", generate_runcard_single_protocol(), ids=idfn)
 def test_acquire_command(runcard, tmp_path):
     """Test acquire command pipeline and report generated."""
-<<<<<<< HEAD
     runcard = runcard[0]
-=======
     protocol = runcard["actions"][0]["id"]
->>>>>>> 89098d72
+
     (tmp_path / SINGLE_ACTION_RUNCARD).write_text(yaml.safe_dump(runcard))
     runner = CliRunner()
 
@@ -126,11 +120,10 @@
 @pytest.mark.parametrize("runcard", generate_runcard_single_protocol(), ids=idfn)
 def test_fit_command(runcard, update, tmp_path):
     """Test fit builder and report generated."""
-<<<<<<< HEAD
+
     runcard = runcard[0]
-=======
     protocol = runcard["actions"][0]["id"]
->>>>>>> 89098d72
+
     (tmp_path / SINGLE_ACTION_RUNCARD).write_text(yaml.safe_dump(runcard))
     runner = CliRunner()
 
