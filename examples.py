# -*- coding: utf-8 -*-
import pdb
from cmath import exp
from shutil import rmtree

import numpy as np
from pandas import read_pickle
<<<<<<< HEAD
=======

>>>>>>> c4ed6dad
from qibocal.calibrations.protocols.experiments import Experiment
from qibocal.calibrations.protocols.generators import *
from qibocal.data import Data


def test_generators():
    """There are different generators for random circuits from a
    specific distribution. Here there are tested and shown how to use.
    """
    ############### One qubit Clifford circuits for N qubits ##################
    # 1 qubit case.
    onequbit_circuitgenerator = GeneratorOnequbitcliffords([0])
    # Use the generator (which is actually an iterator)
    # Calling the object it needs a depth/lenght of the circuit, e.g. how many
    # gates there are in the circuit.
    circuit11 = next(onequbit_circuitgenerator(1))
    circuit13 = next(onequbit_circuitgenerator(3))
    # The queue for the circuits should be one and three, respectively.
    assert len(circuit11.queue) == 1
    assert len(circuit13.queue) == 3
    # Calling the circuit generator again should give another circuit (since
    # there are only 24 Clifford gates, it may happen that they are the same).
    # Check if two randomly generated circuits are not the same, three times.
    assert not np.array_equal(
        next(onequbit_circuitgenerator(1)).unitary(),
        next(onequbit_circuitgenerator(1)).unitary(),
    ) or not np.array_equal(
        next(onequbit_circuitgenerator(1)).unitary(),
        next(onequbit_circuitgenerator(1)).unitary(),
    )
    # Check the inverse.
    onequbit_circuitgenerator_i = GeneratorOnequbitcliffords([0], invert=True)
    circuit12_i = next(onequbit_circuitgenerator_i(2))
    # The queue should be longer by one now because of the additional
    # inverse gate.
    assert len(circuit12_i.queue) == 3
    # And also the unitary of the circuit should be the identity.
    assert np.allclose(circuit12_i.unitary(), np.eye(2))
    # TODO ask Andrea what also can be tested. If the measurement is correct?
    # 5 qubits case.
    # Either give a list of qubits:
    fivequbit_circuitgenerator = GeneratorOnequbitcliffords([0, 1, 2, 3, 4])
    # Or just a number, both works.
    fivequbit_circuitgenerator1 = GeneratorOnequbitcliffords(5)
    # The qubit attribute should be the same.
    assert np.array_equal(
        fivequbit_circuitgenerator.qubits, fivequbit_circuitgenerator1.qubits
    )
    # Generate a radom circuit for 5 qubits with 1 Clifford gate each.
    circuit51 = next(fivequbit_circuitgenerator(1))
    # Generate a radom circuit for 5 qubits with 4 Clifford gate each.
    circuit54 = next(fivequbit_circuitgenerator(4))
    assert len(circuit51.queue) == 1
    assert len(circuit54.queue) == 4
    # Check the inverse.
    twoqubit_circuitgenerator_i = GeneratorOnequbitcliffords([0, 1], invert=True)
    circuit22_i = next(twoqubit_circuitgenerator_i(2))
    assert np.allclose(circuit22_i.unitary(), np.eye(2**2))
    # Try the act_on variabl.
    fourqubit_circuitgenerator = GeneratorOnequbitcliffords(
        [0, 1, 2, 3], act_on=2, invert=True
    )
    circuit41 = next(fourqubit_circuitgenerator(2))
    print("This circuit should only act on the third qubit!")
    print(circuit41.draw())
    print("test_generators successfull!")


def test_experiments():
    """ """
    # Just some parameters.
    sequence_lengths = [1, 2]
    runs = 3
    qubits = [0]
    mygenerator = GeneratorOnequbitcliffords(qubits)
    myexperiment = Experiment(mygenerator, sequence_lengths, qubits, runs)
    myexperiment.build()
    myexperiment.execute(nshots=5)
    # Different experiment.
    sequence_lengths = [1, 2]
    runs = 3
    qubits = [0, 1, 2]
    mygenerator = GeneratorOnequbitcliffords(qubits, invert=True)
    myexperiment = Experiment(mygenerator, sequence_lengths, qubits, runs)
    myexperiment.build()
    myexperiment.execute(nshots=5)
    # Again different experiment.
    sequence_lengths = [1, 2]
    runs = 3
    qubits = [0, 1, 2]
    mygenerator = GeneratorOnequbitcliffords(qubits, invert=True)
    myexperiment = Experiment(mygenerator, sequence_lengths, qubits, runs)
    myexperiment.build()
    myexperiment.execute(nshots=10, paulierror_noisparams=[0.01, 0.03, 0.1])
    print("test_experiment successfull!")


def test_retrieve_from_path():
    """ """
    # Define the parameters.
    sequence_lengths = [1, 2]
    runs = 3
    qubits = [0]
    # Initiate the circuit generator.
    mygenerator = GeneratorOnequbitcliffords(qubits)
    # Initiate the experiment object.
    oldexperiment = Experiment(mygenerator, sequence_lengths, qubits, runs)
    # Build the circuits and save them.
    oldexperiment.build_a_save()
    # Get the directory.
    directory = oldexperiment.directory
    # Load the circuits and attributes back to a new experiment object.
    recexperiment = Experiment.retrieve_from_path(directory)
    # Compare the circuits. They should be the same.
    for countruns in range(runs):
        for countm in range(len(sequence_lengths)):
            circuit = oldexperiment.circuits_list[countruns][countm]
            reccircuit = recexperiment.circuits_list[countruns][countm]
            assert np.array_equal(circuit.unitary(), reccircuit.unitary())
            assert len(circuit.queue) == len(reccircuit.queue)
    # Also the attributes.
    olddict = oldexperiment.__dict__
    newdict = recexperiment.__dict__
    for key in olddict:
        # The attribute circuits_list was checked above.
        if key != "circuits_list":
            oldvalue = olddict[key]
            newvalue = newdict[key]
            assert type(oldvalue) == type(newvalue)
            if type(oldvalue) in (str, int, float, bool):
                assert oldvalue == newvalue
            elif type(oldvalue) == list:
                np.array_equal(oldvalue, newvalue)
            elif issubclass(oldvalue.__class__, Generator):
                assert oldvalue.__class__.__name__ == newvalue.__class__.__name__
            else:
                raise TypeError(f"Type {type(oldvalue)} not checked!")
    print("test_retrieve_experiment successfull")


def test_execute_and_save():
    """ """

    # Set the parameters
    sequence_lengths = [1, 3]
    runs = 2
    qubits = [0]
    mygenerator = GeneratorOnequbitcliffords(qubits)
    myexperiment = Experiment(mygenerator, sequence_lengths, qubits, runs)
    # Build the circuits and save them.
    myexperiment.build_a_save()
    # Execute the experiment and save the outcome.
    myexperiment.execute_a_save()
    probs = myexperiment.outcome_probabilities
    # Get the directory where the circuits were stored.
    directory1 = myexperiment.directory
    # Load the experiment from the files.
    recexperiment = Experiment.retrieve_from_path(directory1)
    # Also, load the outcome.
    recexperiment.load_probabilities(directory1)
    recprobs = recexperiment.outcome_probabilities
    for count_runs in range(runs):
        assert np.array_equal(probs[count_runs], recprobs[count_runs])
    # Remove the directory.
    rmtree(directory1)
    # Make a new experiment, this time with some injected noise!
    mygenerator = GeneratorOnequbitcliffords(qubits, invert=True)
    myexperiment = Experiment(mygenerator, sequence_lengths, qubits, runs, nshots=10240)
    myexperiment.build_a_save()
    # Pauli noise paramters.
    noiseparams = [0.1, 0.1, 0.05]
    # Inject the noise while executing.
    myexperiment.execute_a_save(paulierror_noiseparams=noiseparams)
    directory2 = myexperiment.directory
    # Load into new object.
    recexperiment = Experiment.retrieve_from_path(directory2)
    # There is a new attribute!
    assert not hasattr(myexperiment, "paulierror_noiseparams") and hasattr(
        recexperiment, "paulierror_noiseparams"
    )
    assert recexperiment.paulierror_noiseparams == noiseparams
    # Also, the natural probabilities should differ from the one calculated
    # with the samples!
    recprobs = recexperiment.probabilities(from_samples=False)
    recprobs_fromsamples = recexperiment.probabilities(from_samples=True)
    assert recprobs.shape == recprobs_fromsamples.shape
    assert not np.allclose(recprobs, recprobs_fromsamples, atol=1e-1)
    rmtree(directory2)
    print("test_execute_and_save successfull!")


def test_probabilities_a_samples():
    """ """
    # Set the parameters
    sequence_lengths = [1, 2, 5]
    runs = 2
    # Set two qubits
    qubits = [0, 1]
    # Put the shots up a lot to see if the samples yield the same probabilities.
    nshots = int(1e6)
    # Initiate the circuit generator abd the experiment.
    mygenerator = GeneratorOnequbitcliffords(qubits)
    myexperiment = Experiment(
        mygenerator, sequence_lengths, qubits, runs, nshots=nshots
    )
    # Build the cirucuits, the yare stored as attribute in the object.
    myexperiment.build()
    # Execute the experiment, e.g. the single circuits, store the outcomes
    # as attributes.
    myexperiment.execute_experiment()
    assert myexperiment.samples().shape == (
        runs,
        len(sequence_lengths),
        nshots,
        len(qubits),
    )
    # Get the probabilities calculated with the outcome samples.
    probs_fromsamples = myexperiment.probabilities(averaged=True)
    # Get the probabilities return from the executed circuit itself,
    # which is the same as myexperiment.probabilities(from_samples=False).
    probs_natural = np.average(myexperiment.outcome_probabilities, axis=0)
    # Check if they are close.
    assert np.allclose(probs_fromsamples, probs_natural, atol=1e-03)
    # For fitting and error bar estimation the probabilities of every run
    # are needed, meaning that there is no average over the runs.
    probs_runs = myexperiment.probabilities(averaged=False)
    assert probs_runs.shape == (runs, len(sequence_lengths), 2 ** len(qubits))
    print("test_probabilities_a_samples successfull!")


def test_retrieve_from_dataobjects():
    """ """
    # Set the parameters
    sequence_lengths = [1, 2, 5]
    runs = 2
    # Set two qubits
    qubits = [0, 1]
    nshots = 10
    # Initiate the circuit generator abd the experiment.
    mygenerator = GeneratorOnequbitcliffords(qubits)
    oldexperiment = Experiment(
        mygenerator, sequence_lengths, qubits, runs, nshots=nshots
    )
    # Build the cirucuits, the yare stored as attribute in the object.
    oldexperiment.build_a_save()
    # Execute the experiment, e.g. the single circuits, store the outcomes
    # as attributes and in a file.
    oldexperiment.execute_a_save()
    directory = oldexperiment.directory
    data_samples = Data("samples", quantities=list(sequence_lengths))
    data_samples.df = read_pickle(f"{directory}samples.pkl")
    data_probs = Data("probabilities", quantities=list(sequence_lengths))
    data_probs.df = read_pickle(f"{directory}probabilities.pkl")
    data_circs = Data("circuits", quantities=list(sequence_lengths))

    data_circs.df = read_pickle(f"{directory}circuits.pkl")
    recexperiment = Experiment.retrieve_from_dataobjects(
        data_circs, data_samples, data_probs
    )
    # Compare the circuits. They should be the same.
    for countruns in range(runs):
        for countm in range(len(sequence_lengths)):
            circuit = oldexperiment.circuits_list[countruns][countm]
            reccircuit = recexperiment.circuits_list[countruns][countm]
            assert np.array_equal(circuit.unitary(), reccircuit.unitary())
            assert len(circuit.queue) == len(reccircuit.queue)
    # Also the attributes.
    olddict = oldexperiment.__dict__
    newdict = recexperiment.__dict__
    for key in olddict:
        # The attribute circuits_list was checked above.
        if key not in ("circuits_list", "inverse", "directory"):
            oldvalue = olddict[key]
            newvalue = newdict[key]
            if type(oldvalue) in (str, int, float, bool):
                assert oldvalue == newvalue
            elif type(oldvalue) == list:
                np.array_equal(oldvalue, newvalue)
            elif issubclass(oldvalue.__class__, Generator):
                # Did not figure out yet how to retrieve the random
                # circuit generator.
                pass
            elif oldvalue is None:
                assert oldvalue is oldvalue
            else:
                raise TypeError(f"Type {type(oldvalue)} not checked!")
    print("test_retrieve_experiment successfull")
    rmtree(directory)


def test_filter_single_qubit():
    """ """
    # Define the parameters.
    sequence_lengths = [1, 2, 5]
    runs = 2
    nshots = 5
    qubits = [0]
    # Initiate the circuit generator.
    mygenerator = GeneratorOnequbitcliffords(qubits, invert=False)
    # Initiate the experiment object.
    experiment = Experiment(mygenerator, sequence_lengths, qubits, runs, nshots)
    # Build the circuits.
    experiment.build()
    # Execute the experiment.
    experiment.execute_experiment(paulierror_noiseparams=[0.1, 0.1, 0.1])
    # Get the filter array.
    filters = np.average(experiment.filter_single_qubit(), axis=0)
    experiment.plot_scatterruns(use_probs=True)


# test_generators()
# test_retrieve_from_path()
# test_execute_and_save()
# test_probabilities_a_samples()
# test_retrieve_from_dataobjects()
test_filter_single_qubit()<|MERGE_RESOLUTION|>--- conflicted
+++ resolved
@@ -5,10 +5,6 @@
 
 import numpy as np
 from pandas import read_pickle
-<<<<<<< HEAD
-=======
-
->>>>>>> c4ed6dad
 from qibocal.calibrations.protocols.experiments import Experiment
 from qibocal.calibrations.protocols.generators import *
 from qibocal.data import Data
