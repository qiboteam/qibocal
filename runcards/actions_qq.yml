--- conflicted
+++ resolved
@@ -359,12 +359,7 @@
 #       uncertainties: None
 
 
-<<<<<<< HEAD
 #   - id: standard rb
-#     priority: 0
-=======
-#   - id: standard rb bootstrap
->>>>>>> 22447264
 #     operation: standard_rb
 #     targets: [1]
 #     parameters:
