--- conflicted
+++ resolved
@@ -256,17 +256,8 @@
 
 # Circuits
 
-<<<<<<< HEAD
  - id: standard rb 1
-   priority: 0
    operation: standard_rb
-   main: standard rb 10
-=======
- - id: standard rb bootstrap 1
-
-   operation: standard_rb
-
->>>>>>> 22447264
    qubits: [0]
    parameters:
      depths: [10]
@@ -274,17 +265,8 @@
      nshots: 128
      seed: 420
 
-<<<<<<< HEAD
  - id: standard rb 10
-   priority: 0
    operation: standard_rb
-   main: standard rb 100
-=======
- - id: standard rb bootstrap 10
-
-   operation: standard_rb
-
->>>>>>> 22447264
    qubits: [0]
    parameters:
      depths: [10]
@@ -292,13 +274,7 @@
      nshots: 128
      seed: 420
 
-<<<<<<< HEAD
  - id: standard rb 100
-   priority: 0
-=======
- - id: standard rb bootstrap 100
-
->>>>>>> 22447264
    operation: standard_rb
    qubits: [0]
    parameters:
