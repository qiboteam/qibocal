--- conflicted
+++ resolved
@@ -146,7 +146,6 @@
 #     software_averages: 1
 #     points: 3
 
-<<<<<<< HEAD
 # - id: drag_pulse_tuning
 #   priority: 0
 #   operation: drag_pulse_tuning
@@ -157,15 +156,14 @@
 #     software_averages: 1
 #     points: 1
 
-- id: flipping
-  priority: 0
-  operation: flipping
-  parameters:
-    nflips_max: 2
-    nflips_step: 1
-    software_averages: 1
-    points: 1
-=======
+# - id: flipping
+#   priority: 0
+#   operation: flipping
+#   parameters:
+#     nflips_max: 2
+#     nflips_step: 1
+#     software_averages: 1
+#     points: 1
   - id: drag_pulse_tuning
     priority: 10
     operation: drag_pulse_tuning
@@ -183,7 +181,6 @@
     parameters:
       beta_param: null
       software_averages: 1
->>>>>>> 767fe26d
 
   #   main: first
   # - id: first
