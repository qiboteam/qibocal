[tool.poetry]
name = "qibocal"
version = "0.0.4"
description = ""
authors = ["andrea-pasquale <andreapasquale97@gmail.com>"]
license = "Apache License 2.0"
readme = "README.md"
homepage = ""
repository = "https://github.com/qiboteam/qibocal/"
documentation = ""
keywords = []
classifiers = [
  "Programming Language :: Python :: 3",
  "Topic :: Scientific/Engineering :: Physics",
]


[tool.poetry.dependencies]
python = ">=3.9,<3.12"
qibolab = "^0.1.2"
<<<<<<< HEAD
qibo =  "^0.2.1"
=======
qibo = "^0.2.1"
>>>>>>> e8774fd5
numpy = "^1.24.0"
scipy = "^1.10.1"
pandas = "^1.4.3"
networkx = "^3.0"
pydantic = "^1.10.5"
click = "^8.1.3"
jinja2 = "^3.1.2"
plotly = "^5.15.0"
dash = "^2.6.0"
lmfit = "^1.0.3"
skops = "^0.6.0"
scikit-learn = "^1.2.1"
# Explicit dependency required to cope for dash: https://github.com/plotly/dash/issues/2557
setuptools = "^67.8.0"
# docs dependencies (for readthedocs, https://github.com/readthedocs/readthedocs.org/issues/4912#issuecomment-664002569)
Sphinx = { version = "^5.0.0", optional = true }
furo = { version = "^2023.3.27", optional = true }
sphinxcontrib-bibtex = { version = "^2.4.1", optional = true }
recommonmark = { version = "^0.7.1", optional = true }
sphinx_markdown_tables = { version = "^0.0.17", optional = true }
sphinx-copybutton = { version = "^0.5.1", optional = true }
keras-tuner = { version = "^1.3.0,<1.3.1", optional = true, markers = "sys_platform == 'linux' or sys_platform == 'darwin'" }
matplotlib = { version = "^3.7.0", optional = true }
seaborn = { version = "^0.12.2", optional = true }
pydot = { version = "^1.4.2", optional = true }
tensorflow = { version = "^2.12.0", optional = true, markers = "sys_platform == 'linux' or sys_platform == 'darwin'" }
# TODO: the marker is a temporary solution due to the lack of the tensorflow-io 0.32.0's wheels for Windows, this package is one of
# the tensorflow requirements
skl2onnx = { version = "^1.14.0", optional = true }
onnxruntime = { version = "^1.14.1", optional = true }
onnx = { version = "^1.13.1", optional = true }
pyyaml = "^6.0"
numba = "^0.57.1"


[tool.poetry.group.test]
optional = true

[tool.poetry.group.test.dependencies]
pylint = "^2.17"
pytest = "^7.1.2"
pytest-cov = "^3.0.0"
pytest-env = "^0.8.1"

[tool.poetry.group.docs]
optional = true

[tool.poetry.group.docs.dependencies]
Sphinx = "^5.0.0"
furo = "^2023.3.27"
sphinxcontrib-bibtex = "^2.4.1"
recommonmark = "^0.7.1"
sphinx_markdown_tables = "^0.0.17"
sphinx-copybutton = "^0.5.2"

[tool.poetry.group.dev]
optional = true

[tool.poetry.group.dev.dependencies]
pdbpp = "^0.10.3"
ipython = "^8.0"
devtools = "^0.10.0"

[tool.poetry.extras]

classify = [
  "tensorflow",
  "keras-tuner",
  "matplotlib",
  "seaborn",
  "skl2onnx",
  "onnxruntime",
  "onnx",
]
docs = [
  "sphinx",
  "furo",
  "sphinxcontrib-bibtex",
  "recommonmark",
  "sphinx_markdown_tables",
  "sphinx-copybutton",
]
viz = ["pydot"]

[build-system]
requires = ["poetry-core>=1.0.0"]
build-backend = "poetry.core.masonry.api"

[tool.poetry.scripts]
qq = "qibocal:command"


[tool.poe.tasks]
test = "pytest"
lint = "pylint src/**/*.py -E"
lint-warnings = "pylint src/**/*.py --exit-zero"
docs = "make -C doc html"
docs-clean = "make -C doc clean"
test-docs = "make -C doc doctest"

[tool.pytest.ini_options]
testpaths = ['tests/']
addopts = ['--cov=qibocal', '--cov-report=xml', '--cov-report=html']
env = ["D:NUMBA_DISABLE_JIT=1"]

[tool.pylint.master]
# extensions not to check
extension-pkg-whitelist = ["numpy"]
jobs = 1

[tool.pylint.messages_control]
disable = ["invalid-name", "fixme"]
extension-pkg-whitelist = "pydantic"

[tool.pylint.reports]
# Available formats are:
# text, parseable, colorized, json and msvs (visual studio).
output-format = "colorized"

[tool.pylint.format]
# Maximum number of characters on a single line.
max-line-length = 100

[tool.pylint.design]
# Maximum number of arguments for function / method
max-args = 10<|MERGE_RESOLUTION|>--- conflicted
+++ resolved
@@ -18,11 +18,7 @@
 [tool.poetry.dependencies]
 python = ">=3.9,<3.12"
 qibolab = "^0.1.2"
-<<<<<<< HEAD
-qibo =  "^0.2.1"
-=======
 qibo = "^0.2.1"
->>>>>>> e8774fd5
 numpy = "^1.24.0"
 scipy = "^1.10.1"
 pandas = "^1.4.3"
