[tool.poetry]
name = "qibocal"
version = "0.0.8"
description = "Qibo's quantum calibration, characterization and validation module."
authors = ["andrea-pasquale <andreapasquale97@gmail.com>"]
license = "Apache License 2.0"
readme = "README.md"
homepage = "https://qibo.science/"
repository = "https://github.com/qiboteam/qibocal/"
documentation = "https://qibo.science/qibocal/stable/"
keywords = []
classifiers = [
  "Programming Language :: Python :: 3",
  "Topic :: Scientific/Engineering :: Physics",
]


[tool.poetry.dependencies]
python = ">=3.9,<3.12"
<<<<<<< HEAD
qibolab = {git = "https://github.com/qiboteam/qibolab"}
qibo = "^0.2.1"
numpy = "^1.24.0"
=======
qibolab = {git = "https://github.com/qiboteam/qibolab.git", branch = "main" }
qibo ="^0.2.6"
numpy = "^1.26.4"
>>>>>>> 0e26ff9c
scipy = "^1.10.1"
pandas = "^1.4.3"
pydantic = "^1.10.5"
click = "^8.1.3"
jinja2 = "^3.1.2"
plotly = "^5.15.0"
dash = "^2.6.0"
skops = "^0.6.0"
scikit-learn = "^1.2.1"
# Explicit dependency required to cope for dash: https://github.com/plotly/dash/issues/2557
setuptools = "^67.8.0"
matplotlib = { version = "^3.7.0", optional = true }
seaborn = { version = "^0.12.2", optional = true }
pydot = { version = "^1.4.2", optional = true }
skl2onnx = { version = "^1.14.0", optional = true }
pyyaml = "^6.0"
onnxruntime = { version = "^1.14.1", optional = true }

[tool.poetry.group.test]
optional = true

[tool.poetry.group.test.dependencies]
pylint = "^2.17"
pytest = "^7.1.2"
pytest-cov = "^3.0.0"
pytest-env = "^0.8.1"

[tool.poetry.group.docs]
optional = true

[tool.poetry.group.docs.dependencies]
Sphinx = "^5.0.0"
furo = "^2023.3.27"
sphinxcontrib-bibtex = "^2.4.1"
recommonmark = "^0.7.1"
sphinx_markdown_tables = "^0.0.17"
sphinx-copybutton = "^0.5.2"

[tool.poetry.group.dev]
optional = true

[tool.poetry.group.dev.dependencies]
pdbpp = "^0.10.3"
ipython = "^8.0"
devtools = "^0.10.0"

[tool.poetry.extras]

classify = [
  "matplotlib",
  "seaborn",
  "skl2onnx",
  "onnxruntime"
]
viz = ["pydot"]

[build-system]
requires = ["poetry-core>=1.0.0"]
build-backend = "poetry.core.masonry.api"

[tool.poetry.scripts]
qq = "qibocal:command"


[tool.poe.tasks]
test = "pytest"
lint = "pylint src/**/*.py -E"
lint-warnings = "pylint src/**/*.py --exit-zero"
docs = "make -C doc html"
docs-clean = "make -C doc clean"
test-docs = "make -C doc doctest"

[tool.pytest.ini_options]
testpaths = ['tests/']
addopts = ['--cov=qibocal', '--cov-report=xml', '--cov-report=html']

[tool.pylint.master]
# extensions not to check
extension-pkg-whitelist = ["numpy"]
jobs = 1

[tool.pylint.messages_control]
disable = ["invalid-name", "fixme"]
extension-pkg-whitelist = "pydantic"

[tool.pylint.reports]
# Available formats are:
# text, parseable, colorized, json and msvs (visual studio).
output-format = "colorized"

[tool.pylint.format]
# Maximum number of characters on a single line.
max-line-length = 100

[tool.pylint.design]
# Maximum number of arguments for function / method
max-args = 10<|MERGE_RESOLUTION|>--- conflicted
+++ resolved
@@ -17,15 +17,9 @@
 
 [tool.poetry.dependencies]
 python = ">=3.9,<3.12"
-<<<<<<< HEAD
-qibolab = {git = "https://github.com/qiboteam/qibolab"}
-qibo = "^0.2.1"
-numpy = "^1.24.0"
-=======
 qibolab = {git = "https://github.com/qiboteam/qibolab.git", branch = "main" }
 qibo ="^0.2.6"
 numpy = "^1.26.4"
->>>>>>> 0e26ff9c
 scipy = "^1.10.1"
 pandas = "^1.4.3"
 pydantic = "^1.10.5"
