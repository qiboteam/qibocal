--- conflicted
+++ resolved
@@ -17,21 +17,12 @@
 
 [tool.poetry.dependencies]
 python = ">=3.9,<3.12"
-<<<<<<< HEAD
-qibolab = { git = "https://github.com/qiboteam/qibolab.git", branch = "main" }
+qibolab = "^0.1.8"
 qibo = "^0.2.6"
 numpy = "^1.26.4"
 scipy = "^1.10.1"
 pandas = { version = "^2.2.2", extras = ["html"] }
-pydantic = "^1.10.5"
-=======
-qibolab = "^0.1.8"
-qibo = "^0.2.6"
-numpy = "^1.26.4"
-scipy = "^1.10.1"
-pandas = "^1.4.3"
 pydantic = "^2.8.0"
->>>>>>> 93d89083
 click = "^8.1.3"
 jinja2 = "^3.1.2"
 plotly = "^5.22.0"
