--- conflicted
+++ resolved
@@ -17,13 +17,8 @@
 
 [tool.poetry.dependencies]
 python = ">=3.9,<3.13"
-<<<<<<< HEAD
-=======
 qibolab = "^0.2.6"
->>>>>>> 76d7c166
 qibo = "^0.2.16"
-qibolab = {git = "https://github.com/qiboteam/qibolab.git", branch="emulator-multi-transmon"}
-
 numpy = "^1.26.4"
 scipy = "^1.10.1"
 pandas = { version = "^2.2.2", extras = ["html"] }
