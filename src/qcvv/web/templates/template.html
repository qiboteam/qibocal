--- conflicted
+++ resolved
@@ -117,16 +117,12 @@
           {% for header, method in plotters.get(routine).items() %}
           <div id="{{ routine }}-{{ method }}">
             <h4>{{ header }}</h4>
-<<<<<<< HEAD
+            {% if is_static %}
+              {{ get_figure(path, routine, method, qubit, runcard.get('format')) }}
+            {% else %}
             <!-- find a way to change height and width depending on screen type -->
             <iframe src="/dash/{{ path }}/data/{{ routine }}/{{ method }}/{{ qubit }}/{{ runcard.get('format') }}" style="position: relative; height: 500px; width: 100%;"></iframe>
-=======
-            {% if is_static %}
-              {{ figures.get(routine).get(method) }}
-            {% else %}
-            <iframe src="/dash/{{ path }}/data/{{ routine }}/{{ method }}/{{ runcard.get('format') }}" style="position: relative; height: 500px; width: 100%;"></iframe>
             {% endif %}
->>>>>>> 6f3a1ad2
           </div>
           {% endfor %}
         </div>
