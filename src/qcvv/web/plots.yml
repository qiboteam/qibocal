--- conflicted
+++ resolved
@@ -9,11 +9,7 @@
     MSR and Phase vs Flux Current: frequency_vs_current
 
 qubit_spectroscopy:
-<<<<<<< HEAD
-    MSR and Phase vs Frequency: frequency_vs_msr_phase
-=======
     MSR and Phase vs Frequency: frequency_vs_msr_phase
 
 qubit_spectroscopy_flux:
-    MSR and Phase vs Flux Current: frequency_vs_current
->>>>>>> 91e3bdfa
+    MSR and Phase vs Flux Current: frequency_vs_current