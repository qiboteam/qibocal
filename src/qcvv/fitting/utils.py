--- conflicted
+++ resolved
@@ -18,10 +18,6 @@
     #   Period    T                  : 1/p[2]
     #   Phase                        : p[3]
     #   Arbitrary parameter T_2      : 1/p[4]
-<<<<<<< HEAD
-    # return p[0] + p[1] * np.sin(2 * np.pi / p[2] * x + p[3]) * np.exp(-x / p[4])
-=======
->>>>>>> e64f1a23
     return p0 + p1 * np.sin(2 * np.pi * x * p2 + p3) * np.exp(-x * p4)
 
 
@@ -32,10 +28,6 @@
     #   DeltaFreq                    : p[2]
     #   Phase                        : p[3]
     #   Arbitrary parameter T_2      : 1/p[4]
-<<<<<<< HEAD
-    # return p[0] + p[1] * np.sin(2 * np.pi / p[2] * x + p[3]) * np.exp(-x / p[4])
-=======
->>>>>>> e64f1a23
     return p0 + p1 * np.sin(2 * np.pi * x * p2 + p3) * np.exp(-x * p4)
 
 
@@ -43,8 +35,6 @@
     return p[0] - p[1] * np.exp(-1 * x * p[2])
 
 
-<<<<<<< HEAD
-=======
 def flipping(x, p0, p1, p2, p3):
     # A fit to Flipping Qubit oscillation
     # Epsilon?? shoule be Amplitude : p[0]
@@ -62,7 +52,6 @@
     return p0 + p1 * np.cos(2 * np.pi * x / p2 + p3)
 
 
->>>>>>> e64f1a23
 def parse(key):
     name = key.split("[")[0]
     unit = re.search(r"\[([A-Za-z0-9_]+)\]", key).group(1)
