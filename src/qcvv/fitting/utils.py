--- conflicted
+++ resolved
@@ -37,8 +37,6 @@
     return p[0] - p[1] * np.exp(-1 * x * p[2])
 
 
-<<<<<<< HEAD
-=======
 def flipping(x, p0, p1, p2, p3):
     # A fit to Flipping Qubit oscillation
     # Epsilon?? shoule be Amplitude : p[0]
@@ -49,7 +47,6 @@
     # return p0 * np.sin(p3 + (2 * np.pi * x) / p2) + p1
 
 
->>>>>>> ee016dc5
 def parse(key):
     name = key.split("[")[0]
     unit = re.search(r"\[([A-Za-z0-9_]+)\]", key).group(1)
