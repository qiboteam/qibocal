# -*- coding: utf-8 -*-
"""Implementation of Dataset class to store measurements."""
import pandas as pd
import pint_pandas

from qcvv.config import raise_error


class Dataset:
    """Class to store the data measured during the calibration routines.
    It is a wrapper to a pandas DataFrame with units of measure from the Pint
    library.

    Args:
<<<<<<< HEAD
        points (int): number of rows that will be save to file dinamically. Useful
                    for the live plotting.
=======
>>>>>>> be2f9000
        quantities (dict): dictionary containing additional quantities that the user
                        may save other than the pulse sequence output. The keys are the name of the
                        quantities and the corresponding values are the units of measure.
    """

    def __init__(self, quantities=None):

        self.df = pd.DataFrame(
            {
                "MSR": pd.Series(dtype="pint[V]"),
                "i": pd.Series(dtype="pint[V]"),
                "q": pd.Series(dtype="pint[V]"),
                "phase": pd.Series(dtype="pint[deg]"),
            }
        )

        if quantities is not None:
            for name, unit in quantities.items():
                self.df.insert(0, name, pd.Series(dtype=f"pint[{unit}]"))

    def add(self, data):
        """Add a row to dataset.

        Args:
            data (dict): dictionary containing the data to be added.
                        Every key should have the following form:
                        ``<name>[<unit>]``.
        """
        import re

        from pint import UnitRegistry

        ureg = UnitRegistry()
        l = len(self)
        for key, value in data.items():
            name = key.split("[")[0]
            unit = re.search(r"\[([A-Za-z0-9_]+)\]", key).group(1)
            # TODO: find a better way to do this
            self.df.loc[l + l // len(list(data.keys())), name] = value * ureg(unit)

    def __len__(self):
        """Computes the length of the dataset."""
        return len(self.df)

    @classmethod
    def load_data(cls, folder, routine, format):
        """Load data from specific format.

        Args:
            folder (path): path to the output folder from which the data will be loaded
            routine (str): calibration routine data to be loaded
            format (str): data format. Possible choices are 'csv' and 'pickle'.

        Returns:
            dataset (``Dataset``): dataset object with the loaded data.
        """
        obj = cls()
        if format == "csv":
            file = f"{folder}/data/{routine}/data.csv"
            obj.df = pd.read_csv(file, header=[0, 1])
            obj.df = obj.df.pint.quantify(level=-1)
            obj.df.pop("Unnamed: 0_level_0")
        elif format == "pickle":
            file = f"{folder}/data/{routine}/data.pkl"
            obj.df = pd.read_pickle(file)
        else:
            raise_error(ValueError, f"Cannot load data using {format} format.")

        return obj

    def to_csv(self, path):
        """Save data in csv file.

        Args:
            path (str): Path containing output folder."""
        self.df.pint.dequantify().to_csv(f"{path}/data.csv")

    def to_pickle(self, path):
        """Save data in pickel file.

        Args:
            path (str): Path containing output folder."""
        self.df.to_pickle(f"{path}/data.pkl")<|MERGE_RESOLUTION|>--- conflicted
+++ resolved
@@ -12,11 +12,6 @@
     library.
 
     Args:
-<<<<<<< HEAD
-        points (int): number of rows that will be save to file dinamically. Useful
-                    for the live plotting.
-=======
->>>>>>> be2f9000
         quantities (dict): dictionary containing additional quantities that the user
                         may save other than the pulse sequence output. The keys are the name of the
                         quantities and the corresponding values are the units of measure.
