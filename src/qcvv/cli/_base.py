--- conflicted
+++ resolved
@@ -49,14 +49,6 @@
     platform.disconnect()
 
 
-<<<<<<< HEAD
-@click.command(context_settings=CONTEXT_SETTINGS)
-@click.argument("path", metavar="PLOT_PATH", type=click.Path())
-def live_plot(path):
-    from qcvv.live import app
-    app.path = path # Bad hack to pass data path to all dash callbacks
-    app.run_server(debug=True)
-=======
 class ActionBuilder:
     def __init__(self, platform, path, folder):
         self.platform = platform
@@ -96,4 +88,11 @@
         if hasattr(routine, "final_action"):
             return routine.final_action(results, self.output)
         return results
->>>>>>> 3dc70fa2
+
+
+@click.command(context_settings=CONTEXT_SETTINGS)
+@click.argument("path", metavar="PLOT_PATH", type=click.Path())
+def live_plot(path):
+    from qcvv.live import app
+    app.path = path # Bad hack to pass data path to all dash callbacks
+    app.run_server(debug=True)