--- conflicted
+++ resolved
@@ -132,11 +132,7 @@
         """Method to execute a single action and retrieving the results."""
         results = routine(self.platform, self.qubit, **arguments)
         if hasattr(routine, "final_action"):
-<<<<<<< HEAD
             return routine.final_action(results, self.output, self.format)
-        return results
-=======
-            return routine.final_action(results, self.output)
         return results
 
 
@@ -152,5 +148,4 @@
 
     # Hack to pass data path to the layout
     app.layout = lambda: serve_layout(path)
-    app.run_server(debug=True)
->>>>>>> 45e133b1
+    app.run_server(debug=True)