--- conflicted
+++ resolved
@@ -1,11 +1,6 @@
 # -*- coding: utf-8 -*-
 """Adds global CLI options."""
-<<<<<<< HEAD
-=======
 import base64
-import datetime
-import inspect
-import os
 import pathlib
 import shutil
 import socket
@@ -13,7 +8,6 @@
 import uuid
 from urllib.parse import urljoin
 
->>>>>>> 8b59127e
 import click
 
 from qcvv.cli.builders import ActionBuilder
@@ -87,9 +81,6 @@
                 break
         port += 1
 
-<<<<<<< HEAD
-    app.run_server(debug=debug, port=port)
-=======
     app.run_server(debug=debug, port=port)
 
 
@@ -159,147 +150,4 @@
         raise RuntimeError(msg) from e
 
     url = urljoin(ROOT_URL, randname)
-    log.info(f"Upload completed. The result is available at:\n{url}")
-
-
-class ActionBuilder:
-    """ "Class for parsing and executing runcards.
-    Args:
-        runcard (path): path containing the runcard.
-        folder (path): path for the output folder.
-        force (bool): option to overwrite the output folder if it exists already."""
-
-    def __init__(self, runcard, folder=None, force=False):
-
-        path, self.folder = self._generate_output_folder(folder, force)
-        self.runcard = self.load_runcard(runcard)
-        platform_name = self.runcard["platform"]
-        self._allocate_platform(platform_name)
-        self.qubits = self.runcard["qubits"]
-        self.format = self.runcard["format"]
-
-        # Saving runcards
-        self.save_runcards(path, runcard)
-        self.save_meta(path, self.folder, platform_name)
-
-    @staticmethod
-    def _generate_output_folder(folder, force):
-        """Static method for generating the output folder.
-
-        Args:
-            folder (path): path for the output folder. If None it will be created a folder automatically
-            force (bool): option to overwrite the output folder if it exists already.
-        """
-        if folder is None:
-            import getpass
-
-            e = datetime.datetime.now()
-            user = getpass.getuser().replace(".", "-")
-            date = e.strftime("%Y-%m-%d")
-            folder = f"{date}-{'000'}-{user}"
-            num = 0
-            while os.path.exists(folder):
-                log.warning(f"Directory {folder} already exists.")
-                num += 1
-                folder = f"{date}-{str(num).rjust(3, '0')}-{user}"
-                log.warning(f"Trying to create directory {folder}")
-        elif os.path.exists(folder) and not force:
-            raise_error(RuntimeError, f"Directory {folder} already exists.")
-        elif os.path.exists(folder) and force:
-            log.warning(f"Deleting previous directory {folder}.")
-            shutil.rmtree(os.path.join(os.getcwd(), folder))
-
-        path = os.path.join(os.getcwd(), folder)
-        log.info(f"Creating directory {folder}.")
-        os.makedirs(path)
-        return path, folder
-
-    def _allocate_platform(self, platform_name):
-        """Allocate the platform using Qibolab."""
-        from qibo.backends import construct_backend
-
-        self.platform = construct_backend("qibolab", platform=platform_name).platform
-
-    def save_runcards(self, path, runcard):
-        """Save the output runcards."""
-        from qibolab.paths import qibolab_folder
-
-        platform_runcard = (
-            qibolab_folder / "runcards" / f"{self.runcard['platform']}.yml"
-        )
-        shutil.copy(platform_runcard, f"{path}/platform.yml")
-        shutil.copy(runcard, f"{path}/runcard.yml")
-
-    def save_meta(self, path, folder, platform_name):
-        """Save the metadata."""
-        import qibo
-        import qibolab
-
-        import qcvv
-
-        e = datetime.datetime.now(datetime.timezone.utc)
-        meta = {}
-        meta["title"] = folder
-        meta["platform"] = platform_name
-        meta["date"] = e.strftime("%Y-%m-%d")
-        meta["start-time"] = e.strftime("%H:%M:%S")
-        meta["end-time"] = e.strftime("%H:%M:%S")
-        meta["versions"] = {
-            "qibo": qibo.__version__,
-            "qibolab": qibolab.__version__,
-            "qcvv": qcvv.__version__,
-        }
-        with open(f"{path}/meta.yml", "w") as file:
-            yaml.dump(meta, file)
-
-    def _build_single_action(self, name):
-        """Helper method to parse the actions in the runcard."""
-        f = getattr(calibrations, name)
-        if hasattr(f, "prepare"):
-            self.output = f.prepare(name=f.__name__, folder=self.folder)
-        sig = inspect.signature(f)
-        params = self.runcard["actions"][name]
-        for param in list(sig.parameters)[2:-1]:
-            if param not in params:
-                raise_error(AttributeError, f"Missing parameter {param} in runcard.")
-        return f, params
-
-    @staticmethod
-    def load_runcard(path):
-        """Method to load the runcard."""
-        with open(path, "r") as file:
-            runcard = yaml.safe_load(file)
-        return runcard
-
-    def execute(self):
-        """Method to execute sequentially all the actions in the runcard."""
-        self.platform.connect()
-        self.platform.setup()
-        self.platform.start()
-        for action in self.runcard["actions"]:
-            routine, args = self._build_single_action(action)
-            self._execute_single_action(routine, args)
-        self.platform.stop()
-        self.platform.disconnect()
-        self.dump_report()
-
-    def _execute_single_action(self, routine, arguments):
-        """Method to execute a single action and retrieving the results."""
-        for qubit in self.qubits:
-            results = routine(self.platform, qubit, **arguments)
-            if hasattr(routine, "final_action"):
-                routine.final_action(results, self.output, self.format)
-
-    def dump_report(self):
-        from qcvv.web.report import create_report
-
-        # update end time
-        with open(f"{self.folder}/meta.yml", "r") as file:
-            meta = yaml.safe_load(file)
-        e = datetime.datetime.now(datetime.timezone.utc)
-        meta["end-time"] = e.strftime("%H:%M:%S")
-        with open(f"{self.folder}/meta.yml", "w") as file:
-            yaml.dump(meta, file)
-
-        create_report(self.folder)
->>>>>>> 8b59127e
+    log.info(f"Upload completed. The result is available at:\n{url}")