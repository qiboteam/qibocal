--- conflicted
+++ resolved
@@ -1156,29 +1156,12 @@
     """
     """
     from scipy.optimize import curve_fit
-<<<<<<< HEAD
-    from ast import literal_eval
-=======
     from qcvv.calibrations.protocols.experiments import Experiment
     # Define the function for the fitting process.
->>>>>>> 9b4c86b8
     def exp_func(x,A,f,B):
         """
         """
         return A*f**x+B
-<<<<<<< HEAD
-    data = Dataset.load_data(
-        folder, routine, 'pickle', 'probabilities')
-    dataframe = data.df
-    # Extract the data.
-    xdata = np.array(dataframe.columns)
-    # Multiple runs means multiple rows. 
-    ydata = dataframe.to_numpy()
-    # FIXME pandas version does not support arrays as entries. Hence the strings.
-    ydata = np.array([[literal_eval(x) for x in a] for a in dataframe.to_numpy()])
-    runs = ydata.shape[0]
-    pm = np.sum(ydata, axis=0)/runs
-=======
     # Load the data into Dataset object. 
     data_circs = Dataset.load_data(
         folder, routine, 'pickle', 'circuits')
@@ -1197,7 +1180,6 @@
     elif routine == 'filtered_rb':
         # Not implemented yet.
         pass 
->>>>>>> 9b4c86b8
     # Calculate an exponential fit to the given data pm dependent on m.
     # 'popt' stores the optimized parameters and pcov the covariance of popt.
     try:
