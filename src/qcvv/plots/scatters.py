--- conflicted
+++ resolved
@@ -7,8 +7,7 @@
 from plotly.subplots import make_subplots
 
 from qcvv.data import Data, Dataset
-<<<<<<< HEAD
-from qcvv.fitting.utils import exp, lorenzian, rabi, ramsey
+from qcvv.fitting.utils import exp, flipping, lorenzian, rabi, ramsey
 
 
 def frequency_msr_phase__multiplex(folder, routine, qubit, format):
@@ -68,9 +67,6 @@
         yaxis_title="MSR (uV)",
     )
     return fig
-=======
-from qcvv.fitting.utils import exp, flipping, lorenzian, rabi, ramsey
->>>>>>> ee016dc5
 
 
 def frequency_msr_phase__fast_precision(folder, routine, qubit, format):
@@ -276,11 +272,7 @@
     )
 
     # add fitting trace
-<<<<<<< HEAD
-    if len(data) > 0:
-=======
     if len(data) > 0 and len(data_fit) > 0:
->>>>>>> ee016dc5
         timerange = np.linspace(
             min(data.get_values("Time", "ns")),
             max(data.get_values("Time", "ns")),
@@ -403,11 +395,7 @@
     )
 
     # add fitting trace
-<<<<<<< HEAD
-    if len(data) > 0:
-=======
     if len(data) > 0 and len(data_fit) > 0:
->>>>>>> ee016dc5
         timerange = np.linspace(
             min(data.get_values("gain", "dimensionless")),
             max(data.get_values("gain", "dimensionless")),
@@ -511,11 +499,7 @@
     )
 
     # add fitting trace
-<<<<<<< HEAD
-    if len(data) > 0:
-=======
     if len(data) > 0 and len(data_fit) > 0:
->>>>>>> ee016dc5
         timerange = np.linspace(
             min(data.get_values("amplitude", "dimensionless")),
             max(data.get_values("amplitude", "dimensionless")),
@@ -590,11 +574,7 @@
 
     fig = make_subplots(
         rows=1,
-<<<<<<< HEAD
-        cols=2,
-=======
         cols=1,
->>>>>>> ee016dc5
         horizontal_spacing=0.1,
         vertical_spacing=0.1,
         subplot_titles=("MSR (V)",),
@@ -611,11 +591,7 @@
     )
 
     # add fitting trace
-<<<<<<< HEAD
-    if len(data) > 0:
-=======
     if len(data) > 0 and len(data_fit) > 0:
->>>>>>> ee016dc5
         timerange = np.linspace(
             min(data.get_values("wait", "ns")),
             max(data.get_values("wait", "ns")),
@@ -734,11 +710,7 @@
     )
 
     # add fitting trace
-<<<<<<< HEAD
-    if len(data) > 0:
-=======
     if len(data) > 0 and len(data_fit) > 0:
->>>>>>> ee016dc5
         timerange = np.linspace(
             min(data.get_values("Time", "ns")),
             max(data.get_values("Time", "ns")),
@@ -787,18 +759,6 @@
     return fig
 
 
-<<<<<<< HEAD
-def exc_gnd(folder, routine, qubit, format):
-
-    data_exc = Dataset.load_data(folder, routine, format, f"data_exc_q{qubit}")
-
-    fig = make_subplots(
-        rows=1,
-        cols=1,
-        horizontal_spacing=0.1,
-        vertical_spacing=0.1,
-        subplot_titles=("Calibrate qubit states",),
-=======
 # Flipping
 def flips_msr_phase(folder, routine, qubit, format):
     try:
@@ -820,28 +780,17 @@
             "MSR (V)",
             "phase (rad)",
         ),
->>>>>>> ee016dc5
-    )
-
-    fig.add_trace(
-        go.Scatter(
-<<<<<<< HEAD
-            x=data_exc.get_values("i", "V"),
-            y=data_exc.get_values("q", "V"),
-            name="exc_state",
-            mode="markers",
-            marker=dict(size=3, color="lightcoral"),
-=======
+    )
+
+    fig.add_trace(
+        go.Scatter(
             x=data.get_values("flips", "dimensionless"),
             y=data.get_values("MSR", "uV"),
             name="T1",
->>>>>>> ee016dc5
         ),
         row=1,
         col=1,
     )
-<<<<<<< HEAD
-=======
     fig.add_trace(
         go.Scatter(
             x=data.get_values("flips", "dimensionless"),
@@ -944,7 +893,6 @@
             row=1,
             col=1,
         )
->>>>>>> ee016dc5
 
     file_gnd = f"{folder}/data/{routine}/data_gnd_q{qubit}.csv"
     if os.path.exists(file_gnd):
@@ -1011,11 +959,7 @@
             uirevision="0",  # ``uirevision`` allows zooming while live plotting
             xaxis_title="i (V)",
             yaxis_title="q (V)",
-<<<<<<< HEAD
             width=1000,
-=======
-            width=1000
->>>>>>> ee016dc5
         )
 
     return fig