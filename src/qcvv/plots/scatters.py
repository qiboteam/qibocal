# -*- coding: utf-8 -*-
import plotly.graph_objects as go
from plotly.subplots import make_subplots

from qcvv.data import Dataset


<<<<<<< HEAD
def frequency_msr_phase__fast_precision(folder, routine, qubit, format):
    try:
        data_fast = Dataset.load_data(folder, routine, format, f"fast_sweep_q{qubit}")
    except:
        data_fast = False
    try:
        data_precision = Dataset.load_data(
            folder, routine, format, f"precision_sweep_q{qubit}"
        )
    except:
        data_precision = False
=======
def frequency_msr_phase__fast_precision(folder, routine, qubit, formato):
>>>>>>> 2c5ace09

    fig = make_subplots(
        rows=1,
        cols=2,
        horizontal_spacing=0.1,
        vertical_spacing=0.1,
        subplot_titles=(
            "MSR (V)",
            "phase (deg)",
        ),
    )

<<<<<<< HEAD
    if data_fast != False:
        fig.add_trace(
            go.Scatter(
                x=data_fast.get_values("frequency", "GHz"),
=======
    import os.path

    file_fast = f"{folder}/data/{routine}/fast_sweep_q{qubit}.csv"
    if os.path.exists(file_fast):
        data_fast = Dataset.load_data(folder, routine, formato, f"fast_sweep_q{qubit}")

        fig.add_trace(
            go.Scatter(
                x=data_fast.get_values("frequency", "Hz"),
>>>>>>> 2c5ace09
                y=data_fast.get_values("MSR", "uV"),
                name="Fast",
            ),
            row=1,
            col=1,
        )
        fig.add_trace(
            go.Scatter(
<<<<<<< HEAD
                x=data_fast.get_values("frequency", "GHz"),
=======
                x=data_fast.get_values("frequency", "Hz"),
>>>>>>> 2c5ace09
                y=data_fast.get_values("phase", "deg"),
                name="Fast",
            ),
            row=1,
            col=2,
        )
<<<<<<< HEAD
    if data_precision != False:
        fig.add_trace(
            go.Scatter(
                x=data_precision.get_values("frequency", "GHz"),
=======

    file_precision = f"{folder}/data/{routine}/precision_sweep_q{qubit}.csv"
    if os.path.exists(file_precision):
        data_precision = Dataset.load_data(
            folder, routine, formato, f"precision_sweep_q{qubit}"
        )

        fig.add_trace(
            go.Scatter(
                x=data_precision.get_values("frequency", "Hz"),
>>>>>>> 2c5ace09
                y=data_precision.get_values("MSR", "uV"),
                name="Precision",
            ),
            row=1,
            col=1,
        )
        fig.add_trace(
            go.Scatter(
<<<<<<< HEAD
                x=data_precision.get_values("frequency", "GHz"),
=======
                x=data_precision.get_values("frequency", "Hz"),
>>>>>>> 2c5ace09
                y=data_precision.get_values("phase", "deg"),
                name="Precision",
            ),
            row=1,
            col=2,
        )
<<<<<<< HEAD
=======

>>>>>>> 2c5ace09
    fig.update_layout(
        showlegend=True,
        uirevision="0",  # ``uirevision`` allows zooming while live plotting
        xaxis_title="Frequency (Hz)",
        yaxis_title="MSR (uV)",
        xaxis2_title="Frequency (Hz)",
        yaxis2_title="Phase (deg)",
    )
    return fig


def frequency_attenuation_msr_phase__cut(folder, routine, qubit, format):
    data = Dataset.load_data(folder, routine, format, f"data_q{qubit}")
    plot1d_attenuation = 30  # attenuation value to use for 1D frequency vs MSR plot

    fig = go.Figure()
    # index data on a specific attenuation value
    smalldf = data.df[data.get_values("attenuation", "dB") == plot1d_attenuation].copy()
    # split multiple software averages to different datasets
    datasets = []
    while len(smalldf):
        datasets.append(smalldf.drop_duplicates("frequency"))
        smalldf.drop(datasets[-1].index, inplace=True)
        fig.add_trace(
            go.Scatter(
                x=datasets[-1]["frequency"].pint.to("GHz").pint.magnitude,
                y=datasets[-1]["MSR"].pint.to("V").pint.magnitude,
            ),
        )

    fig.update_layout(
        showlegend=False,
        uirevision="0",  # ``uirevision`` allows zooming while live plotting,
        xaxis_title="Frequency (GHz)",
        yaxis_title="MSR (V)",
    )
    return fig


# For Rabi oscillations
def time_msr_phase(folder, routine, qubit, format):
    data = Dataset.load_data(folder, routine, format, f"data_q{qubit}")
    fig = make_subplots(
        rows=1,
        cols=2,
        horizontal_spacing=0.1,
        vertical_spacing=0.1,
        subplot_titles=(
            "MSR (V)",
            "phase (deg)",
        ),
    )

    fig.add_trace(
        go.Scatter(
            x=data.get_values("Time", "ns"),
            y=data.get_values("MSR", "uV"),
        ),
        row=1,
        col=1,
    )
    fig.add_trace(
        go.Scatter(
            x=data.get_values("Time", "ns"),
            y=data.get_values("phase", "deg"),
        ),
        row=1,
        col=2,
    )

    fig.update_layout(
        showlegend=True,
        uirevision="0",  # ``uirevision`` allows zooming while live plotting
        xaxis_title="Time (ns)",
        yaxis_title="MSR (uV)",
        xaxis2_title="Time (ns)",
        yaxis2_title="Phase (deg)",
    )
    return fig


def gain_msr_phase(folder, routine, qubit, format):
    data = Dataset.load_data(folder, routine, format, f"data_q{qubit}")
    fig = make_subplots(
        rows=1,
        cols=2,
        horizontal_spacing=0.1,
        vertical_spacing=0.1,
        subplot_titles=(f"Rabi Oscillations varying phase qubit_{qubit}",),
    )

    fig.add_trace(
        go.Scatter(
            x=data.get_values("gain", "db"),
            y=data.get_values("MSR", "uV"),
        ),
        row=1,
        col=1,
    )

    fig.update_layout(
        showlegend=True,
        uirevision="0",  # ``uirevision`` allows zooming while live plotting
        xaxis_title="Gain (db)",
        yaxis_title="MSR (uV)",
    )
    return fig


def amplitude_msr_phase(folder, routine, qubit, format):
    data = Dataset.load_data(folder, routine, format, f"data_q{qubit}")
    fig = make_subplots(
        rows=1,
        cols=2,
        horizontal_spacing=0.1,
        vertical_spacing=0.1,
        subplot_titles=(f"Rabi Oscillations varying amplitude qubit_{qubit}",),
    )

    fig.add_trace(
        go.Scatter(
<<<<<<< HEAD
            x=data.get_values("gain", "db"),
            y=data.get_values("phase", "deg"),
=======
            x=data.get_values("amplitude", "db"),
            y=data.get_values("MSR", "uV"),
            name="Rabi Oscillations",
>>>>>>> 2c5ace09
        ),
        row=1,
        col=1,
    )
    fig.update_layout(
        showlegend=True,
        uirevision="0",  # ``uirevision`` allows zooming while live plotting
<<<<<<< HEAD
        xaxis_title="Gain (a.u.)",
        yaxis_title="MSR (uV)",
        xaxis2_title="Gain (a.u.)",
        yaxis2_title="Phase (deg)",
=======
        xaxis_title="Amplitude",
        yaxis_title="MSR (uV)",
>>>>>>> 2c5ace09
    )
    return fig<|MERGE_RESOLUTION|>--- conflicted
+++ resolved
@@ -5,21 +5,7 @@
 from qcvv.data import Dataset
 
 
-<<<<<<< HEAD
-def frequency_msr_phase__fast_precision(folder, routine, qubit, format):
-    try:
-        data_fast = Dataset.load_data(folder, routine, format, f"fast_sweep_q{qubit}")
-    except:
-        data_fast = False
-    try:
-        data_precision = Dataset.load_data(
-            folder, routine, format, f"precision_sweep_q{qubit}"
-        )
-    except:
-        data_precision = False
-=======
 def frequency_msr_phase__fast_precision(folder, routine, qubit, formato):
->>>>>>> 2c5ace09
 
     fig = make_subplots(
         rows=1,
@@ -32,12 +18,6 @@
         ),
     )
 
-<<<<<<< HEAD
-    if data_fast != False:
-        fig.add_trace(
-            go.Scatter(
-                x=data_fast.get_values("frequency", "GHz"),
-=======
     import os.path
 
     file_fast = f"{folder}/data/{routine}/fast_sweep_q{qubit}.csv"
@@ -47,7 +27,6 @@
         fig.add_trace(
             go.Scatter(
                 x=data_fast.get_values("frequency", "Hz"),
->>>>>>> 2c5ace09
                 y=data_fast.get_values("MSR", "uV"),
                 name="Fast",
             ),
@@ -56,23 +35,13 @@
         )
         fig.add_trace(
             go.Scatter(
-<<<<<<< HEAD
-                x=data_fast.get_values("frequency", "GHz"),
-=======
                 x=data_fast.get_values("frequency", "Hz"),
->>>>>>> 2c5ace09
                 y=data_fast.get_values("phase", "deg"),
                 name="Fast",
             ),
             row=1,
             col=2,
         )
-<<<<<<< HEAD
-    if data_precision != False:
-        fig.add_trace(
-            go.Scatter(
-                x=data_precision.get_values("frequency", "GHz"),
-=======
 
     file_precision = f"{folder}/data/{routine}/precision_sweep_q{qubit}.csv"
     if os.path.exists(file_precision):
@@ -83,7 +52,6 @@
         fig.add_trace(
             go.Scatter(
                 x=data_precision.get_values("frequency", "Hz"),
->>>>>>> 2c5ace09
                 y=data_precision.get_values("MSR", "uV"),
                 name="Precision",
             ),
@@ -92,21 +60,14 @@
         )
         fig.add_trace(
             go.Scatter(
-<<<<<<< HEAD
-                x=data_precision.get_values("frequency", "GHz"),
-=======
                 x=data_precision.get_values("frequency", "Hz"),
->>>>>>> 2c5ace09
                 y=data_precision.get_values("phase", "deg"),
                 name="Precision",
             ),
             row=1,
             col=2,
         )
-<<<<<<< HEAD
-=======
-
->>>>>>> 2c5ace09
+
     fig.update_layout(
         showlegend=True,
         uirevision="0",  # ``uirevision`` allows zooming while live plotting
@@ -195,7 +156,10 @@
         cols=2,
         horizontal_spacing=0.1,
         vertical_spacing=0.1,
-        subplot_titles=(f"Rabi Oscillations varying phase qubit_{qubit}",),
+        subplot_titles=(
+            "MSR (V)",
+            "phase (deg)",
+        ),
     )
 
     fig.add_trace(
@@ -228,29 +192,19 @@
 
     fig.add_trace(
         go.Scatter(
-<<<<<<< HEAD
             x=data.get_values("gain", "db"),
             y=data.get_values("phase", "deg"),
-=======
-            x=data.get_values("amplitude", "db"),
-            y=data.get_values("MSR", "uV"),
-            name="Rabi Oscillations",
->>>>>>> 2c5ace09
-        ),
-        row=1,
-        col=1,
-    )
-    fig.update_layout(
-        showlegend=True,
-        uirevision="0",  # ``uirevision`` allows zooming while live plotting
-<<<<<<< HEAD
+        ),
+        row=1,
+        col=2,
+    )
+
+    fig.update_layout(
+        showlegend=True,
+        uirevision="0",  # ``uirevision`` allows zooming while live plotting
         xaxis_title="Gain (a.u.)",
         yaxis_title="MSR (uV)",
         xaxis2_title="Gain (a.u.)",
         yaxis2_title="Phase (deg)",
-=======
-        xaxis_title="Amplitude",
-        yaxis_title="MSR (uV)",
->>>>>>> 2c5ace09
     )
     return fig