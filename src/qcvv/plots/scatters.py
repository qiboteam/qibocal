--- conflicted
+++ resolved
@@ -195,13 +195,8 @@
 
     fig.add_trace(
         go.Scatter(
-<<<<<<< HEAD
             x=data.get_values("gain", "db"),
             y=data.get_values("phase", "deg"),
-=======
-            x=data.get_values("amplitude", "db"),
-            y=data.get_values("MSR", "uV"),
->>>>>>> 979d7fd3
         ),
         row=1,
         col=2,
@@ -210,11 +205,7 @@
     fig.update_layout(
         showlegend=True,
         uirevision="0",  # ``uirevision`` allows zooming while live plotting
-<<<<<<< HEAD
         xaxis_title="Gain (a.u.)",
-=======
-        xaxis_title="Amplitude (a.u.)",
->>>>>>> 979d7fd3
         yaxis_title="MSR (uV)",
         xaxis2_title="Gain (a.u.)",
         yaxis2_title="Phase (deg)",
