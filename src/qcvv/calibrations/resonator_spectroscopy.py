# -*- coding: utf-8 -*-
import numpy as np
from qibolab.pulses import PulseSequence

from qcvv.calibrations.utils import variable_resolution_scanrange
from qcvv.data import Dataset
from qcvv.decorators import store


@store
def resonator_spectroscopy(
    platform,
    qubit,
    lowres_width,
    lowres_step,
    highres_width,
    highres_step,
    precision_width,
    precision_step,
    software_averages,
    points=10,
):

    sequence = PulseSequence()
    ro_pulse = platform.qubit_readout_pulse(qubit, start=0)
    sequence.add(ro_pulse)

    lo_qrm_frequency = platform.characterization["single_qubit"][qubit][
        "resonator_freq"
    ]

    freqrange = (
        variable_resolution_scanrange(
            lowres_width, lowres_step, highres_width, highres_step
        )
        + lo_qrm_frequency
    )
<<<<<<< HEAD
    data = Dataset(name=f"fast_sweep_q{qubit}", quantities={"frequency": "Hz"})
=======

    data = Dataset(name="data", quantities={"frequency": "Hz"})
>>>>>>> fd5aac15
    count = 0
    for _ in range(software_averages):
        for freq in freqrange:
            if count % points == 0:
                yield data
<<<<<<< HEAD
            platform.ro_port[qubit].lo_freq = freq - ro_pulse.frequency
=======
            platform.ro_port[qubit].lo_frequency = freq - ro_pulse.frequency
>>>>>>> fd5aac15
            msr, i, q, phase = platform.execute_pulse_sequence(sequence)[0][
                ro_pulse.serial
            ]
            results = {
                "MSR[V]": msr,
                "i[V]": i,
                "q[V]": q,
                "phase[deg]": phase,
                "frequency[Hz]": freq,
            }
            data.add(results)
            count += 1
    yield data

    # FIXME: have live ploting work for multiple datasets saved

    if platform.settings["nqubits"] == 1:
        lo_qrm_frequency = data.df.frequency[data.df.MSR.argmax()].magnitude
        avg_voltage = np.mean(data.df.MSR.values[: (lowres_width // lowres_step)]) * 1e6
    else:
        lo_qrm_frequency = data.df.frequency[data.df.MSR.argmin()].magnitude
        avg_voltage = np.mean(data.df.MSR.values[: (lowres_width // lowres_step)]) * 1e6

<<<<<<< HEAD
    prec_data = Dataset(
        name=f"precision_sweep_q{qubit}", quantities={"frequency": "Hz"}
    )
=======
    prec_data = Dataset(name="ignore", quantities={"frequency": "Hz"})
>>>>>>> fd5aac15
    freqrange = (
        np.arange(-precision_width, precision_width, precision_step) + lo_qrm_frequency
    )
    count = 0
    for _ in range(software_averages):
        for freq in freqrange:
            if count % points == 0:
                yield prec_data
<<<<<<< HEAD
            platform.ro_port[qubit].lo_freq = freq - ro_pulse.frequency
=======
            platform.ro_port[qubit].lo_frequency = freq - ro_pulse.frequency
>>>>>>> fd5aac15
            msr, i, q, phase = platform.execute_pulse_sequence(sequence)[0][
                ro_pulse.serial
            ]
            results = {
                "MSR[V]": msr,
                "i[V]": i,
                "q[V]": q,
                "phase[deg]": phase,
                "frequency[Hz]": freq,
            }
            prec_data.add(results)
            count += 1
    yield prec_data
    # TODO: add fitting (possibly without quantify)
    # # Fitting
    # if self.resonator_type == '3D':
    #     f0, BW, Q, peak_voltage = fitting.lorentzian_fit("last", max, "Resonator_spectroscopy")
    #     resonator_freq = int(f0 + ro_pulse.frequency)
    # elif self.resonator_type == '2D':
    #     f0, BW, Q, peak_voltage = fitting.lorentzian_fit("last", min, "Resonator_spectroscopy")
    #     resonator_freq = int(f0 + ro_pulse.frequency)
    #     # TODO: Fix fitting of minimum values
    # peak_voltage = peak_voltage * 1e6

    # print(f"\nResonator Frequency = {resonator_freq}")
    # return resonator_freq, avg_voltage, peak_voltage, dataset


@store
def resonator_punchout(
    platform,
    qubit,
    freq_width,
    freq_step,
    min_att,
    max_att,
    step_att,
    software_averages,
    points=10,
):

    data = Dataset(
        name=f"data_q{qubit}", quantities={"frequency": "Hz", "attenuation": "dB"}
    )
    ro_pulse = platform.qubit_readout_pulse(qubit, start=0)
    sequence = PulseSequence()
    sequence.add(ro_pulse)

    # TODO: move this explicit instruction to the platform
    lo_qrm_frequency = (
        platform.characterization["single_qubit"][qubit]["resonator_freq"]
    )
    freqrange = np.arange(-freq_width, freq_width, freq_step) + lo_qrm_frequency
    attrange = np.flip(np.arange(min_att, max_att, step_att))
    count = 0
    print(type(qubit))
    for s in range(software_averages):
        for att in attrange:
            for freq in freqrange:
                if count % points == 0:
                    yield data
                # TODO: move these explicit instructions to the platform
                platform.ro_port[qubit].lo_frequency = freq - ro_pulse.frequency
                platform.ro_port[qubit].attenuation = att
                msr, i, q, phase = platform.execute_pulse_sequence(sequence)[0][
                    ro_pulse.serial
                ]
                results = {
                    "MSR[V]": msr,
                    "i[V]": i,
                    "q[V]": q,
                    "phase[deg]": phase,
                    "frequency[Hz]": freq,
                    "attenuation[dB]": att,
                }
                # TODO: implement normalization
                data.add(results)
                count += 1

    yield data


@store
def resonator_spectroscopy_flux(
    platform,
    qubit,
    freq_width,
    freq_step,
    current_min,
    current_max,
    current_step,
    software_averages,
    fluxline=0,
    points=10,
):

    data = Dataset(
        name=f"data_q{qubit}", quantities={"frequency": "Hz", "current": "A"}
    )
    sequence = PulseSequence()
    ro_pulse = platform.qubit_readout_pulse(qubit, start=0)
    sequence.add(ro_pulse)(sequence)[0]

    lo_qrm_frequency = (
        platform.characterization["single_qubit"][qubit]["resonator_freq"]
    )
    spi = platform.instruments["SPI"].device
    dacs = [spi.mod2.dac0, spi.mod1.dac0, spi.mod1.dac1, spi.mod1.dac2, spi.mod1.dac3]
    spi.set_dacs_zero()

    scanrange = np.arange(-freq_width, freq_width, freq_step)
    freqs = scanrange + lo_qrm_frequency
    currange = np.arange(current_min, current_max, current_step)

    count = 0
    for s in range(software_averages):
        for freq in freqs:
            for curr in currange:
                if count % points == 0:
                    yield data
                # TODO: move these explicit instructions to the platform
                platform.ro_port[qubit].lo_frequency = freq - ro_pulse.frequency
                dacs[fluxline].current = curr
                msr, i, q, phase = platform.execute_pulse_sequence(sequence)[0][
                    ro_pulse.serial
                ]
                results = {
                    "MSR[V]": msr,
                    "i[V]": i,
                    "q[V]": q,
                    "phase[deg]": phase,
                    "frequency[Hz]": freq,
                    "current[A]": curr,
                }
                # TODO: implement normalization
                data.add(results)
                count += 1

    yield data
    # spi.set_dacs_zero() is this needed?
    # TODO: call platform.qfm[fluxline] instead of dacs[fluxline]
    # TODO: automatically extract the sweet spot current
    # TODO: add a method to generate the matrix<|MERGE_RESOLUTION|>--- conflicted
+++ resolved
@@ -35,22 +35,13 @@
         )
         + lo_qrm_frequency
     )
-<<<<<<< HEAD
     data = Dataset(name=f"fast_sweep_q{qubit}", quantities={"frequency": "Hz"})
-=======
-
-    data = Dataset(name="data", quantities={"frequency": "Hz"})
->>>>>>> fd5aac15
     count = 0
     for _ in range(software_averages):
         for freq in freqrange:
             if count % points == 0:
                 yield data
-<<<<<<< HEAD
-            platform.ro_port[qubit].lo_freq = freq - ro_pulse.frequency
-=======
             platform.ro_port[qubit].lo_frequency = freq - ro_pulse.frequency
->>>>>>> fd5aac15
             msr, i, q, phase = platform.execute_pulse_sequence(sequence)[0][
                 ro_pulse.serial
             ]
@@ -74,13 +65,9 @@
         lo_qrm_frequency = data.df.frequency[data.df.MSR.argmin()].magnitude
         avg_voltage = np.mean(data.df.MSR.values[: (lowres_width // lowres_step)]) * 1e6
 
-<<<<<<< HEAD
     prec_data = Dataset(
         name=f"precision_sweep_q{qubit}", quantities={"frequency": "Hz"}
     )
-=======
-    prec_data = Dataset(name="ignore", quantities={"frequency": "Hz"})
->>>>>>> fd5aac15
     freqrange = (
         np.arange(-precision_width, precision_width, precision_step) + lo_qrm_frequency
     )
@@ -89,11 +76,7 @@
         for freq in freqrange:
             if count % points == 0:
                 yield prec_data
-<<<<<<< HEAD
-            platform.ro_port[qubit].lo_freq = freq - ro_pulse.frequency
-=======
             platform.ro_port[qubit].lo_frequency = freq - ro_pulse.frequency
->>>>>>> fd5aac15
             msr, i, q, phase = platform.execute_pulse_sequence(sequence)[0][
                 ro_pulse.serial
             ]
@@ -143,9 +126,9 @@
     sequence.add(ro_pulse)
 
     # TODO: move this explicit instruction to the platform
-    lo_qrm_frequency = (
-        platform.characterization["single_qubit"][qubit]["resonator_freq"]
-    )
+    lo_qrm_frequency = platform.characterization["single_qubit"][qubit][
+        "resonator_freq"
+    ]
     freqrange = np.arange(-freq_width, freq_width, freq_step) + lo_qrm_frequency
     attrange = np.flip(np.arange(min_att, max_att, step_att))
     count = 0
@@ -195,11 +178,11 @@
     )
     sequence = PulseSequence()
     ro_pulse = platform.qubit_readout_pulse(qubit, start=0)
-    sequence.add(ro_pulse)(sequence)[0]
-
-    lo_qrm_frequency = (
-        platform.characterization["single_qubit"][qubit]["resonator_freq"]
-    )
+    sequence.add(ro_pulse)
+
+    lo_qrm_frequency = platform.characterization["single_qubit"][qubit][
+        "resonator_freq"
+    ]
     spi = platform.instruments["SPI"].device
     dacs = [spi.mod2.dac0, spi.mod1.dac0, spi.mod1.dac1, spi.mod1.dac2, spi.mod1.dac3]
     spi.set_dacs_zero()
