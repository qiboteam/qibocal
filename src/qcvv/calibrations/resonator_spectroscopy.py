# -*- coding: utf-8 -*-
import numpy as np
from qibolab.pulses import PulseSequence

from qcvv import plots
from qcvv.calibrations.utils import variable_resolution_scanrange
from qcvv.data import Dataset
<<<<<<< HEAD
from qcvv.decorators import fit, store
=======
from qcvv.decorators import plot, store
>>>>>>> 36abebfd


@fit
@store
@plot("MSR and Phase vs Frequency", plots.frequency_msr_phase__fast_precision)
def resonator_spectroscopy(
    platform,
    qubit,
    lowres_width,
    lowres_step,
    highres_width,
    highres_step,
    precision_width,
    precision_step,
    software_averages,
    points=10,
):

    sequence = PulseSequence()
    ro_pulse = platform.qubit_readout_pulse(qubit, start=0)
    sequence.add(ro_pulse)

    lo_qrm_frequency = platform.characterization["single_qubit"][qubit][
        "resonator_freq"
    ]

    freqrange = (
        variable_resolution_scanrange(
            lowres_width, lowres_step, highres_width, highres_step
        )
        + lo_qrm_frequency
    )
    data = Dataset(name=f"fast_sweep_q{qubit}", quantities={"frequency": "Hz"})
    count = 0
    for _ in range(1):
        for freq in freqrange:
            if count % points == 0:
                yield data
            platform.ro_port[qubit].lo_frequency = freq - ro_pulse.frequency
            msr, i, q, phase = platform.execute_pulse_sequence(sequence)[0][
                ro_pulse.serial
            ]
            results = {
                "MSR[V]": msr,
                "i[V]": i,
                "q[V]": q,
                "phase[deg]": phase,
                "frequency[Hz]": freq,
            }
            data.add(results)
            count += 1
    yield data

    # FIXME: have live ploting work for multiple datasets saved

    if platform.settings["nqubits"] == 1:
        lo_qrm_frequency = data.df.frequency[data.df.MSR.argmax()].magnitude
        avg_voltage = np.mean(data.df.MSR.values[: (lowres_width // lowres_step)]) * 1e6
    else:
        lo_qrm_frequency = data.df.frequency[data.df.MSR.argmin()].magnitude
        avg_voltage = np.mean(data.df.MSR.values[: (lowres_width // lowres_step)]) * 1e6

    prec_data = Dataset(
        name=f"precision_sweep_q{qubit}", quantities={"frequency": "Hz"}
    )
    freqrange = (
        np.arange(-precision_width, precision_width, precision_step) + lo_qrm_frequency
    )

    count = 0
    for _ in range(software_averages):
        for freq in freqrange:
            if count % points == 0:
                yield prec_data
            platform.ro_port[qubit].lo_frequency = freq - ro_pulse.frequency
            msr, i, q, phase = platform.execute_pulse_sequence(sequence)[0][
                ro_pulse.serial
            ]
            results = {
                "MSR[V]": msr,
                "i[V]": i,
                "q[V]": q,
                "phase[deg]": phase,
                "frequency[Hz]": freq,
            }
            prec_data.add(results)
            count += 1
    yield prec_data


@store
@plot("Frequency vs Attenuation", plots.frequency_attenuation_msr_phase)
@plot("MSR vs Frequency", plots.frequency_attenuation_msr_phase__cut)
def resonator_punchout(
    platform,
    qubit,
    freq_width,
    freq_step,
    min_att,
    max_att,
    step_att,
    software_averages,
    points=10,
):

    data = Dataset(
        name=f"data_q{qubit}", quantities={"frequency": "Hz", "attenuation": "dB"}
    )
    ro_pulse = platform.qubit_readout_pulse(qubit, start=0)
    sequence = PulseSequence()
    sequence.add(ro_pulse)

    # TODO: move this explicit instruction to the platform
    lo_qrm_frequency = platform.characterization["single_qubit"][qubit][
        "resonator_freq"
    ]
    freqrange = np.arange(-freq_width, freq_width, freq_step) + lo_qrm_frequency
    attrange = np.flip(np.arange(min_att, max_att, step_att))
    count = 0
    for s in range(software_averages):
        for att in attrange:
            for freq in freqrange:
                if count % points == 0:
                    yield data
                # TODO: move these explicit instructions to the platform
                platform.ro_port[qubit].lo_frequency = freq - ro_pulse.frequency
                platform.ro_port[qubit].attenuation = att
                msr, i, q, phase = platform.execute_pulse_sequence(sequence)[0][
                    ro_pulse.serial
                ]
                results = {
                    "MSR[V]": msr,
                    "i[V]": i,
                    "q[V]": q,
                    "phase[deg]": phase,
                    "frequency[Hz]": freq,
                    "attenuation[dB]": att,
                }
                # TODO: implement normalization
                data.add(results)
                count += 1

    yield data


@store
@plot("MSR and Phase vs Flux Current", plots.frequency_flux_msr_phase)
def resonator_spectroscopy_flux(
    platform,
    qubit,
    freq_width,
    freq_step,
    current_min,
    current_max,
    current_step,
    software_averages,
    fluxline=0,
    points=10,
):

    data = Dataset(
        name=f"data_q{qubit}", quantities={"frequency": "Hz", "current": "A"}
    )
    sequence = PulseSequence()
    ro_pulse = platform.qubit_readout_pulse(qubit, start=0)
    sequence.add(ro_pulse)

    lo_qrm_frequency = platform.characterization["single_qubit"][qubit][
        "resonator_freq"
    ]

    # FIXME: Waitng for abstract platform to have qf_port[qubit] working
    spi = platform.instruments["SPI"].device
    dacs = [spi.mod2.dac0, spi.mod1.dac0, spi.mod1.dac1, spi.mod1.dac2, spi.mod1.dac3]

    scanrange = np.arange(-freq_width, freq_width, freq_step)
    freqs = scanrange + lo_qrm_frequency
    currange = np.arange(current_min, current_max, current_step)

    count = 0
    for s in range(software_averages):
        for freq in freqs:
            for curr in currange:
                if count % points == 0:
                    yield data
                platform.ro_port[qubit].lo_frequency = freq - ro_pulse.frequency
                # platform.qf_port[fluxline].current = curr
                dacs[fluxline].current(curr)
                msr, i, q, phase = platform.execute_pulse_sequence(sequence)[0][
                    ro_pulse.serial
                ]
                results = {
                    "MSR[V]": msr,
                    "i[V]": i,
                    "q[V]": q,
                    "phase[deg]": phase,
                    "frequency[Hz]": freq,
                    "current[A]": curr,
                }
                # TODO: implement normalization
                data.add(results)
                count += 1

    yield data
    # spi.set_dacs_zero() is this needed?
    # TODO: call platform.qfm[fluxline] instead of dacs[fluxline]
    # TODO: automatically extract the sweet spot current
    # TODO: add a method to generate the matrix<|MERGE_RESOLUTION|>--- conflicted
+++ resolved
@@ -5,14 +5,10 @@
 from qcvv import plots
 from qcvv.calibrations.utils import variable_resolution_scanrange
 from qcvv.data import Dataset
-<<<<<<< HEAD
-from qcvv.decorators import fit, store
-=======
 from qcvv.decorators import plot, store
->>>>>>> 36abebfd
-
-
-@fit
+
+
+# @fit
 @store
 @plot("MSR and Phase vs Frequency", plots.frequency_msr_phase__fast_precision)
 def resonator_spectroscopy(
