--- conflicted
+++ resolved
@@ -36,10 +36,7 @@
     platform.qd_port[qubit].lo_frequency = (
         platform.qpucard["single_qubit"][qubit]["qubit_freq"] - qd_pulse.frequency
     )
-<<<<<<< HEAD
-=======
-
->>>>>>> 979d7fd3
+
     count = 0
     for _ in range(software_averages):
         for duration in qd_pulse_duration_range:
@@ -62,15 +59,6 @@
     yield data
 
 
-<<<<<<< HEAD
-@store
-def rabi_pulse_gain(
-    platform,
-    qubit,
-    pulse_gain_start,
-    pulse_gain_end,
-    pulse_gain_step,
-=======
 # Not working with Qibolab currently
 
 # @store
@@ -123,27 +111,10 @@
     pulse_amplitude_start,
     pulse_amplitude_end,
     pulse_amplitude_step,
->>>>>>> 979d7fd3
     software_averages,
     points=10,
 ):
 
-<<<<<<< HEAD
-    data = Dataset(name=f"data_q{qubit}", quantities={"gain": "db"})
-
-    # qd_pulse = platform.qubit_drive_pulse(qubit, start=0, duration=5000)
-    qd_pulse = platform.RX_pulse(qubit, start=0)
-    ro_pulse = platform.qubit_readout_pulse(qubit, start=qd_pulse.duration)
-
-    qd_pulse_gain_range = np.arange(pulse_gain_start, pulse_gain_end, pulse_gain_step)
-
-    # FIXME: Waiting to be able to pass qpucard to qibolab
-    platform.ro_port[qubit].lo_frequency = (
-        platform.qpucard["single_qubit"][qubit]["resonator_freq"] - ro_pulse.frequency
-    )
-    platform.qd_port[qubit].lo_frequency = (
-        platform.qpucard["single_qubit"][qubit]["qubit_freq"] - qd_pulse.frequency
-=======
     data = Dataset(name=f"data_q{qubit}", quantities={"amplitude": "db"})
 
     sequence = PulseSequence()
@@ -155,7 +126,6 @@
 
     qd_pulse_amplitude_range = np.arange(
         pulse_amplitude_start, pulse_amplitude_end, pulse_amplitude_step
->>>>>>> 979d7fd3
     )
 
     # FIXME: Waiting to be able to pass qpucard to qibolab
@@ -168,13 +138,8 @@
 
     count = 0
     for _ in range(software_averages):
-        for gain in qd_pulse_gain_range:
-            qd_pulse.amplitude = gain
-            # platform.qd_port[qubit].gain = gain
-            sequence = PulseSequence()
-            sequence.add(qd_pulse)
-            sequence.add(ro_pulse)
-
+        for amplitude in qd_pulse_amplitude_range:
+            qd_pulse.amplitude = amplitude
             if count % points == 0:
                 yield data
             msr, i, q, phase = platform.execute_pulse_sequence(sequence)[0][
@@ -185,12 +150,10 @@
                 "i[V]": i,
                 "q[V]": q,
                 "phase[deg]": phase,
-                "gain[db]": gain,
+                "amplitude[db]": amplitude,
             }
             data.add(results)
             count += 1
-<<<<<<< HEAD
-=======
     yield data
 
 
@@ -318,5 +281,4 @@
                 data.add(results)
                 count += 1
 
->>>>>>> 979d7fd3
     yield data