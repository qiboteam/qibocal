--- conflicted
+++ resolved
@@ -36,10 +36,7 @@
     platform.qd_port[qubit].lo_frequency = (
         platform.qpucard["single_qubit"][qubit]["qubit_freq"] - qd_pulse.frequency
     )
-<<<<<<< HEAD
-=======
-
->>>>>>> 979d7fd3
+
     count = 0
     for _ in range(software_averages):
         for duration in qd_pulse_duration_range:
@@ -61,120 +58,32 @@
             count += 1
     yield data
 
-
-<<<<<<< HEAD
-@store
-def rabi_pulse_gain(
-    platform,
-    qubit,
-    pulse_gain_start,
-    pulse_gain_end,
-    pulse_gain_step,
-=======
-# Not working with Qibolab currently
-
-# @store
-# def rabi_pulse_gain(
-#     platform,
-#     qubit,
-#     pulse_gain_start,
-#     pulse_gain_end,
-#     pulse_gain_step,
-#     software_averages,
-#     points=10,
-# ):
-
-#     data = Dataset(name=f"data_q{qubit}", quantities={"gain": "db"})
-
-#     sequence = PulseSequence()
-#     # qd_pulse = platform.qubit_drive_pulse(qubit, start=0, duration=5000)
-#     qd_pulse = platform.RX_pulse(qubit, start=0)
-#     ro_pulse = platform.qubit_readout_pulse(qubit, start=qd_pulse.duration)
-#     sequence.add(qd_pulse)
-#     sequence.add(ro_pulse)
-
-#     qd_pulse_gain_range = np.arange(pulse_gain_start, pulse_gain_end, pulse_gain_step)
-
-#     count = 0
-#     for _ in range(software_averages):
-#         for gain in qd_pulse_gain_range:
-#             platform.qd_port[qubit].gain = gain
-#             if count % points == 0:
-#                 yield data
-#             msr, i, q, phase = platform.execute_pulse_sequence(sequence)[0][
-#                 ro_pulse.serial
-#             ]
-#             results = {
-#                 "MSR[V]": msr,
-#                 "i[V]": i,
-#                 "q[V]": q,
-#                 "phase[deg]": phase,
-#                 "gain[db]": gain,
-#             }
-#             data.add(results)
-#             count += 1
-#     yield data
-
-
-@store
-def rabi_pulse_amplitude(
-    platform,
-    qubit,
-    pulse_amplitude_start,
-    pulse_amplitude_end,
-    pulse_amplitude_step,
->>>>>>> 979d7fd3
-    software_averages,
-    points=10,
-):
-
-<<<<<<< HEAD
-    data = Dataset(name=f"data_q{qubit}", quantities={"gain": "db"})
-
-    # qd_pulse = platform.qubit_drive_pulse(qubit, start=0, duration=5000)
-    qd_pulse = platform.RX_pulse(qubit, start=0)
-    ro_pulse = platform.qubit_readout_pulse(qubit, start=qd_pulse.duration)
-
-    qd_pulse_gain_range = np.arange(pulse_gain_start, pulse_gain_end, pulse_gain_step)
-
-    # FIXME: Waiting to be able to pass qpucard to qibolab
-    platform.ro_port[qubit].lo_frequency = (
-        platform.qpucard["single_qubit"][qubit]["resonator_freq"] - ro_pulse.frequency
-    )
-    platform.qd_port[qubit].lo_frequency = (
-        platform.qpucard["single_qubit"][qubit]["qubit_freq"] - qd_pulse.frequency
-=======
-    data = Dataset(name=f"data_q{qubit}", quantities={"amplitude": "db"})
-
-    sequence = PulseSequence()
-    # qd_pulse = platform.qubit_drive_pulse(qubit, start=0, duration=5000)
-    qd_pulse = platform.RX_pulse(qubit, start=0)
-    ro_pulse = platform.qubit_readout_pulse(qubit, start=qd_pulse.duration)
-    sequence.add(qd_pulse)
-    sequence.add(ro_pulse)
-
-    qd_pulse_amplitude_range = np.arange(
-        pulse_amplitude_start, pulse_amplitude_end, pulse_amplitude_step
->>>>>>> 979d7fd3
-    )
-
-    # FIXME: Waiting to be able to pass qpucard to qibolab
-    platform.ro_port[qubit].lo_frequency = (
-        platform.qpucard["single_qubit"][qubit]["resonator_freq"] - ro_pulse.frequency
-    )
-    platform.qd_port[qubit].lo_frequency = (
-        platform.qpucard["single_qubit"][qubit]["qubit_freq"] - qd_pulse.frequency
-    )
+    # Not working with Qibolab currently
+
+    # @store
+    # def rabi_pulse_gain(
+    #     platform,
+    #     qubit,
+    #     pulse_gain_start,
+    #     pulse_gain_end,
+    #     pulse_gain_step,
+    #     software_averages,
+    #     points=10,
+    # ):
+
+    #     data = Dataset(name=f"data_q{qubit}", quantities={"gain": "db"})
+
+    #     sequence = PulseSequence()
+    #     # qd_pulse = platform.qubit_drive_pulse(qubit, start=0, duration=5000)
+    #     qd_pulse = platform.RX_pulse(qubit, start=0)
+    #     ro_pulse = platform.qubit_readout_pulse(qubit, start=qd_pulse.duration)
+    #     sequence.add(qd_pulse)
+    #     sequence.add(ro_pulse)
 
     count = 0
     for _ in range(software_averages):
         for gain in qd_pulse_gain_range:
-            qd_pulse.amplitude = gain
-            # platform.qd_port[qubit].gain = gain
-            sequence = PulseSequence()
-            sequence.add(qd_pulse)
-            sequence.add(ro_pulse)
-
+            platform.qd_port[qubit].gain = gain
             if count % points == 0:
                 yield data
             msr, i, q, phase = platform.execute_pulse_sequence(sequence)[0][
@@ -189,71 +98,105 @@
             }
             data.add(results)
             count += 1
-<<<<<<< HEAD
-=======
-    yield data
-
-
-# Not working with current qibolab
-# @store
-# def rabi_pulse_length_and_gain(
-#     platform,
-#     qubit,
-#     pulse_duration_start,
-#     pulse_duration_end,
-#     pulse_duration_step,
-#     pulse_gain_start,
-#     pulse_gain_end,
-#     pulse_gain_step,
-#     software_averages,
-#     points=10,
-# ):
-
-#     data = Dataset(name=f"data_q{qubit}", quantities={"duration": "ns", "gain": "db"})
-
-#     sequence = PulseSequence()
-#     qd_pulse = platform.qubit_drive_pulse(qubit, start=0, duration=4)
-#     ro_pulse = platform.qubit_readout_pulse(qubit, start=4)
-#     sequence.add(qd_pulse)
-#     sequence.add(ro_pulse)
-
-#     qd_pulse_duration_range = np.arange(
-#         pulse_duration_start, pulse_duration_end, pulse_duration_step
-#     )
-#     qd_pulse_gain_range = np.arange(pulse_gain_start, pulse_gain_end, pulse_gain_step)
-
-#     # FIXME: Waiting to be able to pass qpucard to qibolab
-#     platform.ro_port[qubit].lo_frequency = (
-#         platform.qpucard["single_qubit"][qubit]["resonator_freq"] - ro_pulse.frequency
-#     )
-#     platform.qd_port[qubit].lo_frequency = (
-#         platform.qpucard["single_qubit"][qubit]["qubit_freq"] - qd_pulse.frequency
-#     )
-
-#     count = 0
-#     for _ in range(software_averages):
-#         for duration in qd_pulse_duration_range:
-#             qd_pulse.duration = duration
-#             ro_pulse.start = duration
-#             for gain in qd_pulse_gain_range:
-#                 platform.qd_port[qubit].gain = gain
-#                 if count % points == 0:
-#                     yield data
-#                 msr, i, q, phase = platform.execute_pulse_sequence(sequence)[0][
-#                     ro_pulse.serial
-#                 ]
-#                 results = {
-#                     "MSR[V]": msr,
-#                     "i[V]": i,
-#                     "q[V]": q,
-#                     "phase[deg]": phase,
-#                     "duration[ns]": duration,
-#                     "gain[db]": gain,
-#                 }
-#                 data.add(results)
-#                 count += 1
-
-#     yield data
+    yield data
+
+
+@store
+def rabi_pulse_amplitude(
+    platform,
+    qubit,
+    pulse_amplitude_start,
+    pulse_amplitude_end,
+    pulse_amplitude_step,
+    software_averages,
+    points=10,
+):
+
+    data = Dataset(name=f"data_q{qubit}", quantities={"amplitude": "db"})
+
+    sequence = PulseSequence()
+    # qd_pulse = platform.qubit_drive_pulse(qubit, start=0, duration=5000)
+    qd_pulse = platform.RX_pulse(qubit, start=0)
+    ro_pulse = platform.qubit_readout_pulse(qubit, start=qd_pulse.duration)
+    sequence.add(qd_pulse)
+    sequence.add(ro_pulse)
+
+    qd_pulse_amplitude_range = np.arange(
+        pulse_amplitude_start, pulse_amplitude_end, pulse_amplitude_step
+    )
+
+    count = 0
+    for _ in range(software_averages):
+        for amplitude in qd_pulse_amplitude_range:
+            qd_pulse.amplitude = amplitude
+            if count % points == 0:
+                yield data
+            msr, i, q, phase = platform.execute_pulse_sequence(sequence)[0][
+                ro_pulse.serial
+            ]
+            results = {
+                "MSR[V]": msr,
+                "i[V]": i,
+                "q[V]": q,
+                "phase[deg]": phase,
+                "amplitude[db]": amplitude,
+            }
+            data.add(results)
+            count += 1
+    yield data
+
+
+@store
+def rabi_pulse_length_and_gain(
+    platform,
+    qubit,
+    pulse_duration_start,
+    pulse_duration_end,
+    pulse_duration_step,
+    pulse_gain_start,
+    pulse_gain_end,
+    pulse_gain_step,
+    software_averages,
+    points=10,
+):
+
+    data = Dataset(name=f"data_q{qubit}", quantities={"duration": "ns", "gain": "db"})
+
+    sequence = PulseSequence()
+    qd_pulse = platform.qubit_drive_pulse(qubit, start=0, duration=4)
+    ro_pulse = platform.qubit_readout_pulse(qubit, start=4)
+    sequence.add(qd_pulse)
+    sequence.add(ro_pulse)
+
+    qd_pulse_duration_range = np.arange(
+        pulse_duration_start, pulse_duration_end, pulse_duration_step
+    )
+    qd_pulse_gain_range = np.arange(pulse_gain_start, pulse_gain_end, pulse_gain_step)
+
+    count = 0
+    for _ in range(software_averages):
+        for duration in qd_pulse_duration_range:
+            qd_pulse.duration = duration
+            ro_pulse.start = duration
+            for gain in qd_pulse_gain_range:
+                platform.qd_port[qubit].gain = gain
+                if count % points == 0:
+                    yield data
+                msr, i, q, phase = platform.execute_pulse_sequence(sequence)[0][
+                    ro_pulse.serial
+                ]
+                results = {
+                    "MSR[V]": msr,
+                    "i[V]": i,
+                    "q[V]": q,
+                    "phase[deg]": phase,
+                    "duration[ns]": duration,
+                    "gain[db]": gain,
+                }
+                data.add(results)
+                count += 1
+
+    yield data
 
 
 @store
@@ -285,14 +228,6 @@
     )
     qd_pulse_amplitude_range = np.arange(
         pulse_amplitude_start, pulse_amplitude_end, pulse_amplitude_step
-    )
-
-    # FIXME: Waiting to be able to pass qpucard to qibolab
-    platform.ro_port[qubit].lo_frequency = (
-        platform.qpucard["single_qubit"][qubit]["resonator_freq"] - ro_pulse.frequency
-    )
-    platform.qd_port[qubit].lo_frequency = (
-        platform.qpucard["single_qubit"][qubit]["qubit_freq"] - qd_pulse.frequency
     )
 
     count = 0
@@ -318,5 +253,4 @@
                 data.add(results)
                 count += 1
 
->>>>>>> 979d7fd3
     yield data