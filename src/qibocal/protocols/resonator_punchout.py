from dataclasses import dataclass, field
from typing import Optional

import numpy as np
import numpy.typing as npt
import plotly.graph_objects as go
from plotly.subplots import make_subplots
from qibolab import AcquisitionType, AveragingMode, Parameter, PulseSequence, Sweeper

from qibocal import update
from qibocal.auto.operation import Data, Parameters, QubitId, Results, Routine
from qibocal.calibration import CalibrationPlatform
from qibocal.result import magnitude, phase

from .utils import HZ_TO_GHZ, fit_punchout, norm, table_dict, table_html


@dataclass
class ResonatorPunchoutParameters(Parameters):
    """ResonatorPunchout runcard inputs."""

    freq_width: int
    """Width for frequency sweep relative  to the readout frequency [Hz]."""
    freq_step: int
    """Frequency step for sweep [Hz]."""
    min_amp: float
    """Minimum amplitude multiplicative factor."""
    max_amp: float
    """Maximum amplitude multiplicative factor."""
    step_amp: float
    """Step amplitude multiplicative factor."""
<<<<<<< HEAD
    amplitude: float = None
    """Initial readout amplitude."""
    phase_delay: float = None
    """Phase delay correction in rad/MHz (us). By default no correction is performed."""
=======
>>>>>>> cc2da88f


@dataclass
class ResonatorPunchoutResults(Results):
    """ResonatorPunchout outputs."""

    readout_frequency: dict[QubitId, float]
    """Readout frequency [GHz] for each qubit."""
    bare_frequency: Optional[dict[QubitId, float]]
    """Bare resonator frequency [GHz] for each qubit."""
    readout_amplitude: dict[QubitId, float]
    """Readout amplitude for each qubit."""


ResPunchoutType = np.dtype(
    [
        ("freq", np.float64),
        ("amp", np.float64),
        ("signal", np.float64),
        ("phase", np.float64),
    ]
)
"""Custom dtype for resonator punchout."""


@dataclass
class ResonatorPunchoutData(Data):
    """ResonatorPunchout data acquisition."""

    resonator_type: str
    """Resonator type."""
    amplitudes: dict[QubitId, float] = field(default_factory=dict)
    """Amplitudes provided by the user."""
    data: dict[QubitId, npt.NDArray[ResPunchoutType]] = field(default_factory=dict)
    """Raw data acquired."""

    def register_qubit(self, qubit, freq, amp, signal, phase):
        """Store output for single qubit."""
        size = len(freq) * len(amp)
        frequency, amplitude = np.meshgrid(freq, amp)
        ar = np.empty(size, dtype=ResPunchoutType)
        ar["freq"] = frequency.ravel()
        ar["amp"] = amplitude.ravel()
        ar["signal"] = signal.ravel()
        ar["phase"] = phase.ravel()
        self.data[qubit] = np.rec.array(ar)


def _acquisition(
    params: ResonatorPunchoutParameters,
    platform: CalibrationPlatform,
    targets: list[QubitId],
) -> ResonatorPunchoutData:
    """Data acquisition for Punchout over amplitude."""
    # create a sequence of pulses for the experiment:
    # MZ

    # define the parameters to sweep and their range:
    # resonator frequency
    delta_frequency_range = np.arange(
        -params.freq_width / 2, params.freq_width / 2, params.freq_step
    )

    # taking advantage of multiplexing, apply the same set of gates to all qubits in parallel
    ro_pulses = {}
    amplitudes = {}
    freq_sweepers = {}
    sequence = PulseSequence()
    for qubit in targets:
        natives = platform.natives.single_qubit[qubit]
        ro_channel, ro_pulse = natives.MZ()[0]

        ro_pulses[qubit] = ro_pulse
        amplitudes[qubit] = ro_pulse.probe.amplitude
        sequence.append((ro_channel, ro_pulse))

        probe = platform.qubits[qubit].probe
        f0 = platform.config(probe).frequency
        freq_sweepers[qubit] = Sweeper(
            parameter=Parameter.frequency,
            values=f0 + delta_frequency_range,
            channels=[probe],
        )

    amp_sweeper = Sweeper(
        parameter=Parameter.amplitude,
        range=(params.min_amp, params.max_amp, params.step_amp),
        pulses=[ro_pulses[qubit] for qubit in targets],
    )

    data = ResonatorPunchoutData(
        amplitudes=amplitudes,
        resonator_type=platform.resonator_type,
    )

    results = platform.execute(
        [sequence],
        [[amp_sweeper], [freq_sweepers[q] for q in targets]],
        nshots=params.nshots,
        relaxation_time=params.relaxation_time,
        acquisition_type=AcquisitionType.INTEGRATION,
        averaging_mode=AveragingMode.CYCLIC,
    )

    # retrieve the results for every qubit
    for qubit, ro_pulse in ro_pulses.items():
        # average signal, phase, i and q over the number of shots defined in the runcard
<<<<<<< HEAD
        result = results[ro_pulse.serial]
        frequency =delta_frequency_range + ro_pulses[qubit].frequency
        phase = result.average.phase
        if params.phase_delay is not None:
            phase = np.unwrap(phase)-(frequency-frequency[0])*1e-6*params.phase_delay

        data.register_qubit(
            qubit,
            signal=result.magnitude,
            phase=phase,
            freq=delta_frequency_range + ro_pulse.frequency,
            amp=amplitude_range * amplitudes[qubit],
=======
        result = results[ro_pulse.id]
        data.register_qubit(
            qubit,
            signal=magnitude(result),
            phase=phase(result),
            freq=freq_sweepers[qubit].values,
            amp=amp_sweeper.values,
>>>>>>> cc2da88f
        )

    return data


def _fit(data: ResonatorPunchoutData, fit_type="amp") -> ResonatorPunchoutResults:
    """Fit frequency and attenuation at high and low power for a given resonator."""

    return ResonatorPunchoutResults(*fit_punchout(data, fit_type))


def _plot(
    data: ResonatorPunchoutData, target: QubitId, fit: ResonatorPunchoutResults = None
):
    """Plotting function for ResonatorPunchout."""
    figures = []
    fitting_report = ""
    fig = make_subplots(
        rows=1,
        cols=2,
        horizontal_spacing=0.1,
        vertical_spacing=0.2,
        subplot_titles=(
            "Normalised Signal [a.u.]",
            "phase [rad]",
        ),
    )
    qubit_data = data[target]
    frequencies = qubit_data.freq * HZ_TO_GHZ
    amplitudes = qubit_data.amp
    n_amps = len(np.unique(qubit_data.amp))
    n_freq = len(np.unique(qubit_data.freq))
    for i in range(n_amps):
        qubit_data.signal[i * n_freq : (i + 1) * n_freq] = norm(
            qubit_data.signal[i * n_freq : (i + 1) * n_freq]
        )

    fig.add_trace(
        go.Heatmap(
            x=frequencies,
            y=amplitudes,
            z=qubit_data.signal,
            colorbar_x=0.46,
        ),
        row=1,
        col=1,
    )

    fig.add_trace(
        go.Heatmap(
            x=frequencies,
            y=amplitudes,
            z=qubit_data.phase,
            colorbar_x=1.01,
        ),
        row=1,
        col=2,
    )
    if fit is not None:
        fig.add_trace(
            go.Scatter(
                x=[
                    fit.readout_frequency[target] * HZ_TO_GHZ,
                ],
                y=[
                    fit.readout_amplitude[target],
                ],
                mode="markers",
                marker=dict(
                    size=8,
                    color="gray",
                    symbol="circle",
                ),
                name="Estimated readout point",
                showlegend=True,
            )
        )
        fitting_report = table_html(
            table_dict(
                target,
                [
                    "Low Power Resonator Frequency [Hz]",
                    "Low Power readout amplitude [a.u.]",
                    "High Power Resonator Frequency [Hz]",
                ],
                [
                    np.round(fit.readout_frequency[target]),
                    np.round(fit.readout_amplitude[target], 3),
                    np.round(fit.bare_frequency[target]),
                ],
            )
        )

    fig.update_layout(
        showlegend=True,
        legend=dict(orientation="h"),
    )

    fig.update_xaxes(title_text="Frequency [GHz]", row=1, col=1)
    fig.update_xaxes(title_text="Frequency [GHz]", row=1, col=2)
    fig.update_yaxes(title_text="Amplitude [a.u.]", row=1, col=1)

    figures.append(fig)

    return figures, fitting_report


def _update(
    results: ResonatorPunchoutResults, platform: CalibrationPlatform, target: QubitId
):
    update.readout_frequency(results.readout_frequency[target], platform, target)
    update.bare_resonator_frequency(results.bare_frequency[target], platform, target)
    update.dressed_resonator_frequency(
        results.readout_frequency[target], platform, target
    )
    update.readout_amplitude(results.readout_amplitude[target], platform, target)


resonator_punchout = Routine(_acquisition, _fit, _plot, _update)
"""ResonatorPunchout Routine object."""<|MERGE_RESOLUTION|>--- conflicted
+++ resolved
@@ -29,13 +29,10 @@
     """Maximum amplitude multiplicative factor."""
     step_amp: float
     """Step amplitude multiplicative factor."""
-<<<<<<< HEAD
     amplitude: float = None
     """Initial readout amplitude."""
     phase_delay: float = None
     """Phase delay correction in rad/MHz (us). By default no correction is performed."""
-=======
->>>>>>> cc2da88f
 
 
 @dataclass
@@ -143,7 +140,6 @@
     # retrieve the results for every qubit
     for qubit, ro_pulse in ro_pulses.items():
         # average signal, phase, i and q over the number of shots defined in the runcard
-<<<<<<< HEAD
         result = results[ro_pulse.serial]
         frequency =delta_frequency_range + ro_pulses[qubit].frequency
         phase = result.average.phase
@@ -155,16 +151,7 @@
             signal=result.magnitude,
             phase=phase,
             freq=delta_frequency_range + ro_pulse.frequency,
-            amp=amplitude_range * amplitudes[qubit],
-=======
-        result = results[ro_pulse.id]
-        data.register_qubit(
-            qubit,
-            signal=magnitude(result),
-            phase=phase(result),
-            freq=freq_sweepers[qubit].values,
             amp=amp_sweeper.values,
->>>>>>> cc2da88f
         )
 
     return data
