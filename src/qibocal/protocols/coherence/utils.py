import numpy as np
from scipy.optimize import curve_fit

from qibocal.config import log

from ..utils import chi2_reduced

CoherenceType = np.dtype(
    [("wait", np.float64), ("signal", np.float64), ("phase", np.float64)]
)
"""Custom dtype for coherence routines."""


def average_single_shots(data_type, single_shots):
    """Convert single shot acquisition results of signal routines to averaged.

    Args:
        data_type: Type of produced data object (eg. ``T1SignalData``, ``T2SignalData`` etc.).
        single_shots (dict): Dictionary containing acquired single shot data.
    """
    data = data_type()
    for qubit, values in single_shots.items():
        data.register_qubit(
            CoherenceType,
            (qubit),
            {name: values[name].mean(axis=0) for name in values.dtype.names},
        )
    return data


def exp_decay(x, *p):
    return p[0] - p[1] * np.exp(-1 * x / p[2])


def exponential_fit(data, zeno=False):
    qubits = data.qubits

    decay = {}
    fitted_parameters = {}
    pcovs = {}

    for qubit in qubits:
        voltages = data[qubit].signal
        if zeno:
            times = np.arange(1, len(data[qubit].signal) + 1)
        else:
            times = data[qubit].wait

        try:
            y_max = np.max(voltages)
            y_min = np.min(voltages)
            y = (voltages - y_min) / (y_max - y_min)
            x_max = np.max(times)
            x_min = np.min(times)
            x = (times - x_min) / (x_max - x_min)

            p0 = [
                0.5,
                0.5,
                5,
            ]
            popt, pcov = curve_fit(
                exp_decay,
                x,
                y,
                p0=p0,
                maxfev=2000000,
                bounds=(
                    [-2, -2, 0],
                    [2, 2, np.inf],
                ),
            )
            popt = [
                (y_max - y_min) * popt[0] + y_min,
                (y_max - y_min) * popt[1] * np.exp(x_min * popt[2] / (x_max - x_min)),
                popt[2] * (x_max - x_min),
            ]
            fitted_parameters[qubit] = popt
            pcovs[qubit] = pcov.tolist()
            decay[qubit] = [popt[2], np.sqrt(pcov[2, 2]) * (x_max - x_min)]

        except Exception as e:
            log.warning(f"Exponential decay fit failed for qubit {qubit} due to {e}")

    return decay, fitted_parameters, pcovs


def exponential_fit_probability(data, zeno=False):
    qubits = data.qubits

    decay = {}
    fitted_parameters = {}
    chi2 = {}
    pcovs = {}

    for qubit in qubits:
        if zeno:
            times = np.arange(1, len(data[qubit].signal) + 1)
        else:
            times = data[qubit].wait
        x_max = np.max(times)
        x_min = np.min(times)
        x = (times - x_min) / (x_max - x_min)
        probability = data[qubit].prob
        p0 = [
            0.5,
            0.5,
            5,
        ]

        try:
            popt, pcov = curve_fit(
                exp_decay,
                x,
                probability,
                p0=p0,
                maxfev=2000000,
                bounds=(
                    [-2, -2, 0],
                    [2, 2, np.inf],
                ),
                sigma=data[qubit].error,
            )
            popt = [
                popt[0],
                popt[1] * np.exp(x_min * popt[2] / (x_max - x_min)),
                popt[2] * (x_max - x_min),
            ]
            pcovs[qubit] = pcov.tolist()
            fitted_parameters[qubit] = popt
            dec = popt[2]
<<<<<<< HEAD
            decay[qubit] = [dec, np.sqrt(pcov[2, 2]) * (x_max - x_min)]
            chi2[qubit] = [
=======
            decay[qubit] = (dec, np.sqrt(pcov[2, 2]) * (x_max - x_min))
            chi2[qubit] = (
>>>>>>> 54ea707a
                chi2_reduced(
                    data[qubit].prob,
                    exp_decay(data[qubit].wait, *fitted_parameters[qubit]),
                    data[qubit].error,
                ),
                np.sqrt(2 / len(data[qubit].prob)),
            ]

        except Exception as e:
            log.warning(f"Exponential decay fit failed for qubit {qubit} due to {e}")

    return decay, fitted_parameters, pcovs, chi2<|MERGE_RESOLUTION|>--- conflicted
+++ resolved
@@ -77,7 +77,7 @@
             ]
             fitted_parameters[qubit] = popt
             pcovs[qubit] = pcov.tolist()
-            decay[qubit] = [popt[2], np.sqrt(pcov[2, 2]) * (x_max - x_min)]
+            decay[qubit] = (popt[2], np.sqrt(pcov[2, 2]) * (x_max - x_min))
 
         except Exception as e:
             log.warning(f"Exponential decay fit failed for qubit {qubit} due to {e}")
@@ -129,20 +129,15 @@
             pcovs[qubit] = pcov.tolist()
             fitted_parameters[qubit] = popt
             dec = popt[2]
-<<<<<<< HEAD
-            decay[qubit] = [dec, np.sqrt(pcov[2, 2]) * (x_max - x_min)]
-            chi2[qubit] = [
-=======
             decay[qubit] = (dec, np.sqrt(pcov[2, 2]) * (x_max - x_min))
             chi2[qubit] = (
->>>>>>> 54ea707a
                 chi2_reduced(
                     data[qubit].prob,
                     exp_decay(data[qubit].wait, *fitted_parameters[qubit]),
                     data[qubit].error,
                 ),
                 np.sqrt(2 / len(data[qubit].prob)),
-            ]
+            )
 
         except Exception as e:
             log.warning(f"Exponential decay fit failed for qubit {qubit} due to {e}")
