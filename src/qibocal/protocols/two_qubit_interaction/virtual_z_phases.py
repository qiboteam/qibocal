"""CZ virtual correction experiment for two qubit gates, tune landscape."""

from dataclasses import dataclass, field
from typing import Literal, Optional

import numpy as np
import numpy.typing as npt
import plotly.graph_objects as go
from plotly.subplots import make_subplots
from qibolab import (
    AcquisitionType,
    AveragingMode,
    Delay,
    Parameter,
    Pulse,
    PulseSequence,
    Sweeper,
    VirtualZ,
)
from scipy.optimize import curve_fit

from qibocal.auto.operation import (
    Data,
    Parameters,
    QubitId,
    QubitPairId,
    Results,
    Routine,
)
from qibocal.calibration import CalibrationPlatform
from qibocal.config import log
from qibocal.protocols.utils import table_dict, table_html

from ... import update
from ...update import replace
from .utils import order_pair

__all__ = ["correct_virtual_z_phases", "create_sequence", "fit_sinusoid", "phase_diff"]


@dataclass
class VirtualZPhasesParameters(Parameters):
    """VirtualZ runcard inputs."""

    theta_start: float
    """Initial angle for the low frequency qubit measurement in radians."""
    theta_end: float
    """Final angle for the low frequency qubit measurement in radians."""
    theta_step: float
    """Step size for the theta sweep in radians."""
    native: str = "CZ"
    """Two qubit interaction to be calibrated.

    iSWAP and CZ are the possible options.

    """
    dt: Optional[float] = 16
    """Time delay between flux pulses and readout."""
    gate_repetition: int = 1
    """Number of CZ repetition"""


@dataclass
class VirtualZPhasesResults(Results):
    """VirtualZ outputs when fitting will be done."""

    fitted_parameters: dict[tuple[str, QubitId],]
    """Fitted parameters"""
    native: str
    """Native two qubit gate."""
    gate_repetition: int
    leakage: dict[QubitPairId, dict[QubitId, float]]
    """Leakage on control qubit for pair."""
    angle: Optional[dict[QubitPairId, float]] = None
    """Native angle."""
    virtual_phase: Optional[dict[QubitPairId, dict[QubitId, float]]] = None
    """Virtual Z phase correction."""

    def __contains__(self, key: QubitPairId):
        """Check if key is in class.
        While key is a QubitPairId both chsh and chsh_mitigated contain
        an additional key which represents the basis chosen.
        """
        return key in [
            (target, control) for target, control, _ in self.fitted_parameters
        ]


VirtualZPhasesType = np.dtype([("target", np.float64), ("control", np.float64)])


@dataclass
class VirtualZPhasesData(Data):
    """VirtualZPhases data."""

    gate_repetition: int
    data: dict[tuple, npt.NDArray[VirtualZPhasesType]] = field(default_factory=dict)
    native: str = "CZ"
    thetas: list = field(default_factory=list)

    def __getitem__(self, pair):
        return {
            index: value
            for index, value in self.data.items()
            if set(pair).issubset(index)
        }


def create_sequence(
    platform: CalibrationPlatform,
    setup: Literal["I", "X"],
    target_qubit: QubitId,
    control_qubit: QubitId,
    ordered_pair: list[QubitId, QubitId],
    native: Literal["CZ", "iSWAP"],
    dt: float,
    flux_pulse_max_duration: float = None,
    gate_repetition: int = 1,
<<<<<<< HEAD
    flux_pulses: Optional[list] = None,
) -> tuple[PulseSequence, Pulse, Pulse, list[Pulse]]:
=======
) -> tuple[PulseSequence, Pulse, list[Pulse]]:
>>>>>>> 2ede5ecb
    """
    Create the pulse sequence for the calibration of two-qubit gate virtual phases.

    This function constructs a pulse sequence for a given two-qubit native gate `native` (CZ or iSWAP)
    on the specified qubits. The sequence includes:
    - A preliminary RX90 pulse on the `target_qubit`.
    - An optional X pulse on the `control_qubit` based on the `setup` type.
    - A flux pulse implementing the two-qubit native gate.
    - A delay of duration `dt` before the final X90 pulse on the target qubit.
    - Measurement pulses.
    It is possible to specify the maximum duration for the flux pulses with the
    `flux_pulse_max_duration` parameter.

    The function returns:
            - The full experiment pulse sequence.
            - The applied flux pulse.
            - The final `VirtualZPhase` pulses to be used for phase sweeping.
    """

    target_natives = platform.natives.single_qubit[target_qubit]
    control_natives = platform.natives.single_qubit[control_qubit]

    sequence = PulseSequence()
    # X90
    sequence += target_natives.R(theta=np.pi / 2)
    # X
    if setup == "X":
        sequence += control_natives.RX()

    # CZ
<<<<<<< HEAD
    if flux_pulses is None:
        flux_sequence = getattr(platform.natives.two_qubit[ordered_pair], native)()
        flux_pulses = [
            (ch, pulse)
            for ch, pulse in flux_sequence
            if not isinstance(pulse, VirtualZ)
        ]

=======
    flux_sequence = getattr(platform.natives.two_qubit[ordered_pair], native)()
>>>>>>> 2ede5ecb
    flux_channel = platform.qubits[ordered_pair[1]].flux
    flux_pulse = list(flux_sequence.channel(flux_channel))[
        0
    ]  # Expecting only one flux pulse
    if flux_pulse_max_duration is not None:
        flux_pulse = replace(flux_pulse, duration=flux_pulse_max_duration)
    flux_sequence = PulseSequence([(flux_channel, flux_pulse)])
    virtual_phases = []
    align_channels = [
        platform.qubits[control_qubit].drive,
        platform.qubits[target_qubit].drive,
        flux_channel,
        platform.qubits[target_qubit].acquisition,
        platform.qubits[control_qubit].acquisition,
    ]

    sequence.align(align_channels)

    for _ in range(gate_repetition):
        sequence.append((flux_channel, Delay(duration=dt)))
        sequence += flux_sequence
        sequence.append((flux_channel, Delay(duration=dt)))

    # Instead of having many RZ as expressed in gate_repetition,
    # a single RZ with angle (theta*gate_repetition) is added because qm ignores the first one.
    # This work for CZ since it commutes with the RZ, but break the iSWAP compatibility.
    # See https://github.com/qiboteam/qibolab/discussions/1198.

    virtual_phases.append(VirtualZ(phase=0))
    sequence.append((platform.qubits[target_qubit].drive, virtual_phases[-1]))

    theta_sequence = PulseSequence()
    # RX90 (angle to be swept)
    sequence.align(align_channels)
    theta_sequence += target_natives.R(theta=np.pi / 2)

    sequence += theta_sequence

    # X gate for the leakage
    if setup == "X":
        sequence += control_natives.RX()

    sequence.align(align_channels)

    ro_sequence = PulseSequence(
        [
            target_natives.MZ()[0],
            control_natives.MZ()[0],
        ]
    )

    sequence += ro_sequence
    return sequence, flux_pulse, virtual_phases


def _acquisition(
    params: VirtualZPhasesParameters,
    platform: CalibrationPlatform,
    targets: list[QubitPairId],
) -> VirtualZPhasesData:
    r"""
    Acquisition for VirtualZPhases.

    Check the two-qubit landscape created by a flux pulse of a given duration
    and amplitude.
    The system is initialized with a X90 pulse on the low frequency qubit and either
    an Id or an X gate on the high frequency qubit. Then the flux pulse is applied to
    the high frequency qubit in order to perform a two-qubit interaction.
    A $X_{\beta}90$ pulse is applied to the low frequency qubit before measurement.
    That is, a pi-half pulse around the relative phase parametereized by the angle theta.
    Measurements on the low frequency qubit yield the 2Q-phase of the gate and the
    remnant single qubit Z phase aquired during the execution to be corrected.
    Population of the high frequency qubit yield the leakage to the non-computational states
    during the execution of the flux pulse.
    """
    assert params.native == "CZ", "This protocol supports only CZ gate."
    theta_absolute = np.arange(params.theta_start, params.theta_end, params.theta_step)
    data = VirtualZPhasesData(
        gate_repetition=params.gate_repetition,
        thetas=theta_absolute.tolist(),
        native=params.native,
    )
    for pair in targets:
        # order the qubits so that the low frequency one is the first
        ordered_pair = order_pair(pair, platform)

        for target_q, control_q in (
            (ordered_pair[0], ordered_pair[1]),
            (ordered_pair[1], ordered_pair[0]),
        ):
            for setup in ("I", "X"):
                (
                    sequence,
                    _,
                    vz_pulses,
                ) = create_sequence(
                    platform,
                    setup,
                    target_q,
                    control_q,
                    ordered_pair,
                    params.native,
                    dt=params.dt,
                    gate_repetition=params.gate_repetition,
                )

                # The virtual phase values are the opposite of beta, this is
                # because, according to the circuit we would like to reproduce
                # after the CZ, an RZ is applied. The RZ gate with `theta` angle
                # is compiled into  a VirtualPhase pulse with phase `-theta`.
                # (See https://github.com/qiboteam/qibolab/pull/1044#issuecomment-2354622956)

                sweeper = Sweeper(
                    parameter=Parameter.phase,
                    range=(
                        -params.gate_repetition * params.theta_start,
                        -params.gate_repetition * params.theta_end,
                        -params.gate_repetition * params.theta_step,
                    ),
                    pulses=vz_pulses,
                )

                results = platform.execute(
                    [sequence],
                    [[sweeper]],
                    nshots=params.nshots,
                    relaxation_time=params.relaxation_time,
                    acquisition_type=AcquisitionType.DISCRIMINATION,
                    averaging_mode=AveragingMode.CYCLIC,
                )

                ro_target = list(
                    sequence.channel(platform.qubits[target_q].acquisition)
                )[-1]
                ro_control = list(
                    sequence.channel(platform.qubits[control_q].acquisition)
                )[-1]
                result_target = results[ro_target.id]
                result_control = results[ro_control.id]

                data.register_qubit(
                    VirtualZPhasesType,
                    (target_q, control_q, setup),
                    dict(
                        target=result_target,
                        control=result_control,
                    ),
                )
    return data


def sinusoid(x, gate_repetition, amplitude, offset, phase):
    """Sinusoidal fit function."""
    return np.cos(gate_repetition * (x + phase)) * amplitude + offset


def phase_diff(phase_1, phase_2):
    """Return the phase difference of two sinusoids, normalized in the range [0, 2*pi]."""
    return np.mod(phase_2 - phase_1, 2 * np.pi)


def fit_sinusoid(thetas, data, gate_repetition):
    """Fit sinusoid to the given data."""
    pguess = [
        np.max(data) - np.min(data),
        np.mean(data),
        np.pi,
    ]

    popt, _ = curve_fit(
        lambda x, amplitude, offset, phase: sinusoid(
            x, gate_repetition, amplitude, offset, phase
        ),
        thetas,
        data,
        p0=pguess,
        bounds=(
            (0, -np.max(data), 0),
            (np.max(data), np.max(data), 2 * np.pi),
        ),
    )
    return popt.tolist()


def _fit(
    data: VirtualZPhasesData,
) -> VirtualZPhasesResults:
    r"""Fitting routine for the experiment.

    The used model is

    .. math::

        y = p_0 sin\Big(x + p_2\Big) + p_1.
    """
    fitted_parameters = {}
    pairs = data.pairs
    virtual_phase = {}
    angle = {}
    leakage = {}
    for pair in pairs:
        virtual_phase[pair] = {}
        leakage[pair] = {}
        for target, control, setup in data[pair]:
            target_data = data[pair][target, control, setup].target
            try:
                params = fit_sinusoid(
                    np.array(data.thetas), target_data, data.gate_repetition
                )
                fitted_parameters[target, control, setup] = params

            except Exception as e:
                log.warning(f"CZ fit failed for pair ({target, control}) due to {e}.")

        for target_q, control_q in (
            pair,
            list(pair)[::-1],
        ):
            # leakage estimate: L = m /2
            # See NZ paper from Di Carlo
            # approximation which does not need qutrits
            # https://arxiv.org/pdf/1903.02492.pdf
            leakage[pair][control_q] = 0.5 * float(
                np.mean(
                    data[pair][target_q, control_q, "X"].control
                    - data[pair][target_q, control_q, "I"].control
                )
            )

        try:
            for target_q, control_q in (
                pair,
                list(pair)[::-1],
            ):
                angle[target_q, control_q] = phase_diff(
                    fitted_parameters[target_q, control_q, "X"][2],
                    fitted_parameters[target_q, control_q, "I"][2],
                )
                virtual_phase[pair][target_q] = fitted_parameters[
                    target_q, control_q, "I"
                ][2]

                # leakage estimate: L = m /2
                # See NZ paper from Di Carlo
                # approximation which does not need qutrits
                # https://arxiv.org/pdf/1903.02492.pdf
                leakage[pair][control_q] = 0.5 * float(
                    np.mean(
                        data[pair][target_q, control_q, "X"].control
                        - data[pair][target_q, control_q, "I"].control
                    )
                )
        except KeyError:
            pass  # exception covered above
    return VirtualZPhasesResults(
        native=data.native,
        gate_repetition=data.gate_repetition,
        angle=angle,
        virtual_phase=virtual_phase,
        fitted_parameters=fitted_parameters,
        leakage=leakage,
    )


def _plot(data: VirtualZPhasesData, fit: VirtualZPhasesResults, target: QubitPairId):
    """Plot routine for VirtualZPhases."""
    pair_data = data[target]
    qubits = next(iter(pair_data))[:2]
    fig1 = make_subplots(
        rows=1,
        cols=2,
        subplot_titles=(
            f"Qubit {qubits[0]}",
            f"Qubit {qubits[1]}",
        ),
    )
    fitting_report = set()
    fig2 = make_subplots(
        rows=1,
        cols=2,
        subplot_titles=(
            f"Qubit {qubits[0]}",
            f"Qubit {qubits[1]}",
        ),
    )

    thetas = data.thetas
    for target_q, control_q, setup in pair_data:
        target_prob = pair_data[target_q, control_q, setup].target
        control_prob = pair_data[target_q, control_q, setup].control
        fig = fig1 if (target_q, control_q) == qubits else fig2
        fig.add_trace(
            go.Scatter(
                x=np.array(thetas),
                y=target_prob,
                name=f"{setup} sequence",
                legendgroup=setup,
            ),
            row=1,
            col=1 if fig == fig1 else 2,
        )

        fig.add_trace(
            go.Scatter(
                x=np.array(thetas),
                y=control_prob,
                name=f"{setup} sequence",
                legendgroup=setup,
            ),
            row=1,
            col=2 if fig == fig1 else 1,
        )
        if fit is not None:
            angle_range = np.linspace(thetas[0], thetas[-1], 100)
            fitted_parameters = fit.fitted_parameters[target_q, control_q, setup]
            fig.add_trace(
                go.Scatter(
                    x=angle_range,
                    y=sinusoid(
                        angle_range,
                        data.gate_repetition,
                        *fitted_parameters,
                    ),
                    name="Fit",
                    line=go.scatter.Line(dash="dot"),
                ),
                row=1,
                col=1 if fig == fig1 else 2,
            )

            fitting_report.add(
                table_html(
                    table_dict(
                        [target_q, target_q, control_q],
                        [
                            f"{fit.native} angle [rad]",
                            "Virtual Z phase [rad]",
                            "Leakage [a.u.]",
                        ],
                        [
                            np.round(fit.angle[target_q, control_q], 4),
                            np.round(
                                fit.virtual_phase[tuple(sorted(target))][target_q],
                                4,
                            ),
                            np.round(fit.leakage[tuple(sorted(target))][control_q], 4),
                        ],
                    )
                )
            )

    fig1.update_layout(
        title_text=f"Phase correction Qubit {qubits[0]}",
        showlegend=True,
        xaxis1_title="Virtual phase[rad]",
        xaxis2_title="Virtual phase [rad]",
        yaxis_title="State 1 Probability",
    )

    fig2.update_layout(
        title_text=f"Phase correction Qubit {qubits[1]}",
        showlegend=True,
        xaxis1_title="Virtual phase[rad]",
        xaxis2_title="Virtual phase[rad]",
        yaxis_title="State 1 Probability",
    )

    return [fig1, fig2], "".join(fitting_report)  # target and control qubit


def _update(
    results: VirtualZPhasesResults, platform: CalibrationPlatform, target: QubitPairId
):
    if results.gate_repetition == 1:
        # FIXME: quick fix for qubit order
        target = tuple(sorted(target))
        update.virtual_phases(
            results.virtual_phase[target], results.native, platform, target
        )


correct_virtual_z_phases = Routine(
    _acquisition, _fit, _plot, _update, two_qubit_gates=True
)
"""Virtual phases correction protocol."""<|MERGE_RESOLUTION|>--- conflicted
+++ resolved
@@ -116,12 +116,8 @@
     dt: float,
     flux_pulse_max_duration: float = None,
     gate_repetition: int = 1,
-<<<<<<< HEAD
     flux_pulses: Optional[list] = None,
 ) -> tuple[PulseSequence, Pulse, Pulse, list[Pulse]]:
-=======
-) -> tuple[PulseSequence, Pulse, list[Pulse]]:
->>>>>>> 2ede5ecb
     """
     Create the pulse sequence for the calibration of two-qubit gate virtual phases.
 
@@ -152,7 +148,6 @@
         sequence += control_natives.RX()
 
     # CZ
-<<<<<<< HEAD
     if flux_pulses is None:
         flux_sequence = getattr(platform.natives.two_qubit[ordered_pair], native)()
         flux_pulses = [
@@ -161,9 +156,6 @@
             if not isinstance(pulse, VirtualZ)
         ]
 
-=======
-    flux_sequence = getattr(platform.natives.two_qubit[ordered_pair], native)()
->>>>>>> 2ede5ecb
     flux_channel = platform.qubits[ordered_pair[1]].flux
     flux_pulse = list(flux_sequence.channel(flux_channel))[
         0
