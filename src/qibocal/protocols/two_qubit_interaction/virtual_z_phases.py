"""CZ virtual correction experiment for two qubit gates, tune landscape."""

from dataclasses import dataclass, field
from typing import Literal, Optional

import numpy as np
import numpy.typing as npt
import plotly.graph_objects as go
from plotly.subplots import make_subplots
from qibolab import (
    AcquisitionType,
    AveragingMode,
    Delay,
    Parameter,
    Pulse,
    PulseSequence,
    Sweeper,
    VirtualZ,
)
from scipy.optimize import curve_fit

from qibocal.auto.operation import (
    Data,
    Parameters,
    QubitId,
    QubitPairId,
    Results,
    Routine,
)
from qibocal.calibration import CalibrationPlatform
from qibocal.config import log
from qibocal.protocols.utils import table_dict, table_html

from ... import update
from ...update import replace
from .utils import order_pair


@dataclass
class VirtualZPhasesParameters(Parameters):
    """VirtualZ runcard inputs."""

    theta_start: float
    """Initial angle for the low frequency qubit measurement in radians."""
    theta_end: float
    """Final angle for the low frequency qubit measurement in radians."""
    theta_step: float
    """Step size for the theta sweep in radians."""
<<<<<<< HEAD
    native: Literal["CZ", "iSWAP"] = "CZ"
    """Two qubit interaction to be calibrated."""
    flux_pulse_amplitude: Optional[float] = None
    """Amplitude of flux pulse implementing CZ."""
    flux_pulse_duration: Optional[float] = None
    """Duration of flux pulse implementing CZ."""
    dt: Optional[float] = 0
=======
    native: str = "CZ"
    """Two qubit interaction to be calibrated.

    iSWAP and CZ are the possible options.

    """
    dt: Optional[float] = 20
>>>>>>> 3ef4f92a
    """Time delay between flux pulses and readout."""


@dataclass
class VirtualZPhasesResults(Results):
    """VirtualZ outputs when fitting will be done."""

    fitted_parameters: dict[tuple[str, QubitId],]
    """Fitted parameters"""
    native: str
    """Native two qubit gate."""
    angle: dict[QubitPairId, float]
    """Native angle."""
    virtual_phase: dict[QubitPairId, dict[QubitId, float]]
    """Virtual Z phase correction."""
    leakage: dict[QubitPairId, dict[QubitId, float]]
    """Leakage on control qubit for pair."""

    def __contains__(self, key: QubitPairId):
        """Check if key is in class.
        While key is a QubitPairId both chsh and chsh_mitigated contain
        an additional key which represents the basis chosen.
        """
        return key in [
            (target, control) for target, control, _ in self.fitted_parameters
        ]


VirtualZPhasesType = np.dtype([("target", np.float64), ("control", np.float64)])


@dataclass
class VirtualZPhasesData(Data):
    """VirtualZPhases data."""

    data: dict[tuple, npt.NDArray[VirtualZPhasesType]] = field(default_factory=dict)
    native: str = "CZ"
    thetas: list = field(default_factory=list)

    def __getitem__(self, pair):
        return {
            index: value
            for index, value in self.data.items()
            if set(pair).issubset(index)
        }


def create_sequence(
    platform: CalibrationPlatform,
    setup: Literal["I", "X"],
    target_qubit: QubitId,
    control_qubit: QubitId,
    ordered_pair: list[QubitId, QubitId],
    native: Literal["CZ", "iSWAP"],
    dt: float,
    flux_pulse_max_duration: float = None,
) -> tuple[
    PulseSequence,
    Pulse,
    Pulse,
]:
    """Create the experiment PulseSequence."""

    target_natives = platform.natives.single_qubit[target_qubit]
    control_natives = platform.natives.single_qubit[control_qubit]

    sequence = PulseSequence()
    # Y90
    sequence += target_natives.R(theta=np.pi / 2, phi=np.pi / 2)
    # X
    if setup == "X":
        sequence += control_natives.RX()
    else:
        sequence.append(
            (platform.qubits[control_qubit].drive, Delay(duration=sequence.duration))
        )

    drive_duration = sequence.duration

    # CZ
    flux_sequence = getattr(platform.natives.two_qubit[ordered_pair], native)()
    flux_pulses = [
        (ch, pulse) for ch, pulse in flux_sequence if not isinstance(pulse, VirtualZ)
    ]

    if flux_pulse_max_duration is not None:
        flux_pulses[0] = (
            flux_pulses[0][0],
            replace(flux_pulses[0][1], duration=flux_pulse_max_duration),
        )

    _, flux_pulse = flux_pulses[0]
    flux_sequence = PulseSequence(flux_pulses)
    sequence |= flux_sequence

    flux_duration = flux_sequence.duration
    dt_delay = Delay(duration=dt)

    theta_sequence = PulseSequence(
        [
            (
                platform.qubits[target_qubit].drive,
                dt_delay,
            ),
            (
                platform.qubits[control_qubit].drive,
                dt_delay,
            ),
            (
                platform.qubits[target_qubit].drive,
                Delay(duration=flux_duration),
            ),
            (
                platform.qubits[control_qubit].drive,
                Delay(duration=flux_duration),
            ),
        ]
    )
    # R90 (angle to be swept)
    theta_sequence += target_natives.R(theta=np.pi / 2, phi=0)
    theta_pulse = theta_sequence[-1][1]
    # X
    if setup == "X":
        theta_sequence += control_natives.RX()

    sequence += theta_sequence

    ro_target_delay = Delay(duration=flux_duration)
    ro_control_delay = Delay(duration=flux_duration)
    # M
<<<<<<< HEAD
    sequence |= target_natives.MZ() + control_natives.MZ()

    # sequence.add(platform.create_RX_pulse("D3", start=0))
    # sequence.add(platform.create_RX_pulse("D3", start=80, relative_phase=np.pi))
    print(sequence)
    return (
        sequence,
        theta_pulse,
        flux_pulses[0][1].amplitude,
        flux_pulses[0][1].duration,
=======
    ro_sequence = PulseSequence(
        [
            (
                platform.qubits[target_qubit].acquisition,
                Delay(duration=drive_duration),
            ),
            (
                platform.qubits[control_qubit].acquisition,
                Delay(duration=drive_duration),
            ),
            (
                platform.qubits[target_qubit].acquisition,
                ro_target_delay,
            ),
            (
                platform.qubits[control_qubit].acquisition,
                ro_control_delay,
            ),
            (
                platform.qubits[target_qubit].acquisition,
                Delay(duration=theta_sequence.duration),
            ),
            (
                platform.qubits[control_qubit].acquisition,
                Delay(duration=theta_sequence.duration),
            ),
            target_natives.MZ()[0],
            control_natives.MZ()[0],
        ]
>>>>>>> 3ef4f92a
    )

    sequence += ro_sequence

    return sequence, flux_pulse, theta_pulse, [ro_target_delay, ro_control_delay]


def _acquisition(
    params: VirtualZPhasesParameters,
    platform: CalibrationPlatform,
    targets: list[QubitPairId],
) -> VirtualZPhasesData:
    r"""
    Acquisition for VirtualZPhases.

    Check the two-qubit landscape created by a flux pulse of a given duration
    and amplitude.
    The system is initialized with a Y90 pulse on the low frequency qubit and either
    an Id or an X gate on the high frequency qubit. Then the flux pulse is applied to
    the high frequency qubit in order to perform a two-qubit interaction. The Id/X gate
    is undone in the high frequency qubit and a theta90 pulse is applied to the low
    frequency qubit before measurement. That is, a pi-half pulse around the relative phase
    parametereized by the angle theta.
    Measurements on the low frequency qubit yield the 2Q-phase of the gate and the
    remnant single qubit Z phase aquired during the execution to be corrected.
    Population of the high frequency qubit yield the leakage to the non-computational states
    during the execution of the flux pulse.
    """

    theta_absolute = np.arange(params.theta_start, params.theta_end, params.theta_step)
    data = VirtualZPhasesData(thetas=theta_absolute.tolist(), native=params.native)
    for pair in targets:
        # order the qubits so that the low frequency one is the first
        ordered_pair = order_pair(pair, platform)

        for target_q, control_q in (
            (ordered_pair[0], ordered_pair[1]),
            (ordered_pair[1], ordered_pair[0]),
        ):
            for setup in ("I", "X"):
                (
                    sequence,
                    _,
                    theta_pulse,
                    _,
                ) = create_sequence(
                    platform,
                    setup,
                    target_q,
                    control_q,
                    ordered_pair,
                    params.native,
<<<<<<< HEAD
                    params.parking,
                    params.dt,
                    params.flux_pulse_amplitude,
                    params.flux_pulse_duration,
=======
                    params.dt,
>>>>>>> 3ef4f92a
                )
                sweeper = Sweeper(
                    parameter=Parameter.relative_phase,
                    range=(params.theta_start, params.theta_end, params.theta_step),
                    pulses=[theta_pulse],
                )
                results = platform.execute(
                    [sequence],
                    [[sweeper]],
                    nshots=params.nshots,
                    relaxation_time=params.relaxation_time,
                    acquisition_type=AcquisitionType.DISCRIMINATION,
                    averaging_mode=AveragingMode.CYCLIC,
                )

                ro_target = list(
                    sequence.channel(platform.qubits[target_q].acquisition)
                )[-1]
                ro_control = list(
                    sequence.channel(platform.qubits[control_q].acquisition)
                )[-1]
                result_target = results[ro_target.id]
                result_control = results[ro_control.id]

                data.register_qubit(
                    VirtualZPhasesType,
                    (target_q, control_q, setup),
                    dict(
                        target=result_target,
                        control=result_control,
                    ),
                )
    return data


def sinusoid(x, amplitude, offset, phase):
    """Sinusoidal fit function."""
    return np.sin(x + phase) * amplitude + offset


def phase_diff(phase_1, phase_2):
    """Return the phase difference of two sinusoids, normalized in the range [0, pi]."""
    return np.arccos(np.cos(phase_1 - phase_2))


def fit_sinusoid(thetas, data):
    """Fit sinusoid to the given data."""
    pguess = [
        np.max(data) - np.min(data),
        np.mean(data),
        np.pi,
    ]

    popt, _ = curve_fit(
        sinusoid,
        thetas,
        data,
        p0=pguess,
        bounds=(
            (0, -np.max(data), 0),
            (np.max(data), np.max(data), 2 * np.pi),
        ),
    )

    return popt.tolist()


def _fit(
    data: VirtualZPhasesData,
) -> VirtualZPhasesResults:
    r"""Fitting routine for the experiment.

    The used model is

    .. math::

        y = p_0 sin\Big(x + p_2\Big) + p_1.
    """
    fitted_parameters = {}
    pairs = data.pairs
    virtual_phase = {}
    angle = {}
    leakage = {}
    for pair in pairs:
        virtual_phase[pair] = {}
        leakage[pair] = {}
        for target, control, setup in data[pair]:
            target_data = data[pair][target, control, setup].target
            try:
                params = fit_sinusoid(np.array(data.thetas), target_data)
                fitted_parameters[target, control, setup] = params

            except Exception as e:
                log.warning(f"CZ fit failed for pair ({target, control}) due to {e}.")

        try:
            for target_q, control_q in (
                pair,
                list(pair)[::-1],
            ):
                angle[target_q, control_q] = phase_diff(
                    fitted_parameters[target_q, control_q, "X"][2],
                    fitted_parameters[target_q, control_q, "I"][2],
                )
                virtual_phase[pair][target_q] = -fitted_parameters[
                    target_q, control_q, "I"
                ][2]

                # leakage estimate: L = m /2
                # See NZ paper from Di Carlo
                # approximation which does not need qutrits
                # https://arxiv.org/pdf/1903.02492.pdf
                leakage[pair][control_q] = 0.5 * float(
                    np.mean(
                        data[pair][target_q, control_q, "X"].control
                        - data[pair][target_q, control_q, "I"].control
                    )
                )
        except KeyError:
            pass  # exception covered above
    return VirtualZPhasesResults(
        native=data.native,
        angle=angle,
        virtual_phase=virtual_phase,
        fitted_parameters=fitted_parameters,
        leakage=leakage,
    )


def _plot(data: VirtualZPhasesData, fit: VirtualZPhasesResults, target: QubitPairId):
    """Plot routine for VirtualZPhases."""
    pair_data = data[target]
    qubits = next(iter(pair_data))[:2]
    fig1 = make_subplots(
        rows=1,
        cols=2,
        subplot_titles=(
            f"Qubit {qubits[0]}",
            f"Qubit {qubits[1]}",
        ),
    )
    fitting_report = set()
    fig2 = make_subplots(
        rows=1,
        cols=2,
        subplot_titles=(
            f"Qubit {qubits[0]}",
            f"Qubit {qubits[1]}",
        ),
    )

    thetas = data.thetas
    for target_q, control_q, setup in pair_data:
        target_prob = pair_data[target_q, control_q, setup].target
        control_prob = pair_data[target_q, control_q, setup].control
        fig = fig1 if (target_q, control_q) == qubits else fig2
        fig.add_trace(
            go.Scatter(
                x=np.array(thetas),
                y=target_prob,
                name=f"{setup} sequence",
                legendgroup=setup,
            ),
            row=1,
            col=1 if fig == fig1 else 2,
        )

        fig.add_trace(
            go.Scatter(
                x=np.array(thetas),
                y=control_prob,
                name=f"{setup} sequence",
                legendgroup=setup,
            ),
            row=1,
            col=2 if fig == fig1 else 1,
        )
        if fit is not None:
            angle_range = np.linspace(thetas[0], thetas[-1], 100)
            fitted_parameters = fit.fitted_parameters[target_q, control_q, setup]
            fig.add_trace(
                go.Scatter(
                    x=angle_range,
                    y=sinusoid(
                        angle_range,
                        *fitted_parameters,
                    ),
                    name="Fit",
                    line=go.scatter.Line(dash="dot"),
                ),
                row=1,
                col=1 if fig == fig1 else 2,
            )

            fitting_report.add(
                table_html(
                    table_dict(
                        [target_q, target_q, control_q],
                        [
                            f"{fit.native} angle [rad]",
                            "Virtual Z phase [rad]",
                            "Leakage [a.u.]",
                        ],
                        [
                            np.round(fit.angle[target_q, control_q], 4),
                            np.round(
                                fit.virtual_phase[tuple(sorted(target))][target_q], 4
                            ),
                            np.round(fit.leakage[tuple(sorted(target))][control_q], 4),
                        ],
                    )
                )
            )

    fig1.update_layout(
        title_text=f"Phase correction Qubit {qubits[0]}",
        showlegend=True,
        xaxis1_title="Virtual phase[rad]",
        xaxis2_title="Virtual phase [rad]",
        yaxis_title="State 1 Probability",
    )

    fig2.update_layout(
        title_text=f"Phase correction Qubit {qubits[1]}",
        showlegend=True,
        xaxis1_title="Virtual phase[rad]",
        xaxis2_title="Virtual phase[rad]",
        yaxis_title="State 1 Probability",
    )

    return [fig1, fig2], "".join(fitting_report)  # target and control qubit


def _update(
    results: VirtualZPhasesResults, platform: CalibrationPlatform, target: QubitPairId
):
    # FIXME: quick fix for qubit order
    target = tuple(sorted(target))
    update.virtual_phases(
        results.virtual_phase[target], results.native, platform, target
    )


correct_virtual_z_phases = Routine(
    _acquisition, _fit, _plot, _update, two_qubit_gates=True
)
"""Virtual phases correction protocol."""<|MERGE_RESOLUTION|>--- conflicted
+++ resolved
@@ -46,23 +46,13 @@
     """Final angle for the low frequency qubit measurement in radians."""
     theta_step: float
     """Step size for the theta sweep in radians."""
-<<<<<<< HEAD
-    native: Literal["CZ", "iSWAP"] = "CZ"
-    """Two qubit interaction to be calibrated."""
-    flux_pulse_amplitude: Optional[float] = None
-    """Amplitude of flux pulse implementing CZ."""
-    flux_pulse_duration: Optional[float] = None
-    """Duration of flux pulse implementing CZ."""
-    dt: Optional[float] = 0
-=======
     native: str = "CZ"
     """Two qubit interaction to be calibrated.
 
     iSWAP and CZ are the possible options.
 
     """
-    dt: Optional[float] = 20
->>>>>>> 3ef4f92a
+    dt: Optional[float] = 0
     """Time delay between flux pulses and readout."""
 
 
@@ -192,19 +182,7 @@
 
     ro_target_delay = Delay(duration=flux_duration)
     ro_control_delay = Delay(duration=flux_duration)
-    # M
-<<<<<<< HEAD
-    sequence |= target_natives.MZ() + control_natives.MZ()
-
-    # sequence.add(platform.create_RX_pulse("D3", start=0))
-    # sequence.add(platform.create_RX_pulse("D3", start=80, relative_phase=np.pi))
-    print(sequence)
-    return (
-        sequence,
-        theta_pulse,
-        flux_pulses[0][1].amplitude,
-        flux_pulses[0][1].duration,
-=======
+
     ro_sequence = PulseSequence(
         [
             (
@@ -234,7 +212,6 @@
             target_natives.MZ()[0],
             control_natives.MZ()[0],
         ]
->>>>>>> 3ef4f92a
     )
 
     sequence += ro_sequence
@@ -287,14 +264,7 @@
                     control_q,
                     ordered_pair,
                     params.native,
-<<<<<<< HEAD
-                    params.parking,
                     params.dt,
-                    params.flux_pulse_amplitude,
-                    params.flux_pulse_duration,
-=======
-                    params.dt,
->>>>>>> 3ef4f92a
                 )
                 sweeper = Sweeper(
                     parameter=Parameter.relative_phase,
