--- conflicted
+++ resolved
@@ -46,25 +46,14 @@
     """Final angle for the low frequency qubit measurement in radians."""
     theta_step: float
     """Step size for the theta sweep in radians."""
-<<<<<<< HEAD
-    native: Literal["CZ", "iSWAP"] = "CZ"
-    """Two qubit interaction to be calibrated."""
-    flux_pulse_amplitude: Optional[float] = None
-    """Amplitude of flux pulse implementing CZ."""
-    flux_pulse_duration: Optional[float] = None
-    """Duration of flux pulse implementing CZ."""
-=======
     native: str = "CZ"
     """Two qubit interaction to be calibrated.
 
     iSWAP and CZ are the possible options.
 
     """
->>>>>>> 45bd84d9
     dt: Optional[float] = 20
     """Time delay between flux pulses and readout."""
-    parking: bool = True
-    """Wether to park non interacting qubits or not."""
 
 
 @dataclass
@@ -87,7 +76,6 @@
         While key is a QubitPairId both chsh and chsh_mitigated contain
         an additional key which represents the basis chosen.
         """
-        # TODO: fix this (failing only for qq report)
         return key in [
             (target, control) for target, control, _ in self.fitted_parameters
         ]
@@ -120,13 +108,7 @@
     ordered_pair: list[QubitId, QubitId],
     native: Literal["CZ", "iSWAP"],
     dt: float,
-<<<<<<< HEAD
-    parking: bool,
-    amplitude: Optional[float] = None,
-    duration: Optional[float] = None,
-=======
     flux_pulse_max_duration: float = None,
->>>>>>> 45bd84d9
 ) -> tuple[
     PulseSequence,
     Pulse,
@@ -137,69 +119,48 @@
     target_natives = platform.natives.single_qubit[target_qubit]
     control_natives = platform.natives.single_qubit[control_qubit]
 
-<<<<<<< HEAD
     sequence = PulseSequence()
     # Y90
     sequence += target_natives.R(theta=np.pi / 2, phi=np.pi / 2)
     # X
     if setup == "X":
         sequence += control_natives.RX()
+    else:
+        sequence.append(
+            (platform.qubits[control_qubit].drive, Delay(duration=sequence.duration))
+        )
+
+    drive_duration = sequence.duration
 
     # CZ
     flux_sequence = getattr(platform.natives.two_qubit[ordered_pair], native)()
-    flux_channel = platform.qubits[ordered_pair[1]].flux
     flux_pulses = [
-        (ch, pulse) for (ch, pulse) in flux_sequence if not isinstance(pulse, VirtualZ)
+        (ch, pulse) for ch, pulse in flux_sequence if not isinstance(pulse, VirtualZ)
     ]
-    channel, flux_pulse = flux_pulses[0]
-    if amplitude is not None:
-        flux_pulses[0] = (channel, replace(flux_pulse, amplitude=amplitude))
-    if duration is not None:
-        flux_pulses[0] = (channel, replace(flux_pulse, duration=duration))
-    sequence |= flux_pulses
-
-    theta_start = flux_sequence.duration
+
+    if flux_pulse_max_duration is not None:
+        flux_pulses[0] = (
+            flux_pulses[0][0],
+            replace(flux_pulses[0][1], duration=flux_pulse_max_duration),
+        )
+
+    _, flux_pulse = flux_pulses[0]
+    flux_sequence = PulseSequence(flux_pulses)
+    sequence |= flux_sequence
+
+    flux_duration = flux_sequence.duration + dt
+
     theta_sequence = PulseSequence(
         [
             (
                 platform.qubits[target_qubit].drive,
-                Delay(duration=flux_sequence.duration + dt),
+                Delay(duration=flux_duration),
             ),
             (
                 platform.qubits[control_qubit].drive,
-                Delay(duration=flux_sequence.duration + dt),
+                Delay(duration=flux_duration),
             ),
         ]
-=======
-    flux_pulse = flux_sequence.get_qubit_pulses(ordered_pair[1])[0]
-    if flux_pulse_max_duration is not None:
-        flux_pulse.duration = flux_pulse_max_duration
-
-    theta_pulse = platform.create_RX90_pulse(
-        target_qubit,
-        start=flux_sequence.finish + dt,
-        relative_phase=0,
-    )
-    RX_pulse_end = platform.create_RX_pulse(
-        control_qubit,
-        start=flux_sequence.finish + dt,
-        relative_phase=0,
-    )
-    measure_target = platform.create_qubit_readout_pulse(
-        target_qubit, start=theta_pulse.finish
-    )
-    measure_control = platform.create_qubit_readout_pulse(
-        control_qubit, start=theta_pulse.finish
-    )
-
-    sequence.add(
-        Y90_pulse,
-        flux_sequence.get_qubit_pulses(ordered_pair[1]),
-        flux_sequence.cf_pulses,
-        theta_pulse,
-        measure_target,
-        measure_control,
->>>>>>> 45bd84d9
     )
     # R90 (angle to be swept)
     theta_sequence += target_natives.R(theta=np.pi / 2, phi=0)
@@ -207,27 +168,46 @@
     # X
     if setup == "X":
         theta_sequence += control_natives.RX()
+
     sequence += theta_sequence
 
+    ro_target_delay = Delay(duration=flux_duration)
+    ro_control_delay = Delay(duration=flux_duration)
     # M
-    sequence |= target_natives.MZ() + control_natives.MZ()
-
-<<<<<<< HEAD
-    return (
-        sequence,
-        theta_pulse,
-        flux_pulses[0][1].amplitude,
-        flux_pulses[0][1].duration,
-    )
-=======
-    if parking:
-        for pulse in flux_sequence:
-            if pulse.qubit not in ordered_pair:
-                pulse.duration = theta_pulse.finish
-                sequence.add(pulse)
-
-    return sequence, flux_pulse, theta_pulse
->>>>>>> 45bd84d9
+    ro_sequence = PulseSequence(
+        [
+            (
+                platform.qubits[target_qubit].acquisition,
+                Delay(duration=drive_duration),
+            ),
+            (
+                platform.qubits[control_qubit].acquisition,
+                Delay(duration=drive_duration),
+            ),
+            (
+                platform.qubits[target_qubit].acquisition,
+                ro_target_delay,
+            ),
+            (
+                platform.qubits[control_qubit].acquisition,
+                ro_control_delay,
+            ),
+            (
+                platform.qubits[target_qubit].acquisition,
+                Delay(duration=theta_sequence.duration),
+            ),
+            (
+                platform.qubits[control_qubit].acquisition,
+                Delay(duration=theta_sequence.duration),
+            ),
+            target_natives.MZ()[0],
+            control_natives.MZ()[0],
+        ]
+    )
+
+    sequence += ro_sequence
+
+    return sequence, flux_pulse, theta_pulse, [ro_target_delay, ro_control_delay]
 
 
 def _acquisition(
@@ -267,11 +247,7 @@
                     sequence,
                     _,
                     theta_pulse,
-<<<<<<< HEAD
-                    data.amplitudes[ordered_pair],
-                    data.durations[ordered_pair],
-=======
->>>>>>> 45bd84d9
+                    _,
                 ) = create_sequence(
                     platform,
                     setup,
@@ -280,14 +256,7 @@
                     ordered_pair,
                     params.native,
                     params.dt,
-                    params.parking,
-<<<<<<< HEAD
-                    params.flux_pulse_amplitude,
-                    params.flux_pulse_duration,
-=======
->>>>>>> 45bd84d9
-                )
-
+                )
                 sweeper = Sweeper(
                     parameter=Parameter.relative_phase,
                     range=(params.theta_start, params.theta_end, params.theta_step),
@@ -520,14 +489,10 @@
     return [fig1, fig2], "".join(fitting_report)  # target and control qubit
 
 
-<<<<<<< HEAD
 def _update(
     results: VirtualZPhasesResults, platform: CalibrationPlatform, target: QubitPairId
 ):
-=======
-def _update(results: VirtualZPhasesResults, platform: Platform, target: QubitPairId):
     # FIXME: quick fix for qubit order
->>>>>>> 45bd84d9
     target = tuple(sorted(target))
     update.virtual_phases(
         results.virtual_phase[target], results.native, platform, target
