--- conflicted
+++ resolved
@@ -1,25 +1,19 @@
 from .chevron import chevron, chevron_signal
-<<<<<<< HEAD
+from .chsh import chsh
 from .cross_resonance import (
     cross_resonance_amplitude,
     cross_resonance_length,
     hamiltonian_tomography_cr_length,
 )
-=======
-from .chsh import chsh
->>>>>>> 66b04417
 from .optimize import optimize_two_qubit_gate
 from .virtual_z_phases import correct_virtual_z_phases
 
 __all__ = []
 __all__ += ["chevron", "chevron_signal"]
 __all__ += ["optimize_two_qubit_gate", "correct_virtual_z_phases"]
-<<<<<<< HEAD
 __all__ += [
     "cross_resonance_amplitude",
     "hamiltonian_tomography_cr_length",
     "cross_resonance_length",
 ]
-=======
-__all__ += ["chsh"]
->>>>>>> 66b04417
+__all__ += ["chsh"]