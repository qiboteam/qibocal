<<<<<<< HEAD
from .chevron import chevron as chevron
from .chevron_couplers import chevron_couplers as chevron_couplers
from .chevron_signal import chevron_signal as chevron_signal
=======
from .chevron import chevron
from .chevron_signal import chevron_signal

__all__ = ["chevron", "chevron_signal"]
>>>>>>> a1b322c7
<|MERGE_RESOLUTION|>--- conflicted
+++ resolved
@@ -1,10 +1,5 @@
-<<<<<<< HEAD
-from .chevron import chevron as chevron
-from .chevron_couplers import chevron_couplers as chevron_couplers
-from .chevron_signal import chevron_signal as chevron_signal
-=======
 from .chevron import chevron
+from .chevron_couplers import chevron_couplers
 from .chevron_signal import chevron_signal
 
-__all__ = ["chevron", "chevron_signal"]
->>>>>>> a1b322c7
+__all__ = ["chevron", "chevron_signal", "chevron_couplers"]