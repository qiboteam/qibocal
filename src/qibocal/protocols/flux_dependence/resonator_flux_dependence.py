from dataclasses import dataclass, field
from typing import Optional

import numpy as np
import numpy.typing as npt
from qibolab import AcquisitionType, AveragingMode, ExecutionParameters
from qibolab.platform import Platform
from qibolab.pulses import PulseSequence
from qibolab.qubits import QubitId
from qibolab.sweeper import Parameter, Sweeper, SweeperType
from scipy.optimize import curve_fit

from qibocal import update
from qibocal.auto.operation import Data, Parameters, Results, Routine
from qibocal.config import log

from ..utils import GHZ_TO_HZ, HZ_TO_GHZ, extract_feature, table_dict, table_html
from . import utils


@dataclass
class ResonatorFluxParameters(Parameters):
    """ResonatorFlux runcard inputs."""

    freq_width: int
    """Width for frequency sweep relative to the readout frequency [Hz]."""
    freq_step: int
    """Frequency step for sweep [Hz]."""
    bias_width: Optional[float] = None
    """Width for bias sweep [V]."""
    bias_step: Optional[float] = None
    """Bias step for sweep [a.u.]."""


@dataclass
class ResonatorFluxResults(Results):
    """ResonatoFlux outputs."""

    resonator_freq: dict[QubitId, float] = field(default_factory=dict)
    coupling: dict[QubitId, float] = field(default_factory=dict)
    """Qubit-resonator coupling."""
    asymmetry: dict[QubitId, float] = field(default_factory=dict)
    """Asymmetry between junctions."""
    sweetspot: dict[QubitId, float] = field(default_factory=dict)
    """Sweetspot for each qubit."""
    matrix_element: dict[QubitId, float] = field(default_factory=dict)
    """Sweetspot for each qubit."""
    fitted_parameters: dict[QubitId, float] = field(default_factory=dict)


ResFluxType = np.dtype(
    [
        ("freq", np.float64),
        ("bias", np.float64),
        ("signal", np.float64),
        ("phase", np.float64),
    ]
)
"""Custom dtype for resonator flux dependence."""


@dataclass
class ResonatorFluxData(Data):
    """ResonatorFlux acquisition outputs."""

    resonator_type: str
    """Resonator type."""
    qubit_frequency: dict[QubitId, float] = field(default_factory=dict)
    """Qubit frequencies."""
    offset: dict[QubitId, float] = field(default_factory=dict)
    """Qubit bias offset."""
    bare_resonator_frequency: dict[QubitId, int] = field(default_factory=dict)
    """Qubit bare resonator frequency power provided by the user."""
    matrix_element: dict[QubitId, float] = field(default_factory=dict)
    charging_energy: dict[QubitId, float] = field(default_factory=dict)

    data: dict[QubitId, npt.NDArray[ResFluxType]] = field(default_factory=dict)
    """Raw data acquired."""

    def register_qubit(self, qubit, freq, bias, signal, phase):
        """Store output for single qubit."""
        self.data[qubit] = utils.create_data_array(
            freq, bias, signal, phase, dtype=ResFluxType
        )


def _acquisition(
    params: ResonatorFluxParameters, platform: Platform, targets: list[QubitId]
) -> ResonatorFluxData:
    """Data acquisition for ResonatorFlux experiment."""
    # create a sequence of pulses for the experiment:
    # MZ

    # taking advantage of multiplexing, apply the same set of gates to all qubits in parallel
    sequence = PulseSequence()
    ro_pulses = {}
    qubit_frequency = {}
    bare_resonator_frequency = {}
    offset = {}
    matrix_element = {}
    charging_energy = {}
    for qubit in targets:
        qubit_frequency[qubit] = platform.qubits[qubit].drive_frequency
        bare_resonator_frequency[qubit] = platform.qubits[
            qubit
        ].bare_resonator_frequency
        matrix_element[qubit] = platform.qubits[qubit].crosstalk_matrix[qubit]
        offset[qubit] = -platform.qubits[qubit].sweetspot * matrix_element[qubit]
        charging_energy[qubit] = -platform.qubits[qubit].anharmonicity
        ro_pulses[qubit] = platform.create_qubit_readout_pulse(qubit, start=0)
        sequence.add(ro_pulses[qubit])

    # define the parameters to sweep and their range:
    delta_frequency_range = np.arange(
        -params.freq_width / 2, params.freq_width / 2, params.freq_step
    )
    freq_sweeper = Sweeper(
        Parameter.frequency,
        delta_frequency_range,
        [ro_pulses[qubit] for qubit in targets],
        type=SweeperType.OFFSET,
    )

    delta_bias_range = np.arange(
        -params.bias_width / 2, params.bias_width / 2, params.bias_step
    )
    sweepers = [
        Sweeper(
            Parameter.bias,
            delta_bias_range,
            qubits=[platform.qubits[qubit] for qubit in targets],
            type=SweeperType.OFFSET,
        )
    ]

    data = ResonatorFluxData(
        resonator_type=platform.resonator_type,
        qubit_frequency=qubit_frequency,
        offset=offset,
        matrix_element=matrix_element,
        bare_resonator_frequency=bare_resonator_frequency,
        charging_energy=charging_energy,
    )
    options = ExecutionParameters(
        nshots=params.nshots,
        relaxation_time=params.relaxation_time,
        acquisition_type=AcquisitionType.INTEGRATION,
        averaging_mode=AveragingMode.CYCLIC,
    )
    for bias_sweeper in sweepers:
        results = platform.sweep(sequence, options, bias_sweeper, freq_sweeper)
        # retrieve the results for every qubit
        for qubit in targets:
            result = results[ro_pulses[qubit].serial]
            sweetspot = platform.qubits[qubit].sweetspot
            data.register_qubit(
                qubit,
                signal=result.magnitude,
                phase=result.phase,
                freq=delta_frequency_range + ro_pulses[qubit].frequency,
                bias=delta_bias_range + sweetspot,
            )
    return data


def _fit(data: ResonatorFluxData) -> ResonatorFluxResults:
    """
    Post-processing for QubitFlux Experiment. See arxiv:0703002
    Fit frequency as a function of current for the flux qubit spectroscopy
    data (QubitFluxData): data object with information on the feature response at each current point.
    """

    qubits = data.qubits
    coupling = {}
    resonator_freq = {}
    bare_resonator_freq = {}
    asymmetry = {}
    fitted_parameters = {}
    sweetspot = {}
    matrix_element = {}
    for qubit in qubits:
        qubit_data = data[qubit]
        biases = qubit_data.bias
        frequencies = qubit_data.freq
        signal = qubit_data.signal
        frequencies, biases = extract_feature(
            frequencies, biases, signal, "min" if data.resonator_type == "2D" else "max"
        )

        def fit_function(x, g, d, offset, normalization):
            return utils.transmon_readout_frequency(
                xi=x,
                w_max=data.qubit_frequency[qubit] * HZ_TO_GHZ,
                xj=0,
                d=d,
                normalization=normalization,
                offset=offset,
                crosstalk_element=1,
                charging_energy=data.charging_energy[qubit] * HZ_TO_GHZ,
                resonator_freq=data.bare_resonator_frequency[qubit] * HZ_TO_GHZ,
                g=g,
            )

        try:
            popt, perr = curve_fit(
                fit_function,
                biases,
                frequencies * HZ_TO_GHZ,
                bounds=(
                    [0, 0, data.offset[qubit] - 1, data.matrix_element[qubit] - 1],
                    [0.5, 1, data.offset[qubit] + 1, data.matrix_element[qubit] + 1],
                ),
                maxfev=100000,
            )

            fitted_parameters[qubit] = {
                "w_max": data.qubit_frequency[qubit] * HZ_TO_GHZ,
                "xj": 0,
                "d": popt[1],
                "normalization": popt[3],
                "offset": popt[2],
                "crosstalk_element": 1,
                "charging_energy": data.charging_energy[qubit] * HZ_TO_GHZ,
                "resonator_freq": data.bare_resonator_frequency[qubit] * HZ_TO_GHZ,
                "g": popt[0],
            }
<<<<<<< HEAD
            sweetspot[qubit] = -data.offset[qubit] / data.matrix_element[qubit]
            matrix_element[qubit] = popt[3]
            resonator_freq[qubit] = fit_function(sweetspot[qubit], *popt) * GHZ_TO_HZ
            coupling[qubit] = popt[0]
            asymmetry[qubit] = popt[1]
=======
            sweetspot = -data.offset[qubit] / data.matrix_element[qubit]
            resonator_freq[qubit] = fit_function(sweetspot, *popt) * GHZ_TO_HZ
            coupling[qubit] = popt[0] * GHZ_TO_HZ
>>>>>>> 22f62d57
            bare_resonator_freq[qubit] = popt[1] * GHZ_TO_HZ
        except ValueError as e:
            log.error(
                f"Error in resonator_flux protocol fit: {e} "
                "The threshold for the SNR mask is probably too high. "
                "Lowering the value of `threshold` in `extract_*_feature`"
                "should fix the problem."
            )
    return ResonatorFluxResults(
        resonator_freq=resonator_freq,
        coupling=coupling,
        matrix_element=matrix_element,
        sweetspot=sweetspot,
        asymmetry=asymmetry,
        fitted_parameters=fitted_parameters,
    )


def _plot(data: ResonatorFluxData, fit: ResonatorFluxResults, target: QubitId):
    """Plotting function for ResonatorFlux Experiment."""
    figures = utils.flux_dependence_plot(
        data, fit, target, utils.transmon_readout_frequency
    )

    if fit is not None:
        fitting_report = table_html(
            table_dict(
                target,
                [
                    "Coupling g [MHz]",
                    "Dressed resonator freq [Hz]",
                    "Asymmetry",
                    "Sweetspot [V]",
                    "Flux dependence [V]^-1",
                    "Chi [MHz]",
                ],
                [
                    np.round(fit.coupling[target] * 1e3, 2),
                    np.round(fit.resonator_freq[target], 6),
                    np.round(fit.asymmetry[target], 3),
                    np.round(fit.sweetspot[target], 4),
                    np.round(fit.matrix_element[target], 4),
                    np.round(
                        (
                            data.bare_resonator_frequency[target]
                            - fit.resonator_freq[target]
                        )
                        * 1e-6,
                        2,
                    ),
                ],
            )
        )
        return figures, fitting_report
    return figures, ""


def _update(results: ResonatorFluxResults, platform: Platform, qubit: QubitId):
<<<<<<< HEAD
    pass
=======
    update.bare_resonator_frequency(results.bare_resonator_freq[qubit], platform, qubit)
>>>>>>> 22f62d57
    update.readout_frequency(results.resonator_freq[qubit], platform, qubit)
    update.coupling(results.coupling[qubit], platform, qubit)
    update.asymmetry(results.coupling[qubit], platform, qubit)
    update.sweetspot(results.sweetspot[qubit], platform, qubit)
    update.crosstalk_matrix(results.matrix_element[qubit], platform, qubit, qubit)


resonator_flux = Routine(_acquisition, _fit, _plot, _update)
"""ResonatorFlux Routine object."""<|MERGE_RESOLUTION|>--- conflicted
+++ resolved
@@ -224,17 +224,11 @@
                 "resonator_freq": data.bare_resonator_frequency[qubit] * HZ_TO_GHZ,
                 "g": popt[0],
             }
-<<<<<<< HEAD
             sweetspot[qubit] = -data.offset[qubit] / data.matrix_element[qubit]
             matrix_element[qubit] = popt[3]
             resonator_freq[qubit] = fit_function(sweetspot[qubit], *popt) * GHZ_TO_HZ
             coupling[qubit] = popt[0]
             asymmetry[qubit] = popt[1]
-=======
-            sweetspot = -data.offset[qubit] / data.matrix_element[qubit]
-            resonator_freq[qubit] = fit_function(sweetspot, *popt) * GHZ_TO_HZ
-            coupling[qubit] = popt[0] * GHZ_TO_HZ
->>>>>>> 22f62d57
             bare_resonator_freq[qubit] = popt[1] * GHZ_TO_HZ
         except ValueError as e:
             log.error(
@@ -293,11 +287,6 @@
 
 
 def _update(results: ResonatorFluxResults, platform: Platform, qubit: QubitId):
-<<<<<<< HEAD
-    pass
-=======
-    update.bare_resonator_frequency(results.bare_resonator_freq[qubit], platform, qubit)
->>>>>>> 22f62d57
     update.readout_frequency(results.resonator_freq[qubit], platform, qubit)
     update.coupling(results.coupling[qubit], platform, qubit)
     update.asymmetry(results.coupling[qubit], platform, qubit)
