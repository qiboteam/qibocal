from dataclasses import dataclass, field
from typing import Iterable, Optional, TypedDict, Union

import numpy as np
import plotly.graph_objects as go
from qibolab.platform import Platform
from qibolab.qubits import QubitId

from qibocal.auto.operation import Parameters, Routine

from ..utils import table_dict, table_html
<<<<<<< HEAD
from .fitting import exp1B_func
from .utils import RBData, StandardRBResult, fit, number_to_str, rb_acquisition
=======
from .fitting import exp1B_func, fit_exp1B_func
from .utils import RBData, data_uncertainties, number_to_str, rb_acquisition

NPULSES_PER_CLIFFORD = 23 * 2 / 24  # 1.875
>>>>>>> 54ea707a


class Depthsdict(TypedDict):
    """Dictionary used to build a list of depths as ``range(start, stop,
    step)``."""

    start: int
    stop: int
    step: int


@dataclass
class StandardRBParameters(Parameters):
    """Standard Randomized Benchmarking runcard inputs."""

    depths: Union[list, Depthsdict]
    """A list of depths/sequence lengths.

    If a dictionary is given the list will be build.
    """
    niter: int
    """Sets how many iterations over the same depth value."""
    uncertainties: Optional[float] = None
    """Method of computing the error bars of the signal and uncertainties of
    the fit.

    If ``None``,
    it computes the standard deviation. Otherwise it computes the corresponding confidence interval. Defaults `None`.
    """
    unrolling: bool = False
    """If ``True`` it uses sequence unrolling to deploy multiple circuits in a
    single instrument call.

    Defaults to ``False``.
    """
    seed: Optional[int] = None
    """A fixed seed to initialize ``np.random.Generator``.

    If ``None``, uses a random seed.
    Defaults is ``None``.
    """
    noise_model: Optional[str] = None
    """For simulation purposes, string has to match what is in
    :mod:`qibocal.protocols.randomized_benchmarking.noisemodels`"""
    noise_params: Optional[list] = field(default_factory=list)
    """With this the noise model will be initialized, if not given random
    values will be used."""
    nshots: int = 10
    """Just to add the default value."""

    def __post_init__(self):
        if isinstance(self.depths, dict):
            self.depths = list(
                range(self.depths["start"], self.depths["stop"], self.depths["step"])
            )


<<<<<<< HEAD
=======
@dataclass
class StandardRBResult(Results):
    """Standard RB outputs."""

    fidelity: dict[QubitId, float]
    """The overall fidelity of this qubit."""
    pulse_fidelity: dict[QubitId, float]
    """The pulse fidelity of the gates acting on this qubit."""
    fit_parameters: dict[QubitId, tuple[float, float, float]]
    """Raw fitting parameters."""
    fit_uncertainties: dict[QubitId, tuple[float, float, float]]
    """Fitting parameters uncertainties."""
    error_bars: dict[QubitId, Optional[Union[float, list[float]]]] = None
    """Error bars for y."""

    # FIXME: fix this after https://github.com/qiboteam/qibocal/pull/597
    def __contains__(self, qubit: QubitId):
        return True


class RB_Generator:
    """
    This class generates random single qubit cliffords for randomized benchmarking.
    """

    def __init__(self, seed):
        self.seed = seed
        self.local_state = (
            np.random.default_rng(seed)
            if seed is None or isinstance(seed, int)
            else seed
        )

    def random_index(self, gate_list):
        """
        Generates a random index within the range of the given gate list.

        Parameters:
        - gate_list (list): List of gates.

        Returns:
        - int: Random index.
        """
        return self.local_state.integers(0, len(gate_list), 1)

    def layer_gen(self):
        """
        Returns:
        - Gate: Random single-qubit clifford .
        """
        return random_clifford(self.random_index)


def random_circuits(
    depth: int,
    targets: list[QubitId],
    niter,
    rb_gen,
    noise_model=None,
) -> Iterable:
    """Returns single-qubit random self-inverting Clifford circuits.

    Args:
        params (StandardRBParameters): Parameters of the RB protocol.
        targets (list[QubitId]):
            list of qubits the circuit is executed on.
        nqubits (int, optional): Number of qubits of the resulting circuits.
            If ``None``, sets ``len(qubits)``. Defaults to ``None``.

    Returns:
        Iterable: The iterator of circuits.
    """

    circuits = []
    indexes = defaultdict(list)
    for _ in range(niter):
        for target in targets:
            circuit, random_index = layer_circuit(rb_gen, depth, target)
            add_inverse_layer(circuit)
            add_measurement_layer(circuit)
            if noise_model is not None:
                circuit = noise_model.apply(circuit)
            circuits.append(circuit)
            indexes[target].append(random_index)

    return circuits, indexes


>>>>>>> 54ea707a
def _acquisition(
    params: StandardRBParameters,
    platform: Platform,
    targets: list[QubitId],
) -> RBData:
    """The data acquisition stage of Standard Randomized Benchmarking.

    1. Set up the scan
    2. Execute the scan
    3. Post process the data and initialize a standard rb data object with it.

    Args:
        params: All parameters in one object.
        platform: Platform the experiment is executed on.
        target: list of qubits the experiment is executed on.

    Returns:
        RBData: The depths, samples and ground state probability of each experiment in the scan.
    """

    return rb_acquisition(params, platform, targets)


def _fit(data: RBData) -> StandardRBResult:
    """Takes a data frame, extracts the depths and the signal and fits it with
    an exponential function y = Ap^x+B.

    Args:
        data (RBData): Data from the data acquisition stage.

    Returns:
        StandardRBResult: Aggregated and processed data.
    """
    return fit(data.qubits, data)


def _plot(
    data: RBData, fit: StandardRBResult, target: QubitId
) -> tuple[list[go.Figure], str]:
    """Builds the table for the qq pipe, calls the plot function of the result
    object and returns the figure es list.

    Args:
        data (RBData): Data object used for the table.
        fit (StandardRBResult): Is called for the plot.
        target (_type_): Not used yet.

    Returns:
        tuple[list[go.Figure], str]:
    """
    if isinstance(target, list):
        target = tuple(target)
    qubit = target
    fig = go.Figure()
    fitting_report = ""
    x = data.depths
    raw_data = data.extract_probabilities(qubit)
    y = np.mean(raw_data, axis=1)
    raw_depths = [[depth] * data.niter for depth in data.depths]

    fig.add_trace(
        go.Scatter(
            x=np.hstack(raw_depths),
            y=np.hstack(raw_data),
            line=dict(color="#6597aa"),
            mode="markers",
            marker={"opacity": 0.2, "symbol": "square"},
            name="iterations",
        )
    )

    fig.add_trace(
        go.Scatter(
            x=x,
            y=y,
            line=dict(color="#aa6464"),
            mode="markers",
            name="average",
        )
    )
    # Create a dictionary for the error bars
    error_y_dict = None
    if fit is not None:
        popt, perr = fit.fit_parameters[qubit], fit.fit_uncertainties[qubit]
        label = "Fit: y=Ap^x<br>A: {}<br>p: {}<br>B: {}".format(
            number_to_str(popt[0], perr[0]),
            number_to_str(popt[1], perr[1]),
            number_to_str(popt[2], perr[2]),
        )
        x_fit = np.linspace(min(x), max(x), len(x) * 20)
        y_fit = exp1B_func(x_fit, *popt)
        fig.add_trace(
            go.Scatter(
                x=x_fit,
                y=y_fit,
                name=label,
                line=go.scatter.Line(dash="dot", color="#00cc96"),
            )
        )
        if fit.error_bars is not None:
            error_bars = fit.error_bars[qubit]
            # Constant error bars
            if isinstance(error_bars, Iterable) is False:
                error_y_dict = {"type": "constant", "value": error_bars}
            # Symmetric error bars
            elif isinstance(error_bars[0], Iterable) is False:
                error_y_dict = {"type": "data", "array": error_bars}
            # Asymmetric error bars
            else:
                error_y_dict = {
                    "type": "data",
                    "symmetric": False,
                    "array": error_bars[1],
                    "arrayminus": error_bars[0],
                }
            fig.add_trace(
                go.Scatter(
                    x=x,
                    y=y,
                    error_y=error_y_dict,
                    line={"color": "#aa6464"},
                    mode="markers",
                    name="error bars",
                )
            )

    if fit is not None:
        fitting_report = table_html(
            table_dict(
                str(qubit),
                ["niter", "nshots", "uncertainties", "fidelity", "pulse_fidelity"],
                [
                    data.niter,
                    data.nshots,
                    data.uncertainties,
                    number_to_str(
                        fit.fidelity[qubit],
                        np.array(fit.fit_uncertainties[qubit][1]) / 2,
                    ),
                    number_to_str(
                        fit.pulse_fidelity[qubit],
                        np.array(fit.fit_uncertainties[qubit][1])
                        / (2 * data.npulses_per_clifford),
                    ),
                ],
            )
        )

    fig.update_layout(
        showlegend=True,
        xaxis_title="Circuit depth",
        yaxis_title="Survival Probability",
    )

    return [fig], fitting_report


standard_rb = Routine(_acquisition, _fit, _plot)<|MERGE_RESOLUTION|>--- conflicted
+++ resolved
@@ -6,23 +6,17 @@
 from qibolab.platform import Platform
 from qibolab.qubits import QubitId
 
-from qibocal.auto.operation import Parameters, Routine
+from qibocal.auto.operation import Parameters, Results, Routine
 
 from ..utils import table_dict, table_html
-<<<<<<< HEAD
-from .fitting import exp1B_func
-from .utils import RBData, StandardRBResult, fit, number_to_str, rb_acquisition
-=======
 from .fitting import exp1B_func, fit_exp1B_func
 from .utils import RBData, data_uncertainties, number_to_str, rb_acquisition
 
 NPULSES_PER_CLIFFORD = 23 * 2 / 24  # 1.875
->>>>>>> 54ea707a
 
 
 class Depthsdict(TypedDict):
-    """Dictionary used to build a list of depths as ``range(start, stop,
-    step)``."""
+    """dictionary used to build a list of depths as ``range(start, stop, step)``."""
 
     start: int
     stop: int
@@ -34,39 +28,25 @@
     """Standard Randomized Benchmarking runcard inputs."""
 
     depths: Union[list, Depthsdict]
-    """A list of depths/sequence lengths.
-
-    If a dictionary is given the list will be build.
-    """
+    """A list of depths/sequence lengths. If a dictionary is given the list will be build."""
     niter: int
     """Sets how many iterations over the same depth value."""
     uncertainties: Optional[float] = None
-    """Method of computing the error bars of the signal and uncertainties of
-    the fit.
-
-    If ``None``,
-    it computes the standard deviation. Otherwise it computes the corresponding confidence interval. Defaults `None`.
-    """
+    """Method of computing the error bars of the signal and uncertainties of the fit. If ``None``,
+    it computes the standard deviation. Otherwise it computes the corresponding confidence interval. Defaults `None`."""
     unrolling: bool = False
-    """If ``True`` it uses sequence unrolling to deploy multiple circuits in a
-    single instrument call.
-
-    Defaults to ``False``.
-    """
+    """If ``True`` it uses sequence unrolling to deploy multiple circuits in a single instrument call.
+    Defaults to ``False``."""
     seed: Optional[int] = None
-    """A fixed seed to initialize ``np.random.Generator``.
-
-    If ``None``, uses a random seed.
-    Defaults is ``None``.
-    """
+    """A fixed seed to initialize ``np.random.Generator``. If ``None``, uses a random seed.
+    Defaults is ``None``."""
     noise_model: Optional[str] = None
     """For simulation purposes, string has to match what is in
     :mod:`qibocal.protocols.randomized_benchmarking.noisemodels`"""
     noise_params: Optional[list] = field(default_factory=list)
-    """With this the noise model will be initialized, if not given random
-    values will be used."""
+    """With this the noise model will be initialized, if not given random values will be used."""
     nshots: int = 10
-    """Just to add the default value."""
+    """Just to add the default value"""
 
     def __post_init__(self):
         if isinstance(self.depths, dict):
@@ -75,8 +55,6 @@
             )
 
 
-<<<<<<< HEAD
-=======
 @dataclass
 class StandardRBResult(Results):
     """Standard RB outputs."""
@@ -165,7 +143,6 @@
     return circuits, indexes
 
 
->>>>>>> 54ea707a
 def _acquisition(
     params: StandardRBParameters,
     platform: Platform,
@@ -186,12 +163,12 @@
         RBData: The depths, samples and ground state probability of each experiment in the scan.
     """
 
-    return rb_acquisition(params, platform, targets)
+    return rb_acquisition(params, targets)
 
 
 def _fit(data: RBData) -> StandardRBResult:
-    """Takes a data frame, extracts the depths and the signal and fits it with
-    an exponential function y = Ap^x+B.
+    """Takes a data frame, extracts the depths and the signal and fits it with an
+    exponential function y = Ap^x+B.
 
     Args:
         data (RBData): Data from the data acquisition stage.
@@ -199,14 +176,49 @@
     Returns:
         StandardRBResult: Aggregated and processed data.
     """
-    return fit(data.qubits, data)
+    qubits = data.qubits
+
+    fidelity, pulse_fidelity = {}, {}
+    popts, perrs = {}, {}
+    error_barss = {}
+    for qubit in qubits:
+        # Extract depths and probabilities
+        x = data.depths
+        probs = data.extract_probabilities(qubit)
+        samples_mean = np.mean(probs, axis=1)
+        # TODO: Should we use the median or the mean?
+        median = np.median(probs, axis=1)
+
+        error_bars = data_uncertainties(
+            probs,
+            method=data.uncertainties,
+            data_median=median,
+        )
+
+        sigma = (
+            np.max(error_bars, axis=0) if data.uncertainties is not None else error_bars
+        )
+
+        popt, perr = fit_exp1B_func(x, samples_mean, sigma=sigma, bounds=[0, 1])
+        # Compute the fidelities
+        infidelity = (1 - popt[1]) / 2
+        fidelity[qubit] = 1 - infidelity
+        pulse_fidelity[qubit] = 1 - infidelity / NPULSES_PER_CLIFFORD
+
+        # conversion from np.array to list/tuple
+        error_bars = error_bars.tolist()
+        error_barss[qubit] = error_bars
+        perrs[qubit] = perr
+        popts[qubit] = popt
+
+    return StandardRBResult(fidelity, pulse_fidelity, popts, perrs, error_barss)
 
 
 def _plot(
     data: RBData, fit: StandardRBResult, target: QubitId
 ) -> tuple[list[go.Figure], str]:
-    """Builds the table for the qq pipe, calls the plot function of the result
-    object and returns the figure es list.
+    """Builds the table for the qq pipe, calls the plot function of the result object
+    and returns the figure es list.
 
     Args:
         data (RBData): Data object used for the table.
@@ -216,8 +228,7 @@
     Returns:
         tuple[list[go.Figure], str]:
     """
-    if isinstance(target, list):
-        target = tuple(target)
+
     qubit = target
     fig = go.Figure()
     fitting_report = ""
@@ -291,11 +302,10 @@
                     name="error bars",
                 )
             )
-
     if fit is not None:
         fitting_report = table_html(
             table_dict(
-                str(qubit),
+                qubit,
                 ["niter", "nshots", "uncertainties", "fidelity", "pulse_fidelity"],
                 [
                     data.niter,
@@ -308,7 +318,7 @@
                     number_to_str(
                         fit.pulse_fidelity[qubit],
                         np.array(fit.fit_uncertainties[qubit][1])
-                        / (2 * data.npulses_per_clifford),
+                        / (2 * NPULSES_PER_CLIFFORD),
                     ),
                 ],
             )
