import pathlib
from collections import defaultdict
from dataclasses import dataclass, field
from numbers import Number
from typing import Callable, Iterable, Optional, Tuple, Union

import numpy as np
import numpy.typing as npt
from qibo import gates
from qibo.backends import construct_backend
from qibo.models import Circuit

from qibocal.auto.operation import Data, Parameters, QubitId, QubitPairId, Results
from qibocal.auto.transpile import (
    dummy_transpiler,
    execute_transpiled_circuit,
    execute_transpiled_circuits,
)
<<<<<<< HEAD
from qibocal.calibration import CalibrationPlatform
from qibocal.config import raise_error
from qibocal.protocols.randomized_benchmarking import noisemodels
=======
>>>>>>> d8e8ddac
from qibocal.protocols.randomized_benchmarking.dict_utils import (
    SINGLE_QUBIT_CLIFFORDS_NAMES,
    calculate_pulses_clifford,
    clifford2gates,
    find_cliffords,
    generate_inv_dict_cliffords_file,
    load_cliffords,
    separator,
)
from qibocal.protocols.utils import significant_digit

from .fitting import fit_exp1B_func

SINGLE_QUBIT_CLIFFORDS = {
    # Virtual gates
    0: gates.I,
    1: lambda q: gates.U3(q, 0, np.pi / 2, np.pi / 2),  # Z,
    2: lambda q: gates.U3(q, 0, np.pi / 2, 0),  # gates.RZ(q, np.pi / 2),
    3: lambda q: gates.U3(q, 0, -np.pi / 2, 0),  # gates.RZ(q, -np.pi / 2),
    # pi rotations
    4: lambda q: gates.U3(q, np.pi, 0, np.pi),  # X,
    5: lambda q: gates.U3(q, np.pi, 0, 0),  # Y,
    # pi/2 rotations
    6: lambda q: gates.U3(q, np.pi / 2, -np.pi / 2, np.pi / 2),
    7: lambda q: gates.U3(q, -np.pi / 2, -np.pi / 2, np.pi / 2),
    8: lambda q: gates.U3(q, np.pi / 2, 0, 0),
    9: lambda q: gates.U3(q, -np.pi / 2, 0, 0),
    # 2pi/3 rotations
    10: lambda q: gates.U3(q, np.pi / 2, -np.pi / 2, 0),  # Rx(pi/2)Ry(pi/2)
    11: lambda q: gates.U3(q, np.pi / 2, -np.pi / 2, np.pi),  # Rx(pi/2)Ry(-pi/2)
    12: lambda q: gates.U3(q, np.pi / 2, np.pi / 2, 0),  # Rx(-pi/2)Ry(pi/2)
    13: lambda q: gates.U3(q, np.pi / 2, np.pi / 2, -np.pi),  # Rx(-pi/2)Ry(-pi/2)
    14: lambda q: gates.U3(q, np.pi / 2, 0, np.pi / 2),  # Ry(pi/2)Rx(pi/2)
    15: lambda q: gates.U3(q, np.pi / 2, 0, -np.pi / 2),  # Ry(pi/2)Rx(-pi/2)
    16: lambda q: gates.U3(q, np.pi / 2, -np.pi, np.pi / 2),  # Ry(-pi/2)Rx(pi/2)
    17: lambda q: gates.U3(q, np.pi / 2, np.pi, -np.pi / 2),  # Ry(-pi/2)Rx(-pi/2)
    # Hadamard-like
    18: lambda q: gates.U3(q, np.pi / 2, -np.pi, 0),  # X Ry(pi/2)
    19: lambda q: gates.U3(q, np.pi / 2, 0, np.pi),  # X Ry(-pi/2)
    20: lambda q: gates.U3(q, np.pi / 2, np.pi / 2, np.pi / 2),  # Y Rx(pi/2)
    21: lambda q: gates.U3(q, np.pi / 2, -np.pi / 2, -np.pi / 2),  # Y Rx(pi/2)
    22: lambda q: gates.U3(q, np.pi, -np.pi / 4, np.pi / 4),  # Rx(pi/2)Ry(pi/2)Rx(pi/2)
    23: lambda q: gates.U3(
        q, np.pi, np.pi / 4, -np.pi / 4
    ),  # Rx(-pi/2)Ry(pi/2)Rx(-pi/2)
}

NPULSES_PER_CLIFFORD = 1.875

"""
Global phases that could appear in the Clifford group we defined in the "2q_cliffords.json" file
due to the gates we selected to generate the Clifford group.
"""
GLOBAL_PHASES = [
    1 + 0j,
    -1 + 0j,
    0 + 1j,
    0 - 1j,
    0.707 + 0.707j,
    -0.707 + 0.707j,
    0.707 - 0.707j,
    -0.707 - 0.707j,
]


RBType = np.dtype(
    [
        ("samples", np.int32),
    ]
)
"""Custom dtype for RB."""


def random_clifford(random_index_gen):
    """Generates random Clifford operator."""

    random_index = int(random_index_gen(SINGLE_QUBIT_CLIFFORDS))
    clifford_gate = SINGLE_QUBIT_CLIFFORDS[random_index](0)

    return clifford_gate, random_index


def random_2q_clifford(random_index_gen, two_qubit_cliffords):
    """Generates random two qubit Clifford operator."""

    random_index = int(random_index_gen(two_qubit_cliffords))
    clifford = two_qubit_cliffords[str(random_index)]
    clifford_gate = clifford2gates(clifford)

    return clifford_gate, random_index


def random_circuits(
    depth: int,
    targets: list[Union[QubitId, QubitPairId]],
    niter,
    rb_gen,
    inverse_layer=True,
    single_qubit=True,
    file_inv=pathlib.Path(),
    interleave=None,
) -> Iterable:
    """Returns random (self-inverting) Clifford circuits."""

    circuits = []
    indexes = defaultdict(list)
    for _ in range(niter):
        for target in targets:
            circuit, random_index = layer_circuit(rb_gen, depth, target, interleave)
            if inverse_layer:
                add_inverse_layer(circuit, rb_gen, single_qubit, file_inv)
            add_measurement_layer(circuit)
            circuits.append(circuit)
            indexes[target].append(random_index)

    return circuits, indexes


def number_to_str(
    value: Number,
    uncertainty: Optional[Union[Number, list, tuple, np.ndarray]] = None,
    precision: Optional[int] = None,
):
    """Converts a number into a string.

    Args:
        value (Number): the number to display
        uncertainty (Number or list or tuple or np.ndarray, optional): number or 2-element
            interval with the low and high uncertainties of ``value``. Defaults to ``None``.
        precision (int, optional): nonnegative number of floating points of the displayed value.
            If ``None``, defaults to the second significant digit of ``uncertainty``
            or ``3`` if ``uncertainty`` is ``None``. Defaults to ``None``.

    Returns:
        str: The number expressed as a string, with the uncertainty if given.
    """

    # If uncertainty is not given, return the value with precision
    if uncertainty is None:
        precision = precision if precision is not None else 3
        return f"{value:.{precision}f}"

    if isinstance(uncertainty, Number):
        if precision is None:
            precision = (significant_digit(uncertainty) + 1) or 3
        return f"{value:.{precision}f} \u00b1 {uncertainty:.{precision}f}"

    # If any uncertainty is None, return the value with precision
    if any(u is None for u in uncertainty):
        return f"{value:.{precision if precision is not None else 3}f}"

    # If precision is None, get the first significant digit of the uncertainty
    if precision is None:
        precision = max(significant_digit(u) + 1 for u in uncertainty) or 3

    # Check if both uncertainties are equal up to precision
    if np.round(uncertainty[0], precision) == np.round(uncertainty[1], precision):
        return f"{value:.{precision}f} \u00b1 {uncertainty[0]:.{precision}f}"

    return f"{value:.{precision}f} +{uncertainty[1]:.{precision}f} / -{uncertainty[0]:.{precision}f}"


def data_uncertainties(data, method=None, data_median=None, homogeneous=True):
    """Compute the uncertainties of the median (or specified) values.

    Args:
        data (list or np.ndarray): 2d array with rows containing data points
            from which the median value is extracted.
        method (float, optional): method of computing the method.
            If it is `None`, computes the standard deviation, otherwise it
            computes the corresponding confidence interval using ``np.percentile``.
            Defaults to ``None``.
        data_median (list or np.ndarray, optional): 1d array for computing the errors from the
            confidence interval. If ``None``, the median values are computed from ``data``.
        homogeneous (bool): if ``True``, assumes that all rows in ``data`` are of the same size
            and returns ``np.ndarray``. Default is ``True``.

    Returns:
        np.ndarray: uncertainties of the data.
    """
    if method is None:
        return np.std(data, axis=1) if homogeneous else [np.std(row) for row in data]

    percentiles = [
        (100 - method) / 2,
        (100 + method) / 2,
    ]
    percentile_interval = np.percentile(data, percentiles, axis=1)

    uncertainties = np.abs(np.vstack([data_median, data_median]) - percentile_interval)

    return uncertainties


class RB_Generator:
    """
    This class generates random two qubit cliffords for randomized benchmarking.
    """

    def __init__(self, seed, file=None):
        self.seed = seed
        self.local_state = (
            np.random.default_rng(seed)
            if seed is None or isinstance(seed, int)
            else seed
        )

        if file is not None:
            self.two_qubit_cliffords = load_cliffords(file)
        self.file = file

    def random_index(self, gate_dict):
        """Generates a random index within the range of the given file len."""
        return self.local_state.integers(0, len(gate_dict), 1)

    def layer_gen_single_qubit(self):
        """Generates a random single-qubit clifford gate."""
        return random_clifford(self.random_index)

    def layer_gen_two_qubit(self):
        """Generates a random two-qubit clifford gate."""
        return random_2q_clifford(self.random_index, self.two_qubit_cliffords)

    def calculate_average_pulses(self):
        """Average number of pulses per clifford."""
        # FIXME: Make it work for single qubit properly if we need it ?
        return (
            calculate_pulses_clifford(self.two_qubit_cliffords)
            if self.file is not None
            else NPULSES_PER_CLIFFORD
        )


@dataclass
class RBData(Data):
    """The output of the acquisition function."""

    depths: list
    """Circuits depths."""
    uncertainties: Optional[float]
    """Parameters uncertainties."""
    seed: Optional[int]
    nshots: int
    """Number of shots."""
    niter: int
    """Number of iterations for each depth."""
    data: dict[Union[QubitId, QubitPairId], npt.NDArray[RBType]] = field(
        default_factory=dict
    )
    """Raw data acquired."""
    circuits: dict[Union[QubitId, QubitPairId], list[list[int]]] = field(
        default_factory=dict
    )
    """Clifford gate indexes executed."""
    npulses_per_clifford: float = 1.875
    """Number of pulses for an average clifford."""

    def extract_probabilities(self, qubit):
        """Extract the probabilities given `qubit`"""
        probs = []
        for depth in self.depths:
            data_list = np.array(self.data[qubit, depth].tolist())
            data_list = data_list.reshape((-1, self.nshots))
            probs.append(np.count_nonzero(1 - data_list, axis=1) / data_list.shape[1])
        return probs


@dataclass
class RB2QData(RBData):
    """The output of the acquisition function."""

    npulses_per_clifford: float = 8.6  # Assuming U3s and 1 pulse CZ
    """Number of pulses for an average clifford."""

    def extract_probabilities(self, qubits):
        """Extract the probabilities given (`qubit`, `qubit`)"""
        probs = []
        for depth in self.depths:
            data_list = np.array(self.data[qubits[0], qubits[1], depth].tolist())
            data_list = data_list.reshape((-1, self.nshots))
            probs.append(np.count_nonzero(1 - data_list, axis=1) / data_list.shape[1])
        return probs


@dataclass
class RB2QInterData(RB2QData):
    """The output of the acquisition function."""

    fidelity: dict[QubitPairId, list] = field(default_factory=dict)
    """The interleaved fidelity of this qubit."""


@dataclass
class StandardRBResult(Results):
    """Standard RB outputs."""

    fidelity: dict[QubitId, float]
    """The overall fidelity of this qubit."""
    pulse_fidelity: dict[QubitId, float]
    """The pulse fidelity of the gates acting on this qubit."""
    fit_parameters: dict[QubitId, list[float]]
    """Raw fitting parameters."""
    fit_uncertainties: dict[QubitId, list[float]]
    """Fitting parameters uncertainties."""
    error_bars: dict[QubitId, Optional[Union[float, list[float]]]] = field(
        default_factory=dict
    )
    """Error bars for y."""


def setup(
    params: Parameters,
    platform: CalibrationPlatform,
    single_qubit: bool = True,
    interleave: Optional[str] = None,
):
    """
    Set up the randomized benchmarking experiment backend and data class.

    Args:
        params (Parameters): The parameters for the experiment.
        single_qubit (bool, optional): Flag indicating whether the experiment is for a single qubit or two qubits. Defaults to True.
        interleave: (str, optional): The type of interleaving to apply. Defaults to None.

    Returns:
        tuple: A tuple containing the experiment data and backend.
    """
    backend = construct_backend(backend="qibolab", platform=platform)
    # Set up the scan (here an iterator of circuits of random clifford gates with an inverse).
    if single_qubit:
        cls = RBData
    elif interleave is not None:
        cls = RB2QInterData
    else:
        cls = RB2QData
    data = cls(
        depths=params.depths,
        uncertainties=params.uncertainties,
        seed=params.seed,
        nshots=params.nshots,
        niter=params.niter,
    )

    return data, backend


def get_circuits(params, targets, add_inverse_layer, interleave, single_qubit=True):
    """
    Generate randomized benchmarking circuits.

    Args:
        params (Parameters): Experiment parameters.
        targets (list): List of target qubit IDs.
        add_inverse_layer (bool): Flag indicating whether to add an inverse layer to the circuits.
        interleave (str): String indicating whether to interleave the circuits with the given gate.
        single_qubit (bool, optional): Flag indicating whether to generate single qubit circuits.

    Returns:
        tuple: A tuple containing the generated circuits, indexes, and the number of pulses per Clifford.
            - circuits (list): List of generated circuits.
            - indexes (dict): Dictionary containing the random indexes for each qubit and depth.
            - npulses_per_clifford (float): Number of pulses per Clifford.

    """
    circuits = []
    indexes = {}
    qubits_ids = targets
    rb_gen = (
        RB_Generator(params.seed)
        if single_qubit
        else RB_Generator(params.seed, params.file)
    )
    npulses_per_clifford = rb_gen.calculate_average_pulses()
    inv_file = params.file_inv if not single_qubit else None
    for depth in params.depths:
        # TODO: This does not generate multi qubit circuits
        circuits_depth, random_indexes = random_circuits(
            depth,
            qubits_ids,
            params.niter,
            rb_gen,
            add_inverse_layer,
            single_qubit,
            inv_file,
            interleave,
        )

        circuits.extend(circuits_depth)
        if single_qubit:
            for qubit in random_indexes:
                indexes[(qubit, depth)] = random_indexes[qubit]
        else:
            for qubit in random_indexes:
                indexes[(qubit[0], qubit[1], depth)] = random_indexes[qubit]

    return circuits, indexes, npulses_per_clifford


def execute_circuits(circuits, targets, params, backend, single_qubit=True):
    """
    Executes a list of circuits on a given backend.

    Args:
        circuits (list): List of quantum circuits to be executed.
        targets (list): List of target qubits for each circuit.
        params (Parameters): Experiment parameters.
        backend (object): Backend to execute the circuits on.
        single_qubit (bool): Flag indicating whether the circuits are single-qubit or multi-qubit.

    Returns:
        list: List of executed circuits.

    """
    # Execute the circuits
    platform = backend.platform
    transpiler = dummy_transpiler(backend)
    qubit_maps = (
        [[i] for i in targets] * (len(params.depths) * params.niter)
        if single_qubit
        else [list(i) for i in targets] * (len(params.depths) * params.niter)
    )
    if params.unrolling:
        _, executed_circuits = execute_transpiled_circuits(
            circuits,
            qubit_maps=qubit_maps,
            backend=backend,
            nshots=params.nshots,
            transpiler=transpiler,
        )
    else:
        executed_circuits = [
            execute_transpiled_circuit(
                circuit,
                qubit_map=qubit_map,
                backend=backend,
                nshots=params.nshots,
                transpiler=transpiler,
            )[1]
            for circuit, qubit_map in zip(circuits, qubit_maps)
        ]
    return executed_circuits


def rb_acquisition(
    params: Parameters,
    platform: CalibrationPlatform,
    targets: list[QubitId],
    add_inverse_layer: bool = True,
    interleave: str = None,
) -> RBData:
    """RB data acquisition function.

    This function performs data acquisition for randomized benchmarking experiments.

    Args:
        params (RBParameters): All parameters in one object.
        targets (dict[int, Union[str, int]] or list[Union[str, int]]): List of qubits the experiment is executed on.
        add_inverse_layer (bool, optional): Whether to add an inverse layer to the circuits. Defaults to True.
        interleave (str, optional): Interleaving pattern for the circuits. Defaults to None.

    Returns:
        RBData: The depths, samples, and ground state probability of each experiment in the scan.
    """
    data, backend = setup(params, platform, single_qubit=True)
    circuits, indexes, npulses_per_clifford = get_circuits(
        params, targets, add_inverse_layer, interleave, single_qubit=True
    )
    executed_circuits = execute_circuits(circuits, targets, params, backend)

    samples = []
    for circ in executed_circuits:
        samples.extend(circ.samples())
    samples = np.reshape(samples, (-1, len(targets), params.nshots))

    for i, depth in enumerate(params.depths):
        index = (i * params.niter, (i + 1) * params.niter)
        for nqubit, qubit_id in enumerate(targets):
            data.register_qubit(
                RBType,
                (qubit_id, depth),
                dict(
                    samples=samples[index[0] : index[1]][:, nqubit],
                ),
            )
    data.circuits = indexes
    data.npulses_per_clifford = npulses_per_clifford

    return data


def twoq_rb_acquisition(
    params: Parameters,
    platform: CalibrationPlatform,
    targets: list[QubitPairId],
    add_inverse_layer: bool = True,
    interleave: str = None,
) -> Union[RB2QData, RB2QInterData]:
    """
    The data acquisition stage of two qubit Standard Randomized Benchmarking.

    Args:
        params (RB2QParameters): The parameters for the randomized benchmarking experiment.
        targets (list[QubitPairId]): The list of qubit pair IDs on which to perform the benchmarking.
        add_inverse_layer (bool, optional): Whether to add an inverse layer to the circuits. Defaults to True.
        interleave (str, optional): The type of interleaving to apply. Defaults to None.

    Returns:
        RB2QData: The acquired data for two qubit randomized benchmarking.
    """
    targets = [tuple(pair) if isinstance(pair, list) else pair for pair in targets]
    data, backend = setup(params, platform, single_qubit=False)
    circuits, indexes, npulses_per_clifford = get_circuits(
        params, targets, add_inverse_layer, interleave, single_qubit=False
    )
    executed_circuits = execute_circuits(
        circuits, targets, params, backend, single_qubit=False
    )

    samples = []
    for circ in executed_circuits:
        # Post process [0,0] to 0 and [1,0], [0,1], [1,1] to 1
        converted_samples = (
            1 - np.all(circ.samples() == [0], axis=1).astype(int)
        ).tolist()
        samples.extend(converted_samples)
    samples = np.reshape(samples, (-1, len(targets), params.nshots))

    for i, depth in enumerate(params.depths):
        index = (i * params.niter, (i + 1) * params.niter)
        for nqubit, qubit_id in enumerate(targets):
            data.register_qubit(
                RBType,
                (qubit_id[0], qubit_id[1], depth),
                dict(
                    samples=samples[index[0] : index[1]][:, nqubit],
                ),
            )
    data.circuits = indexes
    data.npulses_per_clifford = npulses_per_clifford

    return data


def layer_circuit(
    rb_gen: Callable, depth: int, target, interleave: str = None
) -> tuple[Circuit, list]:
    """Creates a circuit of `depth` layers from a generator `layer_gen` yielding `Circuit` or `Gate`
    and a dictionary with random indexes used to select the clifford gates.

    Args:
        layer_gen (Callable): Should return gates or a full circuit specifying a layer.
        depth (int): Number of layers.
        interleave (str, optional): Interleaving pattern for the circuits. Defaults to None.

    Returns:
        Circuit: with `depth` many layers.
    """
    full_circuit = None
    random_indexes = []
    if isinstance(target, (str, int)):
        nqubits = 1
        rb_gen_layer = rb_gen.layer_gen_single_qubit
    elif isinstance(target, Tuple):  # Tuple for qubit pair
        nqubits = 2
        rb_gen_layer = rb_gen.layer_gen_two_qubit
    # Build each layer, there will be depth many in the final circuit.
    for _ in range(depth):
        # Generate a layer.
        new_layer, random_index = rb_gen_layer()
        random_indexes.append(random_index)
        new_circuit = Circuit(nqubits)
        if nqubits == 1:
            new_circuit.add(new_layer)
        elif nqubits == 2:
            for gate in new_layer:
                new_circuit.add(gate)
            # FIXME: General interleave
            if interleave == "CZ":
                interleaved_clifford = rb_gen.two_qubit_cliffords["13"]
                interleaved_clifford_gate = clifford2gates(interleaved_clifford)
                new_circuit.add(interleaved_clifford_gate)
                random_indexes.append("13")

        if full_circuit is None:  # instantiate in first loop
            full_circuit = Circuit(new_circuit.nqubits)
        full_circuit = full_circuit + new_circuit
    return full_circuit, random_indexes


def add_inverse_layer(
    circuit: Circuit, rb_gen: RB_Generator, single_qubit=True, file_inv=pathlib.Path()
):
    """Adds an inverse gate/inverse gates at the end of a circuit (in place).

    Args:
        circuit (Circuit): circuit
    """
    if single_qubit:
        if circuit.depth > 0:
            circuit.add(
                gates.Unitary(circuit.unitary(), *range(circuit.nqubits)).dagger()
            )
    else:
        two_qubit_cliffords = rb_gen.two_qubit_cliffords
        path = pathlib.Path(__file__).parent / file_inv
        if file_inv is None and not path.is_file():
            clifford_matrices_inv = generate_inv_dict_cliffords_file(
                two_qubit_cliffords, file_inv
            )
        else:
            clifford_matrices_inv = np.load(path)

        if circuit.depth > 0:
            clifford = circuit.unitary()

            cliffords = [clifford * global_phase for global_phase in GLOBAL_PHASES]
            cliffords_inv = [np.linalg.inv(clifford).round(3) for clifford in cliffords]

            for clifford_inv in cliffords_inv:
                clifford_inv += 0.0 + 0.0j
                clifford_inv_str = np.array2string(clifford_inv, separator=",")
                if clifford_inv_str in clifford_matrices_inv.files:
                    index_inv = clifford_matrices_inv[clifford_inv_str]

            clifford = two_qubit_cliffords[str(index_inv)]

            gate_list = clifford.split(",")

            clifford_list = find_cliffords(gate_list)

            clifford_gate = []
            for clifford in clifford_list:
                values_with_1, values_with_2, value_with_CZ = separator(clifford)
                clifford_gate.append(SINGLE_QUBIT_CLIFFORDS_NAMES[values_with_1](0))
                clifford_gate.append(SINGLE_QUBIT_CLIFFORDS_NAMES[values_with_2](1))
                if value_with_CZ:
                    clifford_gate.append(gates.CZ(0, 1))

            for gate in clifford_gate:
                circuit.add(gate)


def add_measurement_layer(circuit: Circuit):
    """Adds a measurement layer at the end of the circuit.

    Args:
        circuit (Circuit): Measurement gates added in place to end of this circuit.
    """

    circuit.add(gates.M(*range(circuit.nqubits)))


def fit(qubits, data):
    """Takes data, extracts the depths and the signal and fits it with an
    exponential function y = Ap^x+B."""

    fidelity, pulse_fidelity = {}, {}
    popts, perrs = {}, {}
    error_barss = {}
    for qubit in qubits:
        # Extract depths and probabilities
        x = data.depths
        probs = data.extract_probabilities(qubit)
        samples_mean = np.mean(probs, axis=1)
        # TODO: Should we use the median or the mean?
        median = np.median(probs, axis=1)

        error_bars = data_uncertainties(
            probs,
            method=data.uncertainties,
            data_median=median,
        )

        sigma = (
            np.max(error_bars, axis=0) if data.uncertainties is not None else error_bars
        )

        popt, perr = fit_exp1B_func(x, samples_mean, sigma=sigma, bounds=[0, 1])
        # Compute the fidelities
        infidelity = (1 - popt[1]) / 2
        fidelity[qubit] = 1 - infidelity
        pulse_fidelity[qubit] = 1 - infidelity / data.npulses_per_clifford

        # conversion from np.array to list/tuple
        error_bars = error_bars.tolist()
        error_barss[qubit] = error_bars
        perrs[qubit] = perr
        popts[qubit] = popt

    return StandardRBResult(fidelity, pulse_fidelity, popts, perrs, error_barss)<|MERGE_RESOLUTION|>--- conflicted
+++ resolved
@@ -16,12 +16,7 @@
     execute_transpiled_circuit,
     execute_transpiled_circuits,
 )
-<<<<<<< HEAD
 from qibocal.calibration import CalibrationPlatform
-from qibocal.config import raise_error
-from qibocal.protocols.randomized_benchmarking import noisemodels
-=======
->>>>>>> d8e8ddac
 from qibocal.protocols.randomized_benchmarking.dict_utils import (
     SINGLE_QUBIT_CLIFFORDS_NAMES,
     calculate_pulses_clifford,
