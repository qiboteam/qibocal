import pathlib
from collections import defaultdict
from dataclasses import dataclass, field
from numbers import Number
from typing import Callable, Iterable, Optional, Tuple, Union

import numpy as np
import numpy.typing as npt
from qibo import gates
from qibo.backends import GlobalBackend
from qibo.config import raise_error
from qibo.models import Circuit
from qibolab.platform import Platform
from qibolab.qubits import QubitId, QubitPairId

from qibocal.auto.operation import Data, Parameters, Results
from qibocal.auto.transpile import (
    dummy_transpiler,
    execute_transpiled_circuit,
    execute_transpiled_circuits,
)
from qibocal.config import raise_error
from qibocal.protocols.randomized_benchmarking import noisemodels
from qibocal.protocols.randomized_benchmarking.dict_utils import (
    SINGLE_QUBIT_CLIFFORDS_NAMES,
    calculate_pulses_clifford,
    clifford2gates,
    find_cliffords,
    generate_inv_dict_cliffords_file,
    load_cliffords,
    separator,
)
from qibocal.protocols.utils import significant_digit

from .fitting import fit_exp1B_func

SINGLE_QUBIT_CLIFFORDS = {
    # Virtual gates
    0: gates.I,
    1: lambda q: gates.U3(q, 0, np.pi / 2, np.pi / 2),  # Z,
    2: lambda q: gates.U3(q, 0, np.pi / 2, 0),  # gates.RZ(q, np.pi / 2),
    3: lambda q: gates.U3(q, 0, -np.pi / 2, 0),  # gates.RZ(q, -np.pi / 2),
    # pi rotations
    4: lambda q: gates.U3(q, np.pi, 0, np.pi),  # X,
    5: lambda q: gates.U3(q, np.pi, 0, 0),  # Y,
    # pi/2 rotations
    6: lambda q: gates.U3(q, np.pi / 2, -np.pi / 2, np.pi / 2),
    7: lambda q: gates.U3(q, -np.pi / 2, -np.pi / 2, np.pi / 2),
    8: lambda q: gates.U3(q, np.pi / 2, 0, 0),
    9: lambda q: gates.U3(q, -np.pi / 2, 0, 0),
    # 2pi/3 rotations
    10: lambda q: gates.U3(q, np.pi / 2, -np.pi / 2, 0),  # Rx(pi/2)Ry(pi/2)
    11: lambda q: gates.U3(q, np.pi / 2, -np.pi / 2, np.pi),  # Rx(pi/2)Ry(-pi/2)
    12: lambda q: gates.U3(q, np.pi / 2, np.pi / 2, 0),  # Rx(-pi/2)Ry(pi/2)
    13: lambda q: gates.U3(q, np.pi / 2, np.pi / 2, -np.pi),  # Rx(-pi/2)Ry(-pi/2)
    14: lambda q: gates.U3(q, np.pi / 2, 0, np.pi / 2),  # Ry(pi/2)Rx(pi/2)
    15: lambda q: gates.U3(q, np.pi / 2, 0, -np.pi / 2),  # Ry(pi/2)Rx(-pi/2)
    16: lambda q: gates.U3(q, np.pi / 2, -np.pi, np.pi / 2),  # Ry(-pi/2)Rx(pi/2)
    17: lambda q: gates.U3(q, np.pi / 2, np.pi, -np.pi / 2),  # Ry(-pi/2)Rx(-pi/2)
    # Hadamard-like
    18: lambda q: gates.U3(q, np.pi / 2, -np.pi, 0),  # X Ry(pi/2)
    19: lambda q: gates.U3(q, np.pi / 2, 0, np.pi),  # X Ry(-pi/2)
    20: lambda q: gates.U3(q, np.pi / 2, np.pi / 2, np.pi / 2),  # Y Rx(pi/2)
    21: lambda q: gates.U3(q, np.pi / 2, -np.pi / 2, -np.pi / 2),  # Y Rx(pi/2)
    22: lambda q: gates.U3(q, np.pi, -np.pi / 4, np.pi / 4),  # Rx(pi/2)Ry(pi/2)Rx(pi/2)
    23: lambda q: gates.U3(
        q, np.pi, np.pi / 4, -np.pi / 4
    ),  # Rx(-pi/2)Ry(pi/2)Rx(-pi/2)
}

NPULSES_PER_CLIFFORD = 1.875

"""
Global phases that could appear in the Clifford group we defined in the "2q_cliffords.json" file
due to the gates we selected to generate the Clifford group.
"""
GLOBAL_PHASES = [
    1 + 0j,
    -1 + 0j,
    0 + 1j,
    0 - 1j,
    0.707 + 0.707j,
    -0.707 + 0.707j,
    0.707 - 0.707j,
    -0.707 - 0.707j,
]


RBType = np.dtype(
    [
        ("samples", np.int32),
    ]
)
"""Custom dtype for RB."""


def random_clifford(random_index_gen):
    """Generates random Clifford operator."""

    random_index = int(random_index_gen(SINGLE_QUBIT_CLIFFORDS))
    clifford_gate = SINGLE_QUBIT_CLIFFORDS[random_index](0)

    return clifford_gate, random_index


def random_2q_clifford(random_index_gen, two_qubit_cliffords):
    """Generates random two qubit Clifford operator."""

    random_index = int(random_index_gen(two_qubit_cliffords))
    clifford = two_qubit_cliffords[str(random_index)]
    clifford_gate = clifford2gates(clifford)

    return clifford_gate, random_index


def random_circuits(
    depth: int,
    targets: list[Union[QubitId, QubitPairId]],
    niter,
    rb_gen,
    noise_model=None,
    inverse_layer=True,
    single_qubit=True,
    file_inv=pathlib.Path(),
    interleave=None,
) -> Iterable:
    """Returns random (self-inverting) Clifford circuits."""

    circuits = []
    indexes = defaultdict(list)
    for _ in range(niter):
        for target in targets:
            circuit, random_index = layer_circuit(rb_gen, depth, target, interleave)
            if inverse_layer:
                add_inverse_layer(circuit, rb_gen, single_qubit, file_inv)
            add_measurement_layer(circuit)
            if noise_model is not None:
                circuit = noise_model.apply(circuit)
            circuits.append(circuit)
            indexes[target].append(random_index)

    return circuits, indexes


def number_to_str(
    value: Number,
    uncertainty: Optional[Union[Number, list, tuple, np.ndarray]] = None,
    precision: Optional[int] = None,
):
    """Converts a number into a string.

    Args:
        value (Number): the number to display
        uncertainty (Number or list or tuple or np.ndarray, optional): number or 2-element
            interval with the low and high uncertainties of ``value``. Defaults to ``None``.
        precision (int, optional): nonnegative number of floating points of the displayed value.
            If ``None``, defaults to the second significant digit of ``uncertainty``
            or ``3`` if ``uncertainty`` is ``None``. Defaults to ``None``.

    Returns:
        str: The number expressed as a string, with the uncertainty if given.
    """

    # If uncertainty is not given, return the value with precision
    if uncertainty is None:
        precision = precision if precision is not None else 3
        return f"{value:.{precision}f}"

    if isinstance(uncertainty, Number):
        if precision is None:
            precision = (significant_digit(uncertainty) + 1) or 3
        return f"{value:.{precision}f} \u00B1 {uncertainty:.{precision}f}"

    # If any uncertainty is None, return the value with precision
    if any(u is None for u in uncertainty):
        return f"{value:.{precision if precision is not None else 3}f}"

    # If precision is None, get the first significant digit of the uncertainty
    if precision is None:
        precision = max(significant_digit(u) + 1 for u in uncertainty) or 3

    # Check if both uncertainties are equal up to precision
    if np.round(uncertainty[0], precision) == np.round(uncertainty[1], precision):
        return f"{value:.{precision}f} \u00B1 {uncertainty[0]:.{precision}f}"

    return f"{value:.{precision}f} +{uncertainty[1]:.{precision}f} / -{uncertainty[0]:.{precision}f}"


def data_uncertainties(data, method=None, data_median=None, homogeneous=True):
    """Compute the uncertainties of the median (or specified) values.

    Args:
        data (list or np.ndarray): 2d array with rows containing data points
            from which the median value is extracted.
        method (float, optional): method of computing the method.
            If it is `None`, computes the standard deviation, otherwise it
            computes the corresponding confidence interval using ``np.percentile``.
            Defaults to ``None``.
        data_median (list or np.ndarray, optional): 1d array for computing the errors from the
            confidence interval. If ``None``, the median values are computed from ``data``.
        homogeneous (bool): if ``True``, assumes that all rows in ``data`` are of the same size
            and returns ``np.ndarray``. Default is ``True``.

    Returns:
        np.ndarray: uncertainties of the data.
    """
    if method is None:
        return np.std(data, axis=1) if homogeneous else [np.std(row) for row in data]

    percentiles = [
        (100 - method) / 2,
        (100 + method) / 2,
    ]
    percentile_interval = np.percentile(data, percentiles, axis=1)

    uncertainties = np.abs(np.vstack([data_median, data_median]) - percentile_interval)

    return uncertainties


class RB_Generator:
    """
    This class generates random two qubit cliffords for randomized benchmarking.
    """

    def __init__(self, seed, file=None):
        self.seed = seed
        self.local_state = (
            np.random.default_rng(seed)
            if seed is None or isinstance(seed, int)
            else seed
        )

        if file is not None:
            self.two_qubit_cliffords = load_cliffords(file)
        self.file = file

    def random_index(self, gate_dict):
        """Generates a random index within the range of the given file len."""
        return self.local_state.integers(0, len(gate_dict), 1)

    def layer_gen_single_qubit(self):
        """Generates a random single-qubit clifford gate."""
        return random_clifford(self.random_index)

    def layer_gen_two_qubit(self):
        """Generates a random two-qubit clifford gate."""
        return random_2q_clifford(self.random_index, self.two_qubit_cliffords)

    def calculate_average_pulses(self):
        """Average number of pulses per clifford."""
        # FIXME: Make it work for single qubit properly if we need it ?
        return (
            calculate_pulses_clifford(self.two_qubit_cliffords)
            if self.file is not None
            else NPULSES_PER_CLIFFORD
        )


@dataclass
class RBData(Data):
    """The output of the acquisition function."""

    depths: list
    """Circuits depths."""
    uncertainties: Optional[float]
    """Parameters uncertainties."""
    seed: Optional[int]
    nshots: int
    """Number of shots."""
    niter: int
    """Number of iterations for each depth."""
    data: dict[Union[QubitId, QubitPairId], npt.NDArray[RBType]] = field(
        default_factory=dict
    )
    """Raw data acquired."""
    circuits: dict[Union[QubitId, QubitPairId], list[list[int]]] = field(
        default_factory=dict
    )
    """Clifford gate indexes executed."""
    npulses_per_clifford: float = 1.875
    """Number of pulses for an average clifford."""

    def extract_probabilities(self, qubit):
        """Extract the probabilities given `qubit`"""
        probs = []
        for depth in self.depths:
            data_list = np.array(self.data[qubit, depth].tolist())
            data_list = data_list.reshape((-1, self.nshots))
            probs.append(np.count_nonzero(1 - data_list, axis=1) / data_list.shape[1])
        return probs


@dataclass
class RB2QData(RBData):
    """The output of the acquisition function."""

    npulses_per_clifford: float = 8.6  # Assuming U3s and 1 pulse CZ
    """Number of pulses for an average clifford."""

    def extract_probabilities(self, qubits):
        """Extract the probabilities given (`qubit`, `qubit`)"""
        probs = []
        for depth in self.depths:
            data_list = np.array(self.data[qubits[0], qubits[1], depth].tolist())
            data_list = data_list.reshape((-1, self.nshots))
            probs.append(np.count_nonzero(1 - data_list, axis=1) / data_list.shape[1])
        return probs


@dataclass
class RB2QInterData(RB2QData):
    """The output of the acquisition function."""

    fidelity: dict[QubitPairId, list] = None
    """The interleaved fidelity of this qubit."""


@dataclass
class StandardRBResult(Results):
    """Standard RB outputs."""

    fidelity: dict[QubitId, float]
    """The overall fidelity of this qubit."""
    pulse_fidelity: dict[QubitId, float]
    """The pulse fidelity of the gates acting on this qubit."""
    fit_parameters: dict[QubitId, list[float]]
    """Raw fitting parameters."""
    fit_uncertainties: dict[QubitId, list[float]]
    """Fitting parameters uncertainties."""
    error_bars: dict[QubitId, Optional[Union[float, list[float]]]] = None
    """Error bars for y."""


def setup(
    params: Parameters,
    platform: Platform,
    single_qubit: bool = True,
    interleave: Optional[str] = None,
):
    """
    Set up the randomized benchmarking experiment backend, noise model and data class.

    Args:
        params (Parameters): The parameters for the experiment.
        single_qubit (bool, optional): Flag indicating whether the experiment is for a single qubit or two qubits. Defaults to True.
        interleave: (str, optional): The type of interleaving to apply. Defaults to None.

    Returns:
        tuple: A tuple containing the experiment data, noise model, and backend.
    """

    backend = GlobalBackend()
    backend.platform = platform
    # For simulations, a noise model can be added.
    noise_model = None
    if params.noise_model is not None:
        if backend.name == "qibolab":
            raise_error(
                ValueError,
                "Backend qibolab (%s) does not perform noise models simulation. ",
            )

        noise_model = getattr(noisemodels, params.noise_model)(params.noise_params)
        params.noise_params = noise_model.params.tolist()
    # Set up the scan (here an iterator of circuits of random clifford gates with an inverse).
    cls = RBData if single_qubit else RB2QData
    if isinstance(cls, RB2QData) and interleave is not None:
        cls = RB2QInterData
    data = cls(
        depths=params.depths,
        uncertainties=params.uncertainties,
        seed=params.seed,
        nshots=params.nshots,
        niter=params.niter,
    )

    return data, noise_model, backend


def get_circuits(
    params, targets, add_inverse_layer, interleave, noise_model, single_qubit=True
):
    """
    Generate randomized benchmarking circuits.

    Args:
        params (Parameters): Experiment parameters.
        targets (list): List of target qubit IDs.
        add_inverse_layer (bool): Flag indicating whether to add an inverse layer to the circuits.
        interleave (str): String indicating whether to interleave the circuits with the given gate.
        noise_model (str): Noise model string.
        single_qubit (bool, optional): Flag indicating whether to generate single qubit circuits.

    Returns:
        tuple: A tuple containing the generated circuits, indexes, and the number of pulses per Clifford.
            - circuits (list): List of generated circuits.
            - indexes (dict): Dictionary containing the random indexes for each qubit and depth.
            - npulses_per_clifford (float): Number of pulses per Clifford.

    """
    circuits = []
    indexes = {}
    qubits_ids = targets
    rb_gen = (
        RB_Generator(params.seed)
        if single_qubit
        else RB_Generator(params.seed, params.file)
    )
    npulses_per_clifford = rb_gen.calculate_average_pulses()
    inv_file = params.file_inv if not single_qubit else None
    for depth in params.depths:
        # TODO: This does not generate multi qubit circuits
        circuits_depth, random_indexes = random_circuits(
            depth,
            qubits_ids,
            params.niter,
            rb_gen,
            noise_model,
            add_inverse_layer,
            single_qubit,
            inv_file,
            interleave,
        )

        circuits.extend(circuits_depth)
        if single_qubit:
            for qubit in random_indexes:
                indexes[(qubit, depth)] = random_indexes[qubit]
        else:
            for qubit in random_indexes:
                indexes[(qubit[0], qubit[1], depth)] = random_indexes[qubit]

    return circuits, indexes, npulses_per_clifford


def execute_circuits(circuits, targets, params, backend, single_qubit=True):
    """
    Executes a list of circuits on a given backend.

    Args:
        circuits (list): List of quantum circuits to be executed.
        targets (list): List of target qubits for each circuit.
        params (Parameters): Experiment parameters.
        backend (object): Backend to execute the circuits on.
        single_qubit (bool): Flag indicating whether the circuits are single-qubit or multi-qubit.

    Returns:
        list: List of executed circuits.

    """
    # Execute the circuits
    transpiler = dummy_transpiler(backend)
    qubit_maps = (
        [[i] for i in targets] * (len(params.depths) * params.niter)
        if single_qubit
        else [list(i) for i in targets] * (len(params.depths) * params.niter)
    )
    if params.unrolling:
        _, executed_circuits = execute_transpiled_circuits(
            circuits,
            qubit_maps=qubit_maps,
            backend=backend,
            nshots=params.nshots,
            transpiler=transpiler,
        )
    else:
        executed_circuits = [
            execute_transpiled_circuit(
                circuit,
                qubit_map=qubit_map,
                backend=backend,
                nshots=params.nshots,
                transpiler=transpiler,
            )[1]
            for circuit, qubit_map in zip(circuits, qubit_maps)
        ]
    return executed_circuits


def rb_acquisition(
    params: Parameters,
    platform: Platform,
    targets: list[QubitId],
    platform: Platform,
    add_inverse_layer: bool = True,
    interleave: str = None,
) -> RBData:
    """RB data acquisition function.

    This function performs data acquisition for randomized benchmarking experiments.

    Args:
        params (RBParameters): All parameters in one object.
        targets (dict[int, Union[str, int]] or list[Union[str, int]]): List of qubits the experiment is executed on.
        add_inverse_layer (bool, optional): Whether to add an inverse layer to the circuits. Defaults to True.
        interleave (str, optional): Interleaving pattern for the circuits. Defaults to None.

    Returns:
        RBData: The depths, samples, and ground state probability of each experiment in the scan.
    """
<<<<<<< HEAD
    data, noise_model, backend = setup(params, platform, single_qubit=True)
=======
    data, noise_model, backend = setup(params, single_qubit=True)
    backend.platform = platform
>>>>>>> 24623b45
    circuits, indexes, npulses_per_clifford = get_circuits(
        params, targets, add_inverse_layer, interleave, noise_model, single_qubit=True
    )
    executed_circuits = execute_circuits(circuits, targets, params, backend)

    samples = []
    for circ in executed_circuits:
        samples.extend(circ.samples())
    samples = np.reshape(samples, (-1, len(targets), params.nshots))

    for i, depth in enumerate(params.depths):
        index = (i * params.niter, (i + 1) * params.niter)
        for nqubit, qubit_id in enumerate(targets):
            data.register_qubit(
                RBType,
                (qubit_id, depth),
                dict(
                    samples=samples[index[0] : index[1]][:, nqubit],
                ),
            )
    data.circuits = indexes
    data.npulses_per_clifford = npulses_per_clifford

    return data


def twoq_rb_acquisition(
    params: Parameters,
    platform: Platform,
    targets: list[QubitPairId],
    platform: Platform,
    add_inverse_layer: bool = True,
    interleave: str = None,
) -> Union[RB2QData, RB2QInterData]:
    """
    The data acquisition stage of two qubit Standard Randomized Benchmarking.

    Args:
        params (RB2QParameters): The parameters for the randomized benchmarking experiment.
        targets (list[QubitPairId]): The list of qubit pair IDs on which to perform the benchmarking.
        add_inverse_layer (bool, optional): Whether to add an inverse layer to the circuits. Defaults to True.
        interleave (str, optional): The type of interleaving to apply. Defaults to None.

    Returns:
        RB2QData: The acquired data for two qubit randomized benchmarking.
    """

<<<<<<< HEAD
    data, noise_model, backend = setup(params, platform, single_qubit=False)
=======
    data, noise_model, backend = setup(params, single_qubit=False)
    backend.platform = platform
>>>>>>> 24623b45
    circuits, indexes, npulses_per_clifford = get_circuits(
        params, targets, add_inverse_layer, interleave, noise_model, single_qubit=False
    )
    executed_circuits = execute_circuits(
        circuits, targets, params, backend, single_qubit=False
    )

    samples = []
    for circ in executed_circuits:
        # Post process [0,0] to 0 and [1,0], [0,1], [1,1] to 1
        converted_samples = (
            1 - np.all(circ.samples() == [0], axis=1).astype(int)
        ).tolist()
        samples.extend(converted_samples)
    samples = np.reshape(samples, (-1, len(targets), params.nshots))

    for i, depth in enumerate(params.depths):
        index = (i * params.niter, (i + 1) * params.niter)
        for nqubit, qubit_id in enumerate(targets):
            data.register_qubit(
                RBType,
                (qubit_id[0], qubit_id[1], depth),
                dict(
                    samples=samples[index[0] : index[1]][:, nqubit],
                ),
            )
    data.circuits = indexes
    data.npulses_per_clifford = npulses_per_clifford

    return data


def layer_circuit(
    rb_gen: Callable, depth: int, target, interleave: str = None
) -> tuple[Circuit, dict]:
    """Creates a circuit of `depth` layers from a generator `layer_gen` yielding `Circuit` or `Gate`
    and a dictionary with random indexes used to select the clifford gates.

    Args:
        layer_gen (Callable): Should return gates or a full circuit specifying a layer.
        depth (int): Number of layers.
        interleave (str, optional): Interleaving pattern for the circuits. Defaults to None.

    Returns:
        Circuit: with `depth` many layers.
    """
    full_circuit = None
    random_indexes = []
    if isinstance(target, (str, int)):
        nqubits = 1
        rb_gen_layer = rb_gen.layer_gen_single_qubit()
    elif isinstance(target, Tuple):  # Tuple for qubit pair
        nqubits = 2
        rb_gen_layer = rb_gen.layer_gen_two_qubit()
    # Build each layer, there will be depth many in the final circuit.
    for _ in range(depth):
        # Generate a layer.
        new_layer, random_index = rb_gen_layer
        random_indexes.append(random_index)
        new_circuit = Circuit(nqubits)
        if nqubits == 1:
            new_circuit.add(new_layer)
        elif nqubits == 2:
            for gate in new_layer:
                new_circuit.add(gate)
            # FIXME: General interleave
            if interleave == "CZ":
                interleaved_clifford = rb_gen.two_qubit_cliffords["13"]
                interleaved_clifford_gate = clifford2gates(interleaved_clifford)
                new_circuit.add(interleaved_clifford_gate)
                random_indexes.append("13")

        if full_circuit is None:  # instantiate in first loop
            full_circuit = Circuit(new_circuit.nqubits)
        full_circuit = full_circuit + new_circuit
    return full_circuit, random_indexes


def add_inverse_layer(
    circuit: Circuit, rb_gen: RB_Generator, single_qubit=True, file_inv=pathlib.Path()
):
    """Adds an inverse gate/inverse gates at the end of a circuit (in place).

    Args:
        circuit (Circuit): circuit
    """
    if single_qubit:
        if circuit.depth > 0:
            circuit.add(
                gates.Unitary(circuit.unitary(), *range(circuit.nqubits)).dagger()
            )
    else:
        two_qubit_cliffords = rb_gen.two_qubit_cliffords
        path = pathlib.Path(__file__).parent / file_inv
        if file_inv is None and not path.is_file():
            clifford_matrices_inv = generate_inv_dict_cliffords_file(
                two_qubit_cliffords, file_inv
            )
        else:
            clifford_matrices_inv = np.load(path)

        if circuit.depth > 0:
            clifford = circuit.unitary()

            cliffords = [clifford * global_phase for global_phase in GLOBAL_PHASES]
            cliffords_inv = [np.linalg.inv(clifford).round(3) for clifford in cliffords]

            for clifford_inv in cliffords_inv:
                clifford_inv += 0.0 + 0.0j
                clifford_inv_str = np.array2string(clifford_inv, separator=",")
                if clifford_inv_str in clifford_matrices_inv.files:
                    index_inv = clifford_matrices_inv[clifford_inv_str]

            clifford = two_qubit_cliffords[str(index_inv)]

            gate_list = clifford.split(",")

            clifford_list = find_cliffords(gate_list)

            clifford_gate = []
            for clifford in clifford_list:
                values_with_1, values_with_2, value_with_CZ = separator(clifford)
                clifford_gate.append(SINGLE_QUBIT_CLIFFORDS_NAMES[values_with_1](0))
                clifford_gate.append(SINGLE_QUBIT_CLIFFORDS_NAMES[values_with_2](1))
                if value_with_CZ:
                    clifford_gate.append(gates.CZ(0, 1))

            for gate in clifford_gate:
                circuit.add(gate)


def add_measurement_layer(circuit: Circuit):
    """Adds a measurement layer at the end of the circuit.

    Args:
        circuit (Circuit): Measurement gates added in place to end of this circuit.
    """

    circuit.add(gates.M(*range(circuit.nqubits)))


def fit(qubits, data):
    """Takes data, extracts the depths and the signal and fits it with an
    exponential function y = Ap^x+B."""

    fidelity, pulse_fidelity = {}, {}
    popts, perrs = {}, {}
    error_barss = {}
    for qubit in qubits:
        # Extract depths and probabilities
        x = data.depths
        probs = data.extract_probabilities(qubit)
        samples_mean = np.mean(probs, axis=1)
        # TODO: Should we use the median or the mean?
        median = np.median(probs, axis=1)

        error_bars = data_uncertainties(
            probs,
            method=data.uncertainties,
            data_median=median,
        )

        sigma = (
            np.max(error_bars, axis=0) if data.uncertainties is not None else error_bars
        )

        popt, perr = fit_exp1B_func(x, samples_mean, sigma=sigma, bounds=[0, 1])
        # Compute the fidelities
        infidelity = (1 - popt[1]) / 2
        fidelity[qubit] = 1 - infidelity
        pulse_fidelity[qubit] = 1 - infidelity / data.npulses_per_clifford

        # conversion from np.array to list/tuple
        error_bars = error_bars.tolist()
        error_barss[qubit] = error_bars
        perrs[qubit] = perr
        popts[qubit] = popt

    return StandardRBResult(fidelity, pulse_fidelity, popts, perrs, error_barss)<|MERGE_RESOLUTION|>--- conflicted
+++ resolved
@@ -499,12 +499,7 @@
     Returns:
         RBData: The depths, samples, and ground state probability of each experiment in the scan.
     """
-<<<<<<< HEAD
     data, noise_model, backend = setup(params, platform, single_qubit=True)
-=======
-    data, noise_model, backend = setup(params, single_qubit=True)
-    backend.platform = platform
->>>>>>> 24623b45
     circuits, indexes, npulses_per_clifford = get_circuits(
         params, targets, add_inverse_layer, interleave, noise_model, single_qubit=True
     )
@@ -552,12 +547,7 @@
         RB2QData: The acquired data for two qubit randomized benchmarking.
     """
 
-<<<<<<< HEAD
     data, noise_model, backend = setup(params, platform, single_qubit=False)
-=======
-    data, noise_model, backend = setup(params, single_qubit=False)
-    backend.platform = platform
->>>>>>> 24623b45
     circuits, indexes, npulses_per_clifford = get_circuits(
         params, targets, add_inverse_layer, interleave, noise_model, single_qubit=False
     )
