import json
import pathlib
from ast import Tuple
from collections import defaultdict
from dataclasses import dataclass, field
from numbers import Number
from typing import Callable, Iterable, Optional, Tuple, Union

import numpy as np
import numpy.typing as npt
from qibo import gates
from qibo.backends import GlobalBackend
from qibo.config import raise_error
from qibo.models import Circuit
from qibolab.qubits import QubitId, QubitPairId

from qibocal.auto.operation import Data, Parameters, Results
from qibocal.auto.transpile import (
    dummy_transpiler,
    execute_transpiled_circuit,
    execute_transpiled_circuits,
)
from qibocal.config import raise_error
from qibocal.protocols.randomized_benchmarking import noisemodels
from qibocal.protocols.utils import significant_digit

from .fitting import fit_exp1B_func

SINGLE_QUBIT_CLIFFORDS = {
    # Virtual gates
    0: gates.I,
    1: lambda q: gates.U3(q, 0, np.pi / 2, np.pi / 2),  # Z,
    2: lambda q: gates.U3(q, 0, np.pi / 2, 0),  # gates.RZ(q, np.pi / 2),
    3: lambda q: gates.U3(q, 0, -np.pi / 2, 0),  # gates.RZ(q, -np.pi / 2),
    # pi rotations
    4: lambda q: gates.U3(q, np.pi, 0, np.pi),  # X,
    5: lambda q: gates.U3(q, np.pi, 0, 0),  # Y,
    # pi/2 rotations
    6: lambda q: gates.U3(q, np.pi / 2, -np.pi / 2, np.pi / 2),
    7: lambda q: gates.U3(q, -np.pi / 2, -np.pi / 2, np.pi / 2),
    8: lambda q: gates.U3(q, np.pi / 2, 0, 0),
    9: lambda q: gates.U3(q, -np.pi / 2, 0, 0),
    # 2pi/3 rotations
    10: lambda q: gates.U3(q, np.pi / 2, -np.pi / 2, 0),  # Rx(pi/2)Ry(pi/2)
    11: lambda q: gates.U3(q, np.pi / 2, -np.pi / 2, np.pi),  # Rx(pi/2)Ry(-pi/2)
    12: lambda q: gates.U3(q, np.pi / 2, np.pi / 2, 0),  # Rx(-pi/2)Ry(pi/2)
    13: lambda q: gates.U3(q, np.pi / 2, np.pi / 2, -np.pi),  # Rx(-pi/2)Ry(-pi/2)
    14: lambda q: gates.U3(q, np.pi / 2, 0, np.pi / 2),  # Ry(pi/2)Rx(pi/2)
    15: lambda q: gates.U3(q, np.pi / 2, 0, -np.pi / 2),  # Ry(pi/2)Rx(-pi/2)
    16: lambda q: gates.U3(q, np.pi / 2, -np.pi, np.pi / 2),  # Ry(-pi/2)Rx(pi/2)
    17: lambda q: gates.U3(q, np.pi / 2, np.pi, -np.pi / 2),  # Ry(-pi/2)Rx(-pi/2)
    # Hadamard-like
    18: lambda q: gates.U3(q, np.pi / 2, -np.pi, 0),  # X Ry(pi/2)
    19: lambda q: gates.U3(q, np.pi / 2, 0, np.pi),  # X Ry(-pi/2)
    20: lambda q: gates.U3(q, np.pi / 2, np.pi / 2, np.pi / 2),  # Y Rx(pi/2)
    21: lambda q: gates.U3(q, np.pi / 2, -np.pi / 2, -np.pi / 2),  # Y Rx(pi/2)
    22: lambda q: gates.U3(q, np.pi, -np.pi / 4, np.pi / 4),  # Rx(pi/2)Ry(pi/2)Rx(pi/2)
    23: lambda q: gates.U3(
        q, np.pi, np.pi / 4, -np.pi / 4
    ),  # Rx(-pi/2)Ry(pi/2)Rx(-pi/2)
}

SINGLE_QUBIT_CLIFFORDS_NAMES = {
    # Virtual gates
    "": gates.I,
    "minusX,minusY": lambda q: gates.U3(q, 0, np.pi / 2, np.pi / 2),  # Z
    "sqrtX,sqrtMinusY,sqrtMinusX": lambda q: gates.U3(
        q, 0, -np.pi / 2, 0
    ),  # gates.RZ(q, np.pi / 2)
    "sqrtX,sqrtY,sqrtMinusX": lambda q: gates.U3(
        q, 0, np.pi / 2, 0
    ),  # gates.RZ(q, -np.pi / 2)
    # pi rotations
    "minusX": lambda q: gates.U3(q, np.pi, -np.pi, 0),  # X
    "minusY": lambda q: gates.U3(q, np.pi, 0, 0),  # Y
    # pi/2 rotations
    "sqrtX": lambda q: gates.U3(q, np.pi / 2, -np.pi / 2, np.pi / 2),  # Rx(pi/2)
    "sqrtMinusX": lambda q: gates.U3(q, -np.pi / 2, -np.pi / 2, np.pi / 2),  # Rx(-pi/2)
    "sqrtY": lambda q: gates.U3(q, np.pi / 2, 0, 0),  # Ry(pi/2)
    "sqrtMinusY": lambda q: gates.U3(q, -np.pi / 2, 0, 0),  # Ry(-pi/2)
    # 2pi/3 rotations
    "sqrtX,sqrtY": lambda q: gates.U3(q, np.pi / 2, -np.pi / 2, 0),  # Rx(pi/2)Ry(pi/2)
    "sqrtX,sqrtMinusY": lambda q: gates.U3(
        q, np.pi / 2, -np.pi / 2, np.pi
    ),  # Rx(pi/2)Ry(-pi/2)
    "sqrtMinusX,sqrtY": lambda q: gates.U3(
        q, np.pi / 2, np.pi / 2, 0
    ),  # Rx(-pi/2)Ry(pi/2)
    "sqrtMinusX,sqrtMinusY": lambda q: gates.U3(
        q, np.pi / 2, np.pi / 2, -np.pi
    ),  # Rx(-pi/2)Ry(-pi/2)
    "sqrtY,sqrtX": lambda q: gates.U3(
        q, np.pi / 2, 0, np.pi / 2
    ),  # Ry(pi/2)Rx(pi/2) gp:
    "sqrtY,sqrtMinusX": lambda q: gates.U3(
        q, np.pi / 2, 0, -np.pi / 2
    ),  # Ry(pi/2)Rx(-pi/2)
    "sqrtMinusY,sqrtX": lambda q: gates.U3(
        q, np.pi / 2, -np.pi, np.pi / 2
    ),  # Ry(-pi/2)Rx(pi/2)
    "sqrtMinusY,sqrtMinusX": lambda q: gates.U3(
        q, np.pi / 2, np.pi, -np.pi / 2
    ),  # Ry(-pi/2)Rx(-pi/2)
    # Hadamard-like
    "minusX,sqrtY": lambda q: gates.U3(q, np.pi / 2, -np.pi, 0),  # X Ry(pi/2)
    "minusX,sqrtMinusY": lambda q: gates.U3(q, np.pi / 2, 0, np.pi),  # X Ry(-pi/2)
    "minusY,sqrtX": lambda q: gates.U3(
        q, np.pi / 2, np.pi / 2, np.pi / 2
    ),  # Y Rx(pi/2)
    "minusY,sqrtMinusX": lambda q: gates.U3(
        q, np.pi / 2, -np.pi / 2, -np.pi / 2
    ),  # Y Rx(-pi/2)
    "sqrtX,sqrtY,sqrtX": lambda q: gates.U3(
        q, np.pi, -np.pi / 4, np.pi / 4
    ),  # Rx(pi/2)Ry(pi/2)Rx(pi/2)
    "sqrtX,sqrtMinusY,sqrtX": lambda q: gates.U3(
        q, np.pi, np.pi / 4, -np.pi / 4
    ),  # Rx(-pi/2)Ry(pi/2)Rx(-pi/2)
}

GLOBAL_PHASES = [
    1 + 0j,
    -1 + 0j,
    0 + 1j,
    0 - 1j,
    0.707 + 0.707j,
    -0.707 + 0.707j,
    0.707 - 0.707j,
    -0.707 - 0.707j,
]

RBType = np.dtype(
    [
        ("samples", np.int32),
    ]
)
"""Custom dtype for RB."""


def random_clifford(random_index_gen):
    """Generates random Clifford operator."""

    random_index = int(random_index_gen(SINGLE_QUBIT_CLIFFORDS))
    clifford_gate = SINGLE_QUBIT_CLIFFORDS[random_index](0)

    return clifford_gate, random_index


def random_2q_clifford(random_index_gen, two_qubit_cliffords):
    """Generates random two qubit Clifford operator."""

    random_index = int(random_index_gen(two_qubit_cliffords))
    clifford = two_qubit_cliffords[str(random_index)]
    clifford_gate = clifford2gates(clifford)

    return clifford_gate, random_index


def random_circuits(
    depth: int,
    targets: list[Union[QubitId, QubitPairId]],
    niter,
    rb_gen,
    noise_model=None,
    inverse_layer=True,
    single_qubit=True,
    file_inv=pathlib.Path(),
) -> Iterable:
    """Returns random (self-inverting) Clifford circuits."""

    circuits = []
    indexes = defaultdict(list)
    for _ in range(niter):
        for target in targets:
            circuit, random_index = layer_circuit(rb_gen, depth, target)
            if inverse_layer:
                add_inverse_layer(circuit, rb_gen, single_qubit, file_inv)
            add_measurement_layer(circuit)
            if noise_model is not None:
                circuit = noise_model.apply(circuit)
            circuits.append(circuit)
            indexes[target].append(random_index)

    return circuits, indexes


def number_to_str(
    value: Number,
    uncertainty: Optional[Union[Number, list, tuple, np.ndarray]] = None,
    precision: Optional[int] = None,
):
    """Converts a number into a string.

    Args:
        value (Number): the number to display
        uncertainty (Number or list or tuple or np.ndarray, optional): number or 2-element
            interval with the low and high uncertainties of ``value``. Defaults to ``None``.
        precision (int, optional): nonnegative number of floating points of the displayed value.
            If ``None``, defaults to the second significant digit of ``uncertainty``
            or ``3`` if ``uncertainty`` is ``None``. Defaults to ``None``.

    Returns:
        str: The number expressed as a string, with the uncertainty if given.
    """

    # If uncertainty is not given, return the value with precision
    if uncertainty is None:
        precision = precision if precision is not None else 3
        return f"{value:.{precision}f}"

    if isinstance(uncertainty, Number):
        if precision is None:
            precision = (significant_digit(uncertainty) + 1) or 3
        return f"{value:.{precision}f} \u00B1 {uncertainty:.{precision}f}"

    # If any uncertainty is None, return the value with precision
    if any(u is None for u in uncertainty):
        return f"{value:.{precision if precision is not None else 3}f}"

    # If precision is None, get the first significant digit of the uncertainty
    if precision is None:
        precision = max(significant_digit(u) + 1 for u in uncertainty) or 3

    # Check if both uncertainties are equal up to precision
    if np.round(uncertainty[0], precision) == np.round(uncertainty[1], precision):
        return f"{value:.{precision}f} \u00B1 {uncertainty[0]:.{precision}f}"

    return f"{value:.{precision}f} +{uncertainty[1]:.{precision}f} / -{uncertainty[0]:.{precision}f}"


def data_uncertainties(data, method=None, data_median=None, homogeneous=True):
    """Compute the uncertainties of the median (or specified) values.

    Args:
        data (list or np.ndarray): 2d array with rows containing data points
            from which the median value is extracted.
        method (float, optional): method of computing the method.
            If it is `None`, computes the standard deviation, otherwise it
            computes the corresponding confidence interval using ``np.percentile``.
            Defaults to ``None``.
        data_median (list or np.ndarray, optional): 1d array for computing the errors from the
            confidence interval. If ``None``, the median values are computed from ``data``.
        homogeneous (bool): if ``True``, assumes that all rows in ``data`` are of the same size
            and returns ``np.ndarray``. Default is ``True``.

    Returns:
        np.ndarray: uncertainties of the data.
    """
    if method is None:
        return np.std(data, axis=1) if homogeneous else [np.std(row) for row in data]

    percentiles = [
        (100 - method) / 2,
        (100 + method) / 2,
    ]
    percentile_interval = np.percentile(data, percentiles, axis=1)

    uncertainties = np.abs(np.vstack([data_median, data_median]) - percentile_interval)

    return uncertainties


class RB_Generator:
    """
    This class generates random two qubit cliffords for randomized benchmarking.
    """

    def __init__(self, seed, file=None):
        self.seed = seed
        self.local_state = (
            np.random.default_rng(seed)
            if seed is None or isinstance(seed, int)
            else seed
        )

        if file is not None:
            self.two_qubit_cliffords = load_cliffords(file)
            self.file = file
        else:
            self.file = None

    def random_index(self, gate_dict):
        """Generates a random index within the range of the given file len."""
        return self.local_state.integers(0, len(gate_dict.keys()), 1)

    def layer_gen_single_qubit(self):
        """Generates a random single-qubit clifford gate."""
        return random_clifford(self.random_index)

    def layer_gen_two_qubit(self):
        """Generates a random two-qubit clifford gate."""
        return random_2q_clifford(self.random_index, self.two_qubit_cliffords)

    def calculate_average_pulses(self):
        """Average number of pulses per clifford."""
        # FIXME: Make it work for single qubit properly
        return (
            calculate_pulses_clifford(self.two_qubit_cliffords)
            if self.file is not None
            else 1.875
        )


@dataclass
class RBData(Data):
    """The output of the acquisition function."""

    depths: list
    """Circuits depths."""
    uncertainties: Optional[float]
    """Parameters uncertainties."""
    seed: Optional[int]
    nshots: int
    """Number of shots."""
    niter: int
    """Number of iterations for each depth."""
    data: dict[Union[QubitId, QubitPairId], npt.NDArray[RBType]] = field(
        default_factory=dict
    )
    """Raw data acquired."""
    circuits: dict[Union[QubitId, QubitPairId], list[list[int]]] = field(
        default_factory=dict
    )
    """Clifford gate indexes executed."""
    npulses_per_clifford: float = 1.875
    """Number of pulses for an average clifford."""

    def extract_probabilities(self, qubit):
        """Extract the probabilities given `qubit`"""
        probs = []
        for depth in self.depths:
            data_list = np.array(self.data[qubit, depth].tolist())
            data_list = data_list.reshape((-1, self.nshots))
            probs.append(np.count_nonzero(1 - data_list, axis=1) / data_list.shape[1])
        return probs


@dataclass
class RB2QData(RBData):
    """The output of the acquisition function."""

    npulses_per_clifford: float = 8.6  # Assuming U3s and 1 pulse CZ
    """Number of pulses for an average clifford."""

    def extract_probabilities(self, qubits):
        """Extract the probabilities given (`qubit`, `qubit`)"""
        probs = []
        for depth in self.depths:
            data_list = np.array(self.data[qubits[0], qubits[1], depth].tolist())
            data_list = data_list.reshape((-1, self.nshots))
            probs.append(np.count_nonzero(1 - data_list, axis=1) / data_list.shape[1])
        return probs


@dataclass
class StandardRBResult(Results):
    """Standard RB outputs."""

    fidelity: dict[QubitId, float]
    """The overall fidelity of this qubit."""
    pulse_fidelity: dict[QubitId, float]
    """The pulse fidelity of the gates acting on this qubit."""
    fit_parameters: dict[QubitId, tuple[float, float, float]]
    """Raw fitting parameters."""
    fit_uncertainties: dict[QubitId, tuple[float, float, float]]
    """Fitting parameters uncertainties."""
    error_bars: dict[QubitId, Optional[Union[float, list[float]]]] = None
    """Error bars for y."""

    # FIXME: fix this after https://github.com/qiboteam/qibocal/pull/597
    def __contains__(self, qubit: QubitId):
        return True


def setup(
    params: Parameters,
    single_qubit: bool = True,
):
    backend = GlobalBackend()
    # For simulations, a noise model can be added.
    noise_model = None
    if params.noise_model is not None:
        if backend.name == "qibolab":
            raise_error(
                ValueError,
                "Backend qibolab (%s) does not perform noise models simulation. ",
            )

        noise_model = getattr(noisemodels, params.noise_model)(params.noise_params)
        params.noise_params = noise_model.params.tolist()
    # Set up the scan (here an iterator of circuits of random clifford gates with an inverse).
    cls = RBData if single_qubit else RB2QData
    data = cls(
        depths=params.depths,
        uncertainties=params.uncertainties,
        seed=params.seed,
        nshots=params.nshots,
        niter=params.niter,
    )

    return data, noise_model, backend


def get_circuits(
    params, targets, add_inverse_layer, interleave, noise_model, single_qubit=True
):
    circuits = []
    indexes = {}
    qubits_ids = targets
    rb_gen = (
        RB_Generator(params.seed)
        if single_qubit
        else RB_Generator(params.seed, params.file)
    )
    npulses_per_clifford = rb_gen.calculate_average_pulses()
    inv_file = params.file_inv if not single_qubit else None
    for depth in params.depths:
        # TODO: This does not generate multi qubit circuits
        circuits_depth, random_indexes = random_circuits(
            depth,
            qubits_ids,
            params.niter,
            rb_gen,
            noise_model,
            add_inverse_layer,
            single_qubit,
            inv_file,
        )

        circuits.extend(circuits_depth)
        if single_qubit:
            for qubit in random_indexes.keys():
                indexes[(qubit, depth)] = random_indexes[qubit]
        else:
            for qubit in random_indexes.keys():
                indexes[(qubit[0], qubit[1], depth)] = random_indexes[qubit]

    return circuits, indexes, npulses_per_clifford


def execute_circuits(circuits, targets, params, backend, single_qubit=True):
    # Execute the circuits
    transpiler = dummy_transpiler(backend)
    qubit_maps = (
        [[i] for i in targets] * (len(params.depths) * params.niter)
        if single_qubit
        else [list(i) for i in targets] * (len(params.depths) * params.niter)
    )
    if params.unrolling:
        _, executed_circuits = execute_transpiled_circuits(
            circuits,
            qubit_maps=qubit_maps,
            backend=backend,
            nshots=params.nshots,
            transpiler=transpiler,
        )
    else:
        executed_circuits = [
            execute_transpiled_circuit(
                circuit,
                qubit_map=qubit_map,
                backend=backend,
                nshots=params.nshots,
                transpiler=transpiler,
            )[1]
            for circuit, qubit_map in zip(circuits, qubit_maps)
        ]
    return executed_circuits


def rb_acquisition(
    params: Parameters,
    targets: list[QubitId],
    add_inverse_layer: bool = True,
    interleave: str = None,  # FIXME: Add interleave
) -> RBData:
    """RB data acquisition function.

    Args:
        params (FilteredRBParameters): All parameters in one object.
        targets (dict[int, Union[str, int]] or list[Union[str, int]]): list of qubits the experiment is executed on.

    Returns:
        RBData: The depths, samples and ground state probability of each experiment in the scan.

    """
    data, noise_model, backend = setup(params, single_qubit=True)
    circuits, indexes, npulses_per_clifford = get_circuits(
        params, targets, add_inverse_layer, interleave, noise_model, single_qubit=True
    )
    executed_circuits = execute_circuits(circuits, targets, params, backend)

    samples = []
    for circ in executed_circuits:
        samples.extend(circ.samples())
    samples = np.reshape(samples, (-1, len(targets), params.nshots))

    for i, depth in enumerate(params.depths):
        index = (i * params.niter, (i + 1) * params.niter)
        for nqubit, qubit_id in enumerate(targets):
            data.register_qubit(
                RBType,
                (qubit_id, depth),
                dict(
                    samples=samples[index[0] : index[1]][:, nqubit],
                ),
            )
    data.circuits = indexes
    data.npulses_per_clifford = npulses_per_clifford

    return data


def twoq_rb_acquisition(
    params: Parameters,
    targets: list[QubitPairId],
    add_inverse_layer: bool = True,
    interleave: str = None,
) -> RB2QData:
    """The data acquisition stage of two qubit Standard Randomized Benchmarking."""

    data, noise_model, backend = setup(params, single_qubit=False)
    circuits, indexes, npulses_per_clifford = get_circuits(
        params, targets, add_inverse_layer, interleave, noise_model, single_qubit=False
    )
    executed_circuits = execute_circuits(
        circuits, targets, params, backend, single_qubit=False
    )

    samples = []
    zero_array = np.array([0, 0])
    for circ in executed_circuits:
        # Post process [0,0] to 0 and [1,0], [0,1], [1,1] to 1
        converted_samples = []
        for sample in circ.samples():
            if np.all(sample == zero_array):
                converted_samples.append(np.array(0, dtype=np.int32))
            else:
                converted_samples.append(np.array(1, dtype=np.int32))
        samples.extend(converted_samples)
    samples = np.reshape(samples, (-1, len(targets), params.nshots))

    for i, depth in enumerate(params.depths):
        index = (i * params.niter, (i + 1) * params.niter)
        for nqubit, qubit_id in enumerate(targets):
            data.register_qubit(
                RBType,
                (qubit_id[0], qubit_id[1], depth),
                dict(
                    samples=samples[index[0] : index[1]][:, nqubit],
                ),
            )
    data.circuits = indexes
    data.npulses_per_clifford = npulses_per_clifford

    return data


# TODO: Expand when more entangling gates are calibrated
def find_cliffords(cz_list):
    clifford_list = []
    clifford = []
    for gate in cz_list:
        if gate == "CZ":
            clifford.append(gate)
            clifford_list.append(clifford)
            clifford = []
            continue
        clifford.append(gate)
    clifford_list.append(clifford)
    return clifford_list


def separator(clifford):
    # Separate values containing 1
    values_with_1 = [value for value in clifford if "1" in value]
    values_with_1 = ",".join(values_with_1)

    # Separate values containing 2
    values_with_2 = [value for value in clifford if "2" in value]
    values_with_2 = ",".join(values_with_2)

    # Check if CZ
    value_with_CZ = [value for value in clifford if "CZ" in value]
    value_with_CZ = len(value_with_CZ) == 1

    values_with_1 = values_with_1.replace("1", "")
    values_with_2 = values_with_2.replace("2", "")
    return values_with_1, values_with_2, value_with_CZ


def clifford2gates(clifford):
    gate_list = clifford.split(",")

    clifford_list = find_cliffords(gate_list)

    clifford_gate = []
    for clifford in clifford_list:
        values_with_1, values_with_2, value_with_CZ = separator(clifford)
        clifford_gate.append(SINGLE_QUBIT_CLIFFORDS_NAMES[values_with_1](0))
        clifford_gate.append(SINGLE_QUBIT_CLIFFORDS_NAMES[values_with_2](1))
        if value_with_CZ:
            clifford_gate.append(gates.CZ(0, 1))

    return clifford_gate


def clifford_to_matrix(clifford):
    clifford_gate = clifford2gates(clifford)

    qubits_str = ["q0", "q1"]

    new_circuit = Circuit(2, wire_names=qubits_str)
    for gate in clifford_gate:
        new_circuit.add(gate)

    unitary = new_circuit.unitary()

    return unitary


def generate_inv_dict_cliffords_file(two_qubit_cliffords, output_file):
    """
    Generate an inverse dictionary of clifford matrices and save it to a npz file.

    Parameters:
    two_qubit_cliffords (dict): A dictionary of two-qubit cliffords.
    output_file (str): The path to the output npz file.
    """
    clifford_matrices = {}
    for i, clifford in enumerate(two_qubit_cliffords.values()):
        clifford = two_qubit_cliffords[str(i)]

        unitary = clifford_to_matrix(clifford)
        unitary = unitary.round(3)
        unitary += 0.0 + 0.0j

        clifford_matrices[i] = unitary

    clifford_matrices_inv_np = {}
    # Convert the arrays to strings and store them as keys in the new dictionary
    for key, value in clifford_matrices.items():
        key_str = np.array2string(value, separator=",")
        clifford_matrices_inv_np[key_str] = key

    if output_file is not None:
        np.savez(output_file, **clifford_matrices_inv_np)

    return clifford_matrices_inv_np


def clifford_to_pulses(clifford):
    gate_list = clifford.split(",")

    clifford_list = find_cliffords(gate_list)

    pulses = 0
    for clifford in clifford_list:
        values_with_1, values_with_2, value_with_CZ = separator(clifford)

        if SINGLE_QUBIT_CLIFFORDS_NAMES[values_with_1](0).name != "id":
            pulses += 2  # This assumes a U3 transpiled into 2 pulses
        if SINGLE_QUBIT_CLIFFORDS_NAMES[values_with_2](1).name != "id":
            pulses += 2  # This assumes a U3 transpiled into 2 pulses
        if value_with_CZ:
            pulses += 1  # This assumes a CZ without parking so 1 pulse

    return pulses


def calculate_pulses_clifford(cliffords):
    pulses = 0
    for i, clifford in enumerate(cliffords.values()):
        clifford = cliffords[str(i)]
        pulses += clifford_to_pulses(clifford)

    pulses_per_clifford = pulses / len(cliffords)
    return pulses_per_clifford


def load_inverse_cliffords(file_inv):
    path = pathlib.Path(__file__).parent / file_inv
    clifford_matrices_inv = np.load(path)
    return clifford_matrices_inv


def load_cliffords(file):
    path = pathlib.Path(__file__).parent / "2qubitCliffs.json"
    with open(path) as file:
        two_qubit_cliffords = json.load(file)
    return two_qubit_cliffords


def layer_circuit(rb_gen: Callable, depth: int, target) -> tuple[Circuit, dict]:
    """Creates a circuit of `depth` layers from a generator `layer_gen` yielding `Circuit` or `Gate`
    and a dictionary with random indexes used to select the clifford gates.

    Args:
        layer_gen (Callable): Should return gates or a full circuit specifying a layer.
        depth (int): Number of layers.

    Returns:
        Circuit: with `depth` many layers.
    """
    full_circuit = None
    random_indexes = []
    if isinstance(target, QubitId):
        nqubits = 1
        rb_gen_layer = rb_gen.layer_gen_single_qubit()
    # FIXME: I Can't use QubitPairId
    elif isinstance(target, Tuple):
        nqubits = 2
        rb_gen_layer = rb_gen.layer_gen_two_qubit()
    # Build each layer, there will be depth many in the final circuit.
    for _ in range(depth):
        # Generate a layer.
        new_layer, random_index = rb_gen_layer
        new_circuit = Circuit(nqubits)
        if nqubits == 1:
            new_circuit.add(new_layer)
        elif nqubits == 2:
            for gate in new_layer:
                new_circuit.add(gate)

        random_indexes.append(random_index)

        if full_circuit is None:  # instantiate in first loop
            full_circuit = Circuit(new_circuit.nqubits)
        full_circuit = full_circuit + new_circuit
    return full_circuit, random_indexes


<<<<<<< HEAD
def layer_2q_interleaved_circuit(
    rb_gen: Callable, depth: int, qubits, interleaved: str
) -> tuple[Circuit, dict]:
    """Creates a circuit of `depth` layers from a generator `layer_gen` yielding `Circuit` or `Gate`
    and a dictionary with random indexes used to select the clifford gates.

    Args:
        layer_gen (Callable): Should return gates or a full circuit specifying a layer.
        depth (int): Number of layers.

    Returns:
        Circuit: with `depth` many layers.
    """

    full_circuit = None
    random_indexes = []
    # Build each layer, there will be depth many in the final circuit.
    for _ in range(depth):
        # Generate a layer.
        new_layer, random_index = rb_gen.layer_gen()
        new_circuit = Circuit(2)
        for gate in new_layer:
            new_circuit.add(gate)
        random_indexes.append(random_index)

        if interleaved == "CZ":
            new_circuit.add(gates.CZ(0, 1))
            random_indexes.append("13")  # FIXME: Check the index

        if full_circuit is None:  # instantiate in first loop
            full_circuit = Circuit(new_circuit.nqubits)
        full_circuit = full_circuit + new_circuit
    return full_circuit, random_indexes


def add_inverse_layer(circuit: Circuit, single_qubit=True):
    """Adds an inverse gate/inverse gates at the end of a circuit (in place).

    Args:
        circuit (Circuit): circuit
    """

    if circuit.depth > 0:
        circuit.add(gates.Unitary(circuit.unitary(), *range(circuit.nqubits)).dagger())


def add_inverse_2q_layer(circuit: Circuit, two_qubit_cliffords, file_inv):
=======
def add_inverse_layer(
    circuit: Circuit, rb_gen: RB_Generator, single_qubit=True, file_inv=pathlib.Path()
):
>>>>>>> c0456dab
    """Adds an inverse gate/inverse gates at the end of a circuit (in place).

    Args:
        circuit (Circuit): circuit
    """
    if single_qubit:
        if circuit.depth > 0:
            circuit.add(
                gates.Unitary(circuit.unitary(), *range(circuit.nqubits)).dagger()
            )
    else:
        two_qubit_cliffords = rb_gen.two_qubit_cliffords
        path = pathlib.Path(__file__).parent / file_inv
        if file_inv is None and not path.is_file():
            clifford_matrices_inv = generate_inv_dict_cliffords_file(
                two_qubit_cliffords, file_inv
            )
        else:
            clifford_matrices_inv = np.load(path)

        if circuit.depth > 0:
            clifford = circuit.unitary()

            cliffords = [clifford * global_phase for global_phase in GLOBAL_PHASES]
            cliffords_inv = [np.linalg.inv(clifford).round(3) for clifford in cliffords]

            for clifford_inv in cliffords_inv:
                clifford_inv += 0.0 + 0.0j
                clifford_inv_str = np.array2string(clifford_inv, separator=",")
                if clifford_inv_str in clifford_matrices_inv.files:
                    index_inv = clifford_matrices_inv[clifford_inv_str]

            clifford = two_qubit_cliffords[str(index_inv)]

            gate_list = clifford.split(",")

            clifford_list = find_cliffords(gate_list)

            clifford_gate = []
            for clifford in clifford_list:
                values_with_1, values_with_2, value_with_CZ = separator(clifford)
                clifford_gate.append(SINGLE_QUBIT_CLIFFORDS_NAMES[values_with_1](0))
                clifford_gate.append(SINGLE_QUBIT_CLIFFORDS_NAMES[values_with_2](1))
                if value_with_CZ:
                    clifford_gate.append(gates.CZ(0, 1))

            for gate in clifford_gate:
                circuit.add(gate)


def add_measurement_layer(circuit: Circuit):
    """Adds a measurement layer at the end of the circuit.

    Args:
        circuit (Circuit): Measurement gates added in place to end of this circuit.
    """

    circuit.add(gates.M(*range(circuit.nqubits)))


def fit(qubits, data):
    fidelity, pulse_fidelity = {}, {}
    popts, perrs = {}, {}
    error_barss = {}
    for qubit in qubits:
        # Extract depths and probabilities
        x = data.depths
        probs = data.extract_probabilities(qubit)
        samples_mean = np.mean(probs, axis=1)
        # TODO: Should we use the median or the mean?
        median = np.median(probs, axis=1)

        error_bars = data_uncertainties(
            probs,
            method=data.uncertainties,
            data_median=median,
        )

        sigma = (
            np.max(error_bars, axis=0) if data.uncertainties is not None else error_bars
        )

        popt, perr = fit_exp1B_func(x, samples_mean, sigma=sigma, bounds=[0, 1])
        # Compute the fidelities
        infidelity = (1 - popt[1]) / 2
        fidelity[qubit] = 1 - infidelity
        pulse_fidelity[qubit] = 1 - infidelity / data.npulses_per_clifford

        # conversion from np.array to list/tuple
        error_bars = error_bars.tolist()
        error_barss[qubit] = error_bars
        perrs[qubit] = perr
        popts[qubit] = popt

    return StandardRBResult(fidelity, pulse_fidelity, popts, perrs, error_barss)<|MERGE_RESOLUTION|>--- conflicted
+++ resolved
@@ -724,65 +724,19 @@
 
         random_indexes.append(random_index)
 
+        if interleaved == "CZ":
+            new_circuit.add(gates.CZ(0, 1))
+            random_indexes.append("13")  # FIXME: Check the index
+
         if full_circuit is None:  # instantiate in first loop
             full_circuit = Circuit(new_circuit.nqubits)
         full_circuit = full_circuit + new_circuit
     return full_circuit, random_indexes
 
 
-<<<<<<< HEAD
-def layer_2q_interleaved_circuit(
-    rb_gen: Callable, depth: int, qubits, interleaved: str
-) -> tuple[Circuit, dict]:
-    """Creates a circuit of `depth` layers from a generator `layer_gen` yielding `Circuit` or `Gate`
-    and a dictionary with random indexes used to select the clifford gates.
-
-    Args:
-        layer_gen (Callable): Should return gates or a full circuit specifying a layer.
-        depth (int): Number of layers.
-
-    Returns:
-        Circuit: with `depth` many layers.
-    """
-
-    full_circuit = None
-    random_indexes = []
-    # Build each layer, there will be depth many in the final circuit.
-    for _ in range(depth):
-        # Generate a layer.
-        new_layer, random_index = rb_gen.layer_gen()
-        new_circuit = Circuit(2)
-        for gate in new_layer:
-            new_circuit.add(gate)
-        random_indexes.append(random_index)
-
-        if interleaved == "CZ":
-            new_circuit.add(gates.CZ(0, 1))
-            random_indexes.append("13")  # FIXME: Check the index
-
-        if full_circuit is None:  # instantiate in first loop
-            full_circuit = Circuit(new_circuit.nqubits)
-        full_circuit = full_circuit + new_circuit
-    return full_circuit, random_indexes
-
-
-def add_inverse_layer(circuit: Circuit, single_qubit=True):
-    """Adds an inverse gate/inverse gates at the end of a circuit (in place).
-
-    Args:
-        circuit (Circuit): circuit
-    """
-
-    if circuit.depth > 0:
-        circuit.add(gates.Unitary(circuit.unitary(), *range(circuit.nqubits)).dagger())
-
-
-def add_inverse_2q_layer(circuit: Circuit, two_qubit_cliffords, file_inv):
-=======
 def add_inverse_layer(
     circuit: Circuit, rb_gen: RB_Generator, single_qubit=True, file_inv=pathlib.Path()
 ):
->>>>>>> c0456dab
     """Adds an inverse gate/inverse gates at the end of a circuit (in place).
 
     Args:
