--- conflicted
+++ resolved
@@ -771,11 +771,7 @@
         z[first_mask],
         [100 - ci_second_mask, ci_second_mask],
     )
-<<<<<<< HEAD
     second_mask = z[first_mask] < min if feat == "min" else z[first_mask] > max
-    return x[first_mask][second_mask], y[first_mask][second_mask]
-=======
-    second_mask = z[first_mask] < max if feat == "min" else z[first_mask] > min
     return x[first_mask][second_mask], y[first_mask][second_mask]
 
 
@@ -794,5 +790,4 @@
 
 def fallback_period(period):
     """Function to estimate period if guess_period fails."""
-    return period if period is not None else 4
->>>>>>> c2e0ca1e
+    return period if period is not None else 4