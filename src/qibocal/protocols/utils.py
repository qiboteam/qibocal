from colorsys import hls_to_rgb
from enum import Enum
from typing import Literal, Optional, Union

import numpy as np
import pandas as pd
import plotly.graph_objects as go
from numpy.typing import NDArray
from plotly.subplots import make_subplots
from qibolab._core.components import Config
from scipy import constants, sparse
from scipy.optimize import curve_fit
from scipy.signal import find_peaks

from qibocal.auto.operation import Data, QubitId, Results
from qibocal.calibration import CalibrationPlatform
from qibocal.config import log
from qibocal.fitting.classifier import run

GHZ_TO_HZ = 1e9
HZ_TO_GHZ = 1e-9
V_TO_UV = 1e6
S_TO_NS = 1e9
MESH_SIZE = 50
MARGIN = 0
SPACING = 0.1
COLUMNWIDTH = 600
LEGEND_FONT_SIZE = 20
TITLE_SIZE = 25
EXTREME_CHI = 1e4
<<<<<<< HEAD
KB = constants.k
H = constants.h
=======
>>>>>>> 00c65e94
"""Chi2 output when errors list contains zero elements"""
KB = constants.k
H = constants.h
COLORBAND = "rgba(0,100,80,0.2)"
COLORBAND_LINE = "rgba(255,255,255,0)"
CONFIDENCE_INTERVAL_FIRST_MASK = 99
"""Confidence interval used to mask flux data."""
CONFIDENCE_INTERVAL_SECOND_MASK = 70
"""Confidence interval used to clean outliers."""
DELAY_FIT_PERCENTAGE = 10
"""Percentage of the first and last points used to fit the cable delay."""
STRING_TYPE = "<U100"


class PowerLevel(str, Enum):
    """Power Regime for Resonator Spectroscopy"""

    high = "high"
    low = "low"


def readout_frequency(
    target: QubitId,
    platform: CalibrationPlatform,
    power_level: PowerLevel = PowerLevel.low,
    state=0,
) -> float:
    """Returns readout frequency depending on power level."""
    platform_frequency = platform.config(platform.qubits[target].probe).frequency
    bare_frequency = platform.calibration.single_qubits[target].resonator.bare_frequency
    dressed_frequency = platform.calibration.single_qubits[
        target
    ].resonator.dressed_frequency
    if state == 1:
        try:
            state_frequency = platform.calibration.single_qubits[
                target
            ].readout.qudits_frequency[state]
            if state_frequency is not None:
                return state_frequency
        except KeyError:
            pass
    if power_level is PowerLevel.high:
        if bare_frequency is not None:
            return bare_frequency
    if dressed_frequency is not None:
        return dressed_frequency
    return platform_frequency


def lorentzian(frequency, amplitude, center, sigma, offset):
    # http://openafox.com/science/peak-function-derivations.html
    return (amplitude / np.pi) * (
        sigma / ((frequency - center) ** 2 + sigma**2)
    ) + offset


def lorentzian_fit(data, resonator_type=None, fit=None):
    frequencies = data.freq * HZ_TO_GHZ
    voltages = data.signal

    # Guess parameters for Lorentzian max or min
    # TODO: probably this is not working on HW
    guess_offset = np.mean(
        voltages[np.abs(voltages - np.mean(voltages)) < np.std(voltages)]
    )
    if (resonator_type == "3D" and fit == "resonator") or (
        resonator_type == "2D" and fit == "qubit"
    ):
        guess_center = frequencies[
            np.argmax(voltages)
        ]  # Argmax = Returns the indices of the maximum values along an axis.
        guess_sigma = abs(frequencies[np.argmin(voltages)] - guess_center)
        guess_amp = (np.max(voltages) - guess_offset) * guess_sigma * np.pi

    else:
        guess_center = frequencies[
            np.argmin(voltages)
        ]  # Argmin = Returns the indices of the minimum values along an axis.
        guess_sigma = abs(frequencies[np.argmax(voltages)] - guess_center)
        guess_amp = (np.min(voltages) - guess_offset) * guess_sigma * np.pi

    initial_parameters = [
        guess_amp,
        guess_center,
        guess_sigma,
        guess_offset,
    ]
    # fit the model with the data and guessed parameters
    try:
        if hasattr(data, "error_signal"):
            if not np.isnan(data.error_signal).any():
                fit_parameters, perr = curve_fit(
                    lorentzian,
                    frequencies,
                    voltages,
                    p0=initial_parameters,
                    sigma=data.error_signal,
                )
                perr = np.sqrt(np.diag(perr)).tolist()
                model_parameters = list(fit_parameters)
                return model_parameters[1] * GHZ_TO_HZ, list(model_parameters), perr
        fit_parameters, perr = curve_fit(
            lorentzian,
            frequencies,
            voltages,
            p0=initial_parameters,
        )
        perr = [0] * 4
        model_parameters = list(fit_parameters)
        return model_parameters[1] * GHZ_TO_HZ, model_parameters, perr
    except RuntimeError as e:
        log.warning(f"Lorentzian fit not successful due to {e}")


class DcFilteredConfig(Config):
    """Dummy config for dc with filters.

    Required by cryoscope protocol.

    """

    kind: Literal["dc-filter"] = "dc-filter"
    offset: float
    filter: list


def effective_qubit_temperature(
    prob_0: NDArray, prob_1: NDArray, qubit_frequency: float, nshots: int
):
    """Calculates the qubit effective temperature.

    The formula used is the following one:

    kB Teff = - h qubit_freq / ln(prob_1/prob_0)

    Args:
        prob_0 (NDArray): population 0 samples
        prob_1 (NDArray): population 1 samples
        qubit_frequency(float): frequency of qubit
        nshots (int): number of shots
    Returns:
        temp (float): effective temperature
        error (float): error on effective temperature

    """
    error_prob_0 = np.sqrt(prob_0 * (1 - prob_0) / nshots)
    error_prob_1 = np.sqrt(prob_1 * (1 - prob_1) / nshots)
    # TODO: find way to handle this exception
    try:
        temp = -H * qubit_frequency / (np.log(prob_1 / prob_0) * KB)
        dT_dp0 = temp / prob_0 / np.log(prob_1 / prob_0)
        dT_dp1 = -temp / prob_1 / np.log(prob_1 / prob_0)
        error = np.sqrt((dT_dp0 * error_prob_0) ** 2 + (dT_dp1 * error_prob_1) ** 2)
    except ZeroDivisionError:
        temp = np.nan
        error = np.nan
    return temp, error


def compute_qnd(
    ones_first_measure,
    zeros_first_measure,
    ones_second_measure,
    zeros_second_measure,
    pi=False,
) -> tuple[float, list, list]:
    """QND calculation.

    For the standard QND we follow https://arxiv.org/pdf/2106.06173
    for the pi variant we follow https://arxiv.org/pdf/2110.04285

    Returns the QND and the two measurement matrices."""

    p_m1 = np.mean([zeros_first_measure, ones_first_measure], axis=1)
    p_m2 = np.mean([zeros_second_measure, ones_second_measure], axis=1)

    lambda_m = np.stack([1 - p_m1, p_m1])
    lambda_m2 = np.stack([1 - p_m2, p_m2])

    # pinv to avoid tests failing due to singular matrix
    p_o = np.linalg.pinv(lambda_m) @ lambda_m2

    qnd = np.sum(np.diag(p_o)) / 2 if not pi else np.sum(np.diag(p_o[::-1])) / 2
    return qnd, lambda_m.tolist(), lambda_m2.tolist()


def compute_assignment_fidelity(
    one_samples: np.ndarray, zero_samples: np.ndarray
) -> float:
    """Computing assignment fidelity from shots.
    The first argument are the samples when preparing state 1 and the second argument are
    the samples when preparing state 0.
    """

    p_m1_i0 = np.mean(zero_samples)
    p_m1_i1 = np.mean(one_samples)
    p_m0_i1 = 1 - p_m1_i1

    # compute assignment fidelity
    fidelity = 1 - (p_m1_i0 + p_m0_i1) / 2
    return fidelity


def classify(arr: np.ndarray, angle: float, threshold: float) -> np.ndarray:
    """Mapping IQ array in 0s and 1s given angle and threshold."""
    c, s = np.cos(angle), np.sin(angle)
    rot = np.array([[c, -s], [s, c]])
    rotated = arr @ rot.T
    return (rotated[:, 0] > threshold).astype(int)


def norm(x_mags):
    return (x_mags - np.min(x_mags)) / (np.max(x_mags) - np.min(x_mags))


def cumulative(input_data, points):
    r"""Evaluates in data the cumulative distribution
    function of `points`.
    """
    return np.searchsorted(np.sort(points), np.sort(input_data))


def fit_punchout(data: Data, fit_type: str):
    """
    Punchout fitting function.

    Args:

    data (Data): Punchout acquisition data.
    fit_type (str): Punchout type, it could be `amp` (amplitude)
    or `att` (attenuation).

    Return:

    List of dictionaries containing the low, high amplitude
    (attenuation) frequencies and the readout amplitude (attenuation)
    for each qubit.
    """
    qubits = data.qubits

    low_freqs = {}
    high_freqs = {}
    ro_values = {}

    for qubit in qubits:
        qubit_data = data[qubit]
        freqs = qubit_data.freq
        amps = getattr(qubit_data, fit_type)
        signal = qubit_data.signal
        if data.resonator_type == "3D":
            mask_freq, mask_amps = extract_feature(
                freqs, amps, signal, "max", ci_first_mask=90
            )
        else:
            mask_freq, mask_amps = extract_feature(
                freqs, amps, signal, "min", ci_first_mask=90
            )
        if fit_type == "amp":
            best_freq = np.max(mask_freq)
            bare_freq = np.min(mask_freq)
        else:
            best_freq = np.min(mask_freq)
            bare_freq = np.max(mask_freq)
        ro_val = np.max(mask_amps[mask_freq == best_freq])
        low_freqs[qubit] = best_freq
        high_freqs[qubit] = bare_freq
        ro_values[qubit] = ro_val
    return [low_freqs, high_freqs, ro_values]


def eval_magnitude(value):
    """number of non decimal digits in `value`"""
    if value == 0 or not np.isfinite(value):
        return 0
    return int(np.floor(np.log10(abs(value))))


def round_report(
    measure: list,
) -> tuple[list, list]:
    """
    Rounds the measured values and their errors according to their significant digits.

    Args:
        measure (list): Variable-Errors couples.

    Returns:
        A tuple with the lists of values and errors in the correct string format.
    """
    rounded_values = []
    rounded_errors = []
    for value, error in measure:
        if value:
            magnitude = eval_magnitude(value)
        else:
            magnitude = 0

        ndigits = max(significant_digit(error * 10 ** (-1 * magnitude)), 0)
        if magnitude != 0:
            rounded_values.append(
                f"{round(value * 10 ** (-1 * magnitude), ndigits)}e{magnitude}"
            )
            rounded_errors.append(
                f"{np.format_float_positional(round(error * 10 ** (-1 * magnitude), ndigits), trim='-')}e{magnitude}"
            )
        else:
            rounded_values.append(f"{round(value * 10 ** (-1 * magnitude), ndigits)}")
            rounded_errors.append(
                f"{np.format_float_positional(round(error * 10 ** (-1 * magnitude), ndigits), trim='-')}"
            )

    return rounded_values, rounded_errors


def format_error_single_cell(measure: tuple):
    """Helper function to print mean value and error in one line."""
    # extract mean value and error
    mean = measure[0][0]
    error = measure[1][0]
    if all("e" in number for number in measure[0] + measure[1]):
        magn = mean.split("e")[1]
        return f"({mean.split('e')[0]} ± {error.split('e')[0]}) 10<sup>{magn}</sup>"
    return f"{mean} ± {error}"


def chi2_reduced(
    observed: NDArray,
    estimated: NDArray,
    errors: NDArray,
    dof: Optional[float] = None,
):
    if np.count_nonzero(errors) < len(errors):
        return EXTREME_CHI

    if dof is None:
        dof = len(observed) - 1

    chi2 = np.sum(np.square((observed - estimated) / errors)) / dof

    return chi2


def chi2_reduced_complex(
    observed: tuple[NDArray, NDArray],
    estimated: NDArray,
    errors: tuple[NDArray, NDArray],
    dof: Optional[float] = None,
):
    observed_complex = np.abs(observed[0] * np.exp(1j * observed[1]))

    observed_real = np.real(observed_complex)
    observed_imag = np.imag(observed_complex)

    estimated_real = np.real(estimated)
    estimated_imag = np.imag(estimated)

    observed_error_real = np.sqrt(
        (np.cos(observed[1]) * errors[0]) ** 2
        + (observed[0] * np.sin(observed[1]) * errors[1]) ** 2
    )
    observed_error_imag = np.sqrt(
        (np.sin(observed[1]) * errors[0]) ** 2
        + (observed[0] * np.cos(observed[1]) * errors[1]) ** 2
    )

    chi2_real = chi2_reduced(observed_real, estimated_real, observed_error_real, dof)
    chi2_imag = chi2_reduced(observed_imag, estimated_imag, observed_error_imag, dof)

    return chi2_real + chi2_imag


def get_color_state0(number):
    return "rgb" + str(hls_to_rgb((-0.35 - number * 9 / 20) % 1, 0.6, 0.75))


def get_color_state1(number):
    return "rgb" + str(hls_to_rgb((-0.02 - number * 9 / 20) % 1, 0.6, 0.75))


def significant_digit(number: float):
    """Computes the position of the first significant digit of a given number.

    Args:
        number (Number): number for which the significant digit is computed. Can be complex.

    Returns:
        int: position of the first significant digit. Returns ``-1`` if the given number
            is ``>= 1``, ``= 0`` or ``inf``.
    """

    if (
        np.isinf(np.real(number))
        or np.real(number) >= 1
        or number == 0
        or np.isnan(number)
    ):
        return -1

    position = max(np.ceil(-np.log10(abs(np.real(number)))), -1)

    if np.imag(number) != 0:
        position = max(position, np.ceil(-np.log10(abs(np.imag(number)))))

    return int(position)


def evaluate_grid(
    data: NDArray,
):
    """
    This function returns a matrix grid evaluated from
    the datapoints `data`.
    """
    max_x = (
        max(
            0,
            data["i"].max(),
        )
        + MARGIN
    )
    max_y = (
        max(
            0,
            data["q"].max(),
        )
        + MARGIN
    )
    min_x = (
        min(
            0,
            data["i"].min(),
        )
        - MARGIN
    )
    min_y = (
        min(
            0,
            data["q"].min(),
        )
        - MARGIN
    )
    i_values, q_values = np.meshgrid(
        np.linspace(min_x, max_x, num=MESH_SIZE),
        np.linspace(min_y, max_y, num=MESH_SIZE),
    )
    return np.vstack([i_values.ravel(), q_values.ravel()]).T


def plot_results(data: Data, qubit: QubitId, qubit_states: list, fit: Results):
    """
    Plots for the qubit and qutrit classification.

    Args:
        data (Data): acquisition data
        qubit (QubitID): qubit
        qubit_states (list): list of qubit states available.
        fit (Results): fit results
    """
    figures = []
    models_name = data.classifiers_list
    qubit_data = data.data[qubit]
    grid = evaluate_grid(qubit_data)

    fig = make_subplots(
        rows=1,
        cols=len(models_name),
        horizontal_spacing=SPACING * 3 / len(models_name) * 3,
        vertical_spacing=SPACING,
        subplot_titles=[run.pretty_name(model) for model in models_name],
        column_width=[COLUMNWIDTH] * len(models_name),
    )

    for i, model in enumerate(models_name):
        if fit is not None:
            predictions = fit.grid_preds[qubit][i]
            fig.add_trace(
                go.Contour(
                    x=grid[:, 0],
                    y=grid[:, 1],
                    z=np.array(predictions).flatten(),
                    showscale=False,
                    colorscale=[get_color_state0(i), get_color_state1(i)],
                    opacity=0.2,
                    name="Score",
                    hoverinfo="skip",
                    showlegend=True,
                ),
                row=1,
                col=i + 1,
            )

        model = run.pretty_name(model)
        max_x = max(grid[:, 0])
        max_y = max(grid[:, 1])
        min_x = min(grid[:, 0])
        min_y = min(grid[:, 1])

        for state in range(qubit_states):
            state_data = qubit_data[qubit_data["state"] == state]

            fig.add_trace(
                go.Scatter(
                    x=state_data["i"],
                    y=state_data["q"],
                    name=f"{model}: state {state}",
                    legendgroup=f"{model}: state {state}",
                    mode="markers",
                    showlegend=True,
                    opacity=0.7,
                    marker=dict(size=3),
                ),
                row=1,
                col=i + 1,
            )

            fig.add_trace(
                go.Scatter(
                    x=[np.average(state_data["i"])],
                    y=[np.average(state_data["q"])],
                    name=f"{model}: state {state}",
                    legendgroup=f"{model}: state {state}",
                    showlegend=False,
                    mode="markers",
                    marker=dict(size=10),
                ),
                row=1,
                col=i + 1,
            )

        fig.update_xaxes(
            title_text="i [a.u.]",
            range=[min_x, max_x],
            row=1,
            col=i + 1,
            autorange=False,
            rangeslider=dict(visible=False),
        )
        fig.update_yaxes(
            title_text="q [a.u.]",
            range=[min_y, max_y],
            scaleanchor="x",
            scaleratio=1,
            row=1,
            col=i + 1,
        )

    fig.update_layout(
        autosize=False,
        height=COLUMNWIDTH,
        width=COLUMNWIDTH * len(models_name),
        title=dict(text="Results", font=dict(size=TITLE_SIZE)),
        legend=dict(
            orientation="h",
            yanchor="bottom",
            xanchor="left",
            y=-0.3,
            x=0,
            itemsizing="constant",
            font=dict(size=LEGEND_FONT_SIZE),
        ),
    )
    figures.append(fig)

    if fit is not None and len(models_name) != 1:
        fig_benchmarks = make_subplots(
            rows=1,
            cols=3,
            horizontal_spacing=SPACING,
            vertical_spacing=SPACING,
            subplot_titles=(
                "accuracy",
                "testing time [s]",
                "training time [s]",
            ),
        )
        for i, model in enumerate(models_name):
            for plot in range(3):
                fig_benchmarks.add_trace(
                    go.Scatter(
                        x=[model],
                        y=[fit.benchmark_table[qubit][i][plot]],
                        mode="markers",
                        showlegend=False,
                        marker=dict(size=10, color=get_color_state1(i)),
                    ),
                    row=1,
                    col=plot + 1,
                )

        fig_benchmarks.update_yaxes(type="log", row=1, col=2)
        fig_benchmarks.update_yaxes(type="log", row=1, col=3)
        fig_benchmarks.update_layout(
            autosize=False,
            height=COLUMNWIDTH,
            width=COLUMNWIDTH * 3,
            title=dict(text="Benchmarks", font=dict(size=TITLE_SIZE)),
        )

        figures.append(fig_benchmarks)
    return figures


def table_dict(
    qubit: Union[list[QubitId], QubitId],
    names: list[str],
    values: list,
    display_error=False,
) -> dict:
    """
    Build a dictionary to generate HTML table with `table_html`.

    Args:
        qubit (Union[list[QubitId], QubitId]): If qubit is a scalar value,
        the "Qubit" entries will have only this value repeated.
        names (list[str]): List of the names of the parameters.
        values (list): List of the values of the parameters.
        display_errors (bool): if `True`, it means that `values` is a list of value-error couples,
        so an `Errors` key will be displayed in the dictionary. The function will round the couples according to their significant digits. Default False.

    Return:
        A dictionary with keys `Qubit`, `Parameters`, `Values` (`Errors`).
    """
    if not np.isscalar(values):
        if np.isscalar(qubit):
            qubit = [qubit] * len(names)

        if display_error:
            rounded_values, rounded_errors = round_report(values)

            return {
                "Qubit": qubit,
                "Parameters": names,
                "Values": rounded_values,
                "Errors": rounded_errors,
            }
    else:  # If `values` is scalar also `qubit` should be a scalar
        qubit = [
            qubit
        ]  # In this way when the Dataframe is generated, an index is not required.
    return {"Qubit": qubit, "Parameters": names, "Values": values}


def table_html(data: dict) -> str:
    """This function converts a dictionary into an HTML table.

    Args:
        data (dict): the keys will be converted into table entries and the
        values will be the columns of the table.
        Values must be valid HTML strings.

    Return:
        str
    """
    return pd.DataFrame(data).to_html(
        classes="fitting-table", index=False, border=0, escape=False
    )


def extract_feature(
    x: np.ndarray,
    y: np.ndarray,
    z: np.ndarray,
    feat: str,
    ci_first_mask: float = CONFIDENCE_INTERVAL_FIRST_MASK,
    ci_second_mask: float = CONFIDENCE_INTERVAL_SECOND_MASK,
):
    """Extract feature using confidence intervals.

    Given a dataset of the form (x, y, z) where a spike or a valley is expected,
    this function discriminate the points (x, y) with a signal, from the pure noise
    and return the first ones.

    A first mask is construct by looking at `ci_first_mask` confidence interval for each y bin.
    A second mask is applied by looking at `ci_second_mask` confidence interval to remove outliers.
    `feat` could be `min` or `max`, in the first case the function will look for valleys, otherwise
    for peaks.

    """

    masks = []
    for i in np.unique(y):
        signal_fixed_y = z[y == i]
        min, max = np.percentile(
            signal_fixed_y,
            [100 - ci_first_mask, ci_first_mask],
        )
        masks.append(signal_fixed_y < min if feat == "min" else signal_fixed_y > max)

    first_mask = np.vstack(masks).ravel()
    min, max = np.percentile(
        z[first_mask],
        [100 - ci_second_mask, ci_second_mask],
    )
    second_mask = z[first_mask] < min if feat == "min" else z[first_mask] > max
    return x[first_mask][second_mask], y[first_mask][second_mask]


def guess_period(x, y):
    """Return fft period estimation given a sinusoidal plot."""

    fft = np.fft.rfft(y)
    fft_freqs = np.fft.rfftfreq(len(y), d=(x[1] - x[0]))
    mags = abs(fft)
    mags[0] = 0
    local_maxima, _ = find_peaks(mags)
    if len(local_maxima) > 0:
        return 1 / fft_freqs[np.argmax(mags)]
    return None


def fallback_period(period):
    """Function to estimate period if guess_period fails."""
    return period if period is not None else 4


def baseline_als(data: NDArray, lamda: float, p: float, niter: int = 10) -> NDArray:
    """Estimate data baseline with "asymmetric least squares" method.

    The :obj:`lambda` parameter controls the stiffness weight. A larger value will
    suppress more and more the fluctuations in the estimated baseline.
    The :obj:`p` parameters controls instead the asymmetry, deweighting fluctuations in
    one direction only.

    The convergence is iterative, but it is often sufficiently fast that a closed loop
    with a predetermined number of iterations is enough. :obj:`niter` allows changing
    the amount of iterations.

    The approach is defined in

    Eilers, Paul & Boelens, Hans. (2005). Baseline Correction with Asymmetric Least
    Squares Smoothing. Unpubl. Manuscr.

    """
    n_obs = len(data)
    diff = sparse.csr_array(np.diff(np.eye(n_obs), 2))
    weights = np.ones(n_obs)
    for _ in range(niter):
        weights_mat = sparse.diags_array(weights)
        a = weights_mat + lamda * diff.dot(diff.transpose())
        b = weights * data
        z = sparse.linalg.spsolve(a, b)
        weights = p * (data > z) + (1 - p) * (data < z)
    return z<|MERGE_RESOLUTION|>--- conflicted
+++ resolved
@@ -28,11 +28,6 @@
 LEGEND_FONT_SIZE = 20
 TITLE_SIZE = 25
 EXTREME_CHI = 1e4
-<<<<<<< HEAD
-KB = constants.k
-H = constants.h
-=======
->>>>>>> 00c65e94
 """Chi2 output when errors list contains zero elements"""
 KB = constants.k
 H = constants.h
