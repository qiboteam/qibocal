--- conflicted
+++ resolved
@@ -40,39 +40,23 @@
     sequence = PulseSequence()
     for i, qubit in enumerate(targets):
         natives = platform.natives.single_qubit[qubit]
-<<<<<<< HEAD
         qd_channel = platform.qubits[qubit].drive
         rx90_sequence = natives.R(theta=np.pi / 2)
         ro_channel, ro_pulse = natives.MZ()[0]
 
-        qd_delay = Delay(duration=wait)
-        ro_delay = Delay(duration=wait)
-
         sequence += rx90_sequence
-        sequence.append((qd_channel, qd_delay))
+        sequence.append((qd_channel, delays[2 * i]))
         sequence += rx90_sequence
         sequence.extend(
             [
                 (ro_channel, Delay(duration=2 * rx90_sequence.duration)),
-                (ro_channel, ro_delay),
-=======
-        qd_channel, qd_pulse = natives.R(theta=np.pi / 2)[0]
-        ro_channel, ro_pulse = natives.MZ()[0]
-
-        sequence.extend(
-            [
-                (qd_channel, qd_pulse),
-                (qd_channel, delays[2 * i]),
-                (qd_channel, qd_pulse),
-                (ro_channel, Delay(duration=2 * qd_pulse.duration)),
                 (ro_channel, delays[2 * i + 1]),
->>>>>>> c74202ac
                 (ro_channel, ro_pulse),
             ]
         )
         if flux_pulse_amplitude is not None:
             flux_channel = platform.qubits[qubit].flux
-            sequence.append((flux_channel, Delay(duration=qd_pulse.duration)))
+            sequence.append((flux_channel, Delay(duration=rx90_sequence.duration)))
             sequence.append((flux_channel, flux_pulses[i]))
         if target_qubit is not None:
             assert target_qubit not in targets, (
