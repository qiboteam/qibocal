--- conflicted
+++ resolved
@@ -132,27 +132,6 @@
     fitting_report = ""
     figs = []
     if fit is not None:
-<<<<<<< HEAD
-        computational_basis = [
-            format(i, f"0{len(target)}b") for i in range(2 ** len(target))
-        ]
-        measurement_matrix = np.linalg.inv(fit.readout_mitigation_matrix[tuple(target)])
-        z = measurement_matrix
-        fig = px.imshow(
-            z,
-            x=computational_basis,
-            y=computational_basis,
-            text_auto=True,
-            labels={
-                "x": "Prepared States",
-                "y": "Measured States",
-                "color": "Probabilities",
-            },
-            width=700,
-            height=700,
-        )
-        figs.append(fig)
-=======
         if tuple(target) in fit.readout_mitigation_matrix:
             computational_basis = [
                 format(i, f"0{len(target)}b") for i in range(2 ** len(target))
@@ -177,7 +156,6 @@
                 height=700,
             )
             figs.append(fig)
->>>>>>> d8e8ddac
     return figs, fitting_report
 
 
