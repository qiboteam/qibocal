--- conflicted
+++ resolved
@@ -7,24 +7,13 @@
 from qibo import gates
 from qibo.backends import get_backend
 from qibo.models import Circuit
-<<<<<<< HEAD
-from qibolab import PulseSequence
 from scipy.sparse import lil_matrix
-=======
-from qibolab.platform import Platform
-from qibolab.qubits import QubitId
->>>>>>> 293e2a91
 
 from qibocal.auto.operation import Data, Parameters, QubitId, Results, Routine
 from qibocal.auto.transpile import dummy_transpiler, execute_transpiled_circuit
 from qibocal.calibration import CalibrationPlatform
 from qibocal.config import log
 
-<<<<<<< HEAD
-from .utils import calculate_frequencies, computational_basis
-
-=======
->>>>>>> 293e2a91
 
 @dataclass
 class ReadoutMitigationMatrixParameters(Parameters):
@@ -71,54 +60,6 @@
     data: dict[ReadoutMitigationMatrixId, float] = field(default_factory=dict)
     """Raw data acquited."""
 
-<<<<<<< HEAD
-    def add(self, qubits: list[QubitId], state: str, freqs: dict[str, int]):
-        """Adding frequency to data."""
-
-        for result_state, freq in freqs.items():
-            self.data[
-                qubits
-                + (
-                    state,
-                    result_state,
-                )
-            ] = freq
-
-        for basis in [format(i, f"0{len(qubits)}b") for i in range(2 ** len(qubits))]:
-            if (
-                qubits
-                + (
-                    state,
-                    basis,
-                )
-                not in self.data
-            ):
-                self.data[
-                    qubits
-                    + (
-                        state,
-                        basis,
-                    )
-                ] = 0
-
-    def matrix(self, qubits: list[QubitId]):
-        """Retrieve data for single qubits list."""
-
-        matrix = np.zeros((2 ** len(qubits), 2 ** len(qubits)))
-        for state in computational_basis(len(qubits)):
-            column = np.zeros(2 ** len(qubits))
-            qubit_state_data = {
-                index: value
-                for index, value in self.data.items()
-                if index[-2] == state and qubits == list(index[: len(index) - 2])
-            }
-            for index, value in qubit_state_data.items():
-                column[(int(index[-1], 2))] = value / self.nshots
-            matrix[:, int(state, 2)] = np.flip(column)
-        return matrix
-
-=======
->>>>>>> 293e2a91
 
 def _acquisition(
     params: ReadoutMitigationMatrixParameters,
@@ -134,34 +75,6 @@
 
     for qubits in targets:
         nqubits = len(qubits)
-<<<<<<< HEAD
-        for state in computational_basis(nqubits):
-            if params.pulses:
-                sequence = PulseSequence()
-                ro_pulses = {}
-                for q, bit in enumerate(state):
-                    natives = platform.natives.single_qubit[qubits[q]]
-                    if bit == "1":
-                        sequence |= natives.RX()
-                    sequence |= natives.MZ()
-                    ro_pulses[qubits[q]] = list(
-                        sequence.channel(platform.qubits[qubits[q]].acquisition)
-                    )[-1]
-                results = platform.execute([sequence], nshots=params.nshots)
-                data.add(
-                    tuple(qubits), state, calculate_frequencies(results, ro_pulses)
-                )
-            else:
-                c = Circuit(len(qubits))
-                for q, bit in enumerate(state):
-                    if bit == "1":
-                        c.add(gates.X(q))
-                c.add(gates.M(*[i for i in range(len(state))]))
-                _, results = execute_transpiled_circuit(
-                    c, qubits, backend, nshots=params.nshots, transpiler=transpiler
-                )
-                data.add(tuple(qubits), state, dict(results.frequencies()))
-=======
         for i in range(2**nqubits):
             state = format(i, f"0{nqubits}b")
             c = Circuit(
@@ -180,32 +93,24 @@
             for freq in frequencies:
                 data.register_qubit(
                     ReadoutMitigationMatrixType,
-                    (qubits),
+                    (tuple(qubits)),
                     dict(
                         state=np.array([int(state, 2)]),
                         frequency=freq,
                     ),
                 )
->>>>>>> 293e2a91
     return data
 
 
 def _fit(data: ReadoutMitigationMatrixData) -> ReadoutMitigationMatrixResults:
     """Post processing for readout mitigation matrix protocol."""
     readout_mitigation_matrix = {}
-<<<<<<< HEAD
-    measurement_matrix = {}
-    for qubit in data.qubit_list:
-        matrix = data.matrix(qubit)
-        measurement_matrix[tuple(qubit)] = matrix.tolist()
-=======
     for qubits in data.qubit_list:
         qubit_data = data.data[tuple(qubits)]
         mitigation_matrix = []
         for state in range(2 ** len(qubits)):
             mitigation_matrix.append(qubit_data[qubit_data.state == state].frequency)
         mitigation_matrix = np.vstack(mitigation_matrix) / data.nshots
->>>>>>> 293e2a91
         try:
             readout_mitigation_matrix[tuple(qubits)] = np.linalg.inv(
                 mitigation_matrix
@@ -228,15 +133,6 @@
     fitting_report = ""
     figs = []
     if fit is not None:
-<<<<<<< HEAD
-        basis = computational_basis(len(target))
-        z = fit.measurement_matrix[tuple(target)]
-
-        fig = px.imshow(
-            z,
-            x=basis,
-            y=basis[::-1],
-=======
         computational_basis = [
             format(i, f"0{len(target)}b") for i in range(2 ** len(target))
         ]
@@ -246,7 +142,6 @@
             z,
             x=computational_basis,
             y=computational_basis,
->>>>>>> 293e2a91
             text_auto=True,
             labels={
                 "x": "Prepared States",
