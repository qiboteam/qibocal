--- conflicted
+++ resolved
@@ -140,48 +140,8 @@
 
     # taking advantage of multiplexing, apply the same set of gates to all qubits in parallel
     freq_sweepers = {}
-<<<<<<< HEAD
     ro_pulses_m1 = {}
     ro_pulses_m2 = {}
-=======
-
-    sequence_0 = PulseSequence()
-    sequence_1 = PulseSequence()
-
-    for qubit in targets:
-        natives = platform.natives.single_qubit[qubit]
-
-        qd_channel, qd_pulse = natives.RX()[0]
-        ro_channel, ro_pulse_0 = natives.MZ()[0]
-        _, ro_pulse_1 = natives.MZ()[0]
-        ro_pulses_0[qubit] = ro_pulse_0
-        ro_pulses_1[qubit] = ro_pulse_1
-        amplitudes[qubit] = ro_pulse_0.probe.amplitude
-
-        sequence_0.append((ro_channel, ro_pulse_0))
-
-        sequence_1.append((qd_channel, qd_pulse))
-        sequence_1.append((ro_channel, Delay(duration=qd_pulse.duration)))
-        sequence_1.append((ro_channel, ro_pulse_1))
-
-        freq_sweepers[qubit] = Sweeper(
-            parameter=Parameter.frequency,
-            values=readout_frequency(qubit, platform) + delta_frequency_range,
-            channels=[platform.qubits[qubit].probe],
-        )
-
-    amp_sweeper_0 = Sweeper(
-        parameter=Parameter.amplitude,
-        range=(params.amplitude_min, params.amplitude_max, params.amplitude_step),
-        pulses=[ro_pulses_0[qubit] for qubit in targets],
-    )
-
-    amp_sweeper_1 = Sweeper(
-        parameter=Parameter.amplitude,
-        range=(params.amplitude_min, params.amplitude_max, params.amplitude_step),
-        pulses=[ro_pulses_1[qubit] for qubit in targets],
-    )
->>>>>>> fddf6bc8
 
     data = ResonatorOptimizationData(
         resonator_type=platform.resonator_type,
