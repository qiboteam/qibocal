--- conflicted
+++ resolved
@@ -84,7 +84,7 @@
 
     sequence_0 = PulseSequence()
     sequence_1 = PulseSequence()
-    
+
     ro_pulses = {}
     for q in targets:
         natives = platform.natives.single_qubit[q]
@@ -94,7 +94,7 @@
 
         sequence_1.append((qd_channel, qd_pulse))
         sequence_1.append((ro_channel, Delay(duration=qd_pulse.duration)))
-        
+
         sequence_0.append((ro_channel, ro_pulse))
         sequence_1.append((ro_channel, ro_pulse))
         ro_pulses[q] = ro_pulse
@@ -116,30 +116,27 @@
 
     results = {}
     results[0] = platform.execute(
-            [sequence_0],
-            [sweepers],
-            nshots=params.nshots,
-            relaxation_time=params.relaxation_time,
-            acquisition_type=AcquisitionType.INTEGRATION,
-        )
+        [sequence_0],
+        [sweepers],
+        nshots=params.nshots,
+        relaxation_time=params.relaxation_time,
+        acquisition_type=AcquisitionType.INTEGRATION,
+    )
 
     results[1] = platform.execute(
-            [sequence_1],
-            [sweepers],
-            nshots=params.nshots,
-            relaxation_time=params.relaxation_time,
-            acquisition_type=AcquisitionType.INTEGRATION,
-        )
+        [sequence_1],
+        [sweepers],
+        nshots=params.nshots,
+        relaxation_time=params.relaxation_time,
+        acquisition_type=AcquisitionType.INTEGRATION,
+    )
     data = ResonatorAmplitudeData()
 
-<<<<<<< HEAD
     for q in targets:
-         for k, amplitude in enumerate(amplitudes):
-            result0 = results[0][ro_pulses[q].id][:,k]
-            result1 = results[1][ro_pulses[q].id][:,k]
-=======
-            # TODO: move QubitFit() and analysis in _fit()
->>>>>>> fe08c22f
+        for k, amplitude in enumerate(amplitudes):
+            result0 = results[0][ro_pulses[q].id][:, k]
+            result1 = results[1][ro_pulses[q].id][:, k]
+
             iq_values = np.concatenate((result0, result1))
             nshots = params.nshots
             states = [0] * nshots + [1] * nshots
@@ -156,7 +153,7 @@
                     threshold=np.array([model.threshold]),
                 ),
             )
-            
+
     return data
 
 
