--- conflicted
+++ resolved
@@ -1,9 +1,5 @@
 from dataclasses import dataclass, field
-<<<<<<< HEAD
-from typing import Dict, List, Optional, Tuple
-=======
-from typing import Dict, Union
->>>>>>> bdd4f5da
+from typing import Dict, Optional, Union
 
 import numpy as np
 import plotly.graph_objects as go
