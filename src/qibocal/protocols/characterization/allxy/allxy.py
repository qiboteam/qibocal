from dataclasses import dataclass, field

import numpy as np
import numpy.typing as npt
import plotly.graph_objects as go
from qibolab import AveragingMode, ExecutionParameters
from qibolab.platform import Platform
from qibolab.pulses import PulseSequence
from qibolab.qubits import QubitId

from qibocal.auto.operation import Data, Parameters, Qubits, Results, Routine


@dataclass
class AllXYParameters(Parameters):
    """AllXY runcard inputs."""

    beta_param: float = None
    """Beta parameter for drag pulse."""


@dataclass
class AllXYResults(Results):
    """AllXY outputs."""


AllXYType = np.dtype([("prob", np.float64), ("gate", "<U5")])


@dataclass
class AllXYData(Data):
    """AllXY acquisition outputs."""

    beta_param: float = None
    """Beta parameter for drag pulse."""
    data: dict[QubitId, npt.NDArray] = field(default_factory=dict)
    """Raw data acquired."""


gatelist = [
    ["I", "I"],
    ["Xp", "Xp"],
    ["Yp", "Yp"],
    ["Xp", "Yp"],
    ["Yp", "Xp"],
    ["X9", "I"],
    ["Y9", "I"],
    ["X9", "Y9"],
    ["Y9", "X9"],
    ["X9", "Yp"],
    ["Y9", "Xp"],
    ["Xp", "Y9"],
    ["Yp", "X9"],
    ["X9", "Xp"],
    ["Xp", "X9"],
    ["Y9", "Yp"],
    ["Yp", "Y9"],
    ["Xp", "I"],
    ["Yp", "I"],
    ["X9", "X9"],
    ["Y9", "Y9"],
]


def _acquisition(
    params: AllXYParameters,
    platform: Platform,
    qubits: Qubits,
) -> AllXYData:
    r"""
    Data acquisition for allXY experiment.
    The AllXY experiment is a simple test of the calibration of single qubit gatesThe qubit (initialized in the |0> state)
    is subjected to two back-to-back single-qubit gates and measured. In each round, we run 21 different gate pairs:
    ideally, the first 5 return the qubit to |0>, the next 12 drive it to superposition state, and the last 4 put the
    qubit in |1> state.
    """

    # create a Data object to store the results
    data = AllXYData(beta_param=params.beta_param)

    # repeat the experiment as many times as defined by software_averages
    # for iteration in range(params.software_averages):
    for gates in gatelist:
        # create a sequence of pulses
        ro_pulses = {}
        sequence = PulseSequence()
        for qubit in qubits:
            sequence, ro_pulses[qubit] = add_gate_pair_pulses_to_sequence(
                platform, gates, qubit, sequence, params.beta_param
            )
        # execute the pulse sequence
        results = platform.execute_pulse_sequence(
            sequence,
            ExecutionParameters(
                nshots=params.nshots,
                averaging_mode=AveragingMode.CYCLIC,
            ),
        )

        # retrieve the results for every qubit
        for qubit in qubits:
            z_proj = 2 * results[ro_pulses[qubit].serial].probability(0) - 1
            # store the results
            gate = "-".join(gates)
<<<<<<< HEAD
            data.register_qubit(
                AllXYType, (qubit), dict(prob=np.array([z_proj]), gate=np.array([gate]))
            )
=======
            data.register_qubit(AllXYType, (qubit), dict(prob=z_proj, gate=gate))
>>>>>>> e322b4e9
    # finally, save the remaining data
    return data


def add_gate_pair_pulses_to_sequence(
    platform: Platform,
    gates,
    qubit,
    sequence,
    beta_param=None,
):
    pulse_duration = platform.create_RX_pulse(qubit, start=0).duration
    # All gates have equal pulse duration

    sequenceDuration = 0
    pulse_start = 0

    for gate in gates:
        if gate == "I":
            # print("Transforming to sequence I gate")
            pass

        if gate == "Xp":
            # print("Transforming to sequence Xp gate")
            if beta_param == None:
                RX_pulse = platform.create_RX_pulse(
                    qubit,
                    start=pulse_start,
                )
            else:
                RX_pulse = platform.create_RX_drag_pulse(
                    qubit,
                    start=pulse_start,
                    beta=beta_param,
                )
            sequence.add(RX_pulse)

        if gate == "X9":
            # print("Transforming to sequence X9 gate")
            if beta_param == None:
                RX90_pulse = platform.create_RX90_pulse(
                    qubit,
                    start=pulse_start,
                )
            else:
                RX90_pulse = platform.create_RX90_drag_pulse(
                    qubit,
                    start=pulse_start,
                    beta=beta_param,
                )
            sequence.add(RX90_pulse)

        if gate == "Yp":
            # print("Transforming to sequence Yp gate")
            if beta_param == None:
                RY_pulse = platform.create_RX_pulse(
                    qubit,
                    start=pulse_start,
                    relative_phase=np.pi / 2,
                )
            else:
                RY_pulse = platform.create_RX_drag_pulse(
                    qubit,
                    start=pulse_start,
                    relative_phase=np.pi / 2,
                    beta=beta_param,
                )
            sequence.add(RY_pulse)

        if gate == "Y9":
            # print("Transforming to sequence Y9 gate")
            if beta_param == None:
                RY90_pulse = platform.create_RX90_pulse(
                    qubit,
                    start=pulse_start,
                    relative_phase=np.pi / 2,
                )
            else:
                RY90_pulse = platform.create_RX90_drag_pulse(
                    qubit,
                    start=pulse_start,
                    relative_phase=np.pi / 2,
                    beta=beta_param,
                )
            sequence.add(RY90_pulse)

        sequenceDuration = sequenceDuration + pulse_duration
        pulse_start = pulse_duration

    # RO pulse starting just after pair of gates
    ro_pulse = platform.create_qubit_readout_pulse(qubit, start=sequenceDuration + 4)
    sequence.add(ro_pulse)
    return sequence, ro_pulse


def _fit(_data: AllXYData) -> AllXYResults:
    """Post-Processing for allXY"""
    return AllXYResults()


# allXY
def _plot(data: AllXYData, qubit, fit: AllXYResults = None):
    """Plotting function for allXY."""

    figures = []
    fitting_report = ""
    fig = go.Figure()

    qubit_data = data[qubit]

    fig.add_trace(
        go.Scatter(
            x=qubit_data.gate,
            y=qubit_data.prob,
            mode="markers",
            text=gatelist,
            textposition="bottom center",
            name="Expectation value",
            showlegend=True,
            legendgroup="group1",
        ),
    )

    fig.add_hline(
        y=0,
        line_width=2,
        line_dash="dash",
        line_color="grey",
    )
    fig.add_hline(
        y=1,
        line_width=2,
        line_dash="dash",
        line_color="grey",
    )

    fig.add_hline(
        y=-1,
        line_width=2,
        line_dash="dash",
        line_color="grey",
    )

    fig.update_layout(
        showlegend=True,
        uirevision="0",  # ``uirevision`` allows zooming while live plotting
        xaxis_title="Gate sequence number",
        yaxis_title="Expectation value of Z",
    )

    figures.append(fig)

    return figures, fitting_report


allxy = Routine(_acquisition, _fit, _plot)
"""AllXY Routine object."""<|MERGE_RESOLUTION|>--- conflicted
+++ resolved
@@ -102,13 +102,9 @@
             z_proj = 2 * results[ro_pulses[qubit].serial].probability(0) - 1
             # store the results
             gate = "-".join(gates)
-<<<<<<< HEAD
             data.register_qubit(
                 AllXYType, (qubit), dict(prob=np.array([z_proj]), gate=np.array([gate]))
             )
-=======
-            data.register_qubit(AllXYType, (qubit), dict(prob=z_proj, gate=gate))
->>>>>>> e322b4e9
     # finally, save the remaining data
     return data
 
