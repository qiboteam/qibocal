<<<<<<< HEAD
from dataclasses import dataclass, field
=======
from dataclasses import dataclass
>>>>>>> 53d76ab1
from typing import Optional

import numpy as np
import plotly.graph_objects as go
from qibolab import AveragingMode, ExecutionParameters
from qibolab.platforms.abstract import AbstractPlatform
from qibolab.pulses import PulseSequence

from qibocal.auto.operation import Parameters, Qubits, Results, Routine
from qibocal.data import Data
from qibocal.plots.utils import get_color

from . import allxy


@dataclass
class AllXYDragParameters(Parameters):
    """AllXYDrag runcard inputs."""

    beta_start: float
    """Initial beta parameter for Drag pulse."""
    beta_end: float
    """Final beta parameter for Drag pulse."""
    beta_step: float
    """Step beta parameter for Drag pulse."""
<<<<<<< HEAD
    qubits: Optional[list] = field(default_factory=list)
    """Local qubits (optional)."""
=======
    nshots: Optional[int] = None
    """Number of shots."""
    relaxation_time: Optional[int] = None
    """Relaxation time (ns)."""
>>>>>>> 53d76ab1


@dataclass
class AllXYDragResults(Results):
    """AllXYDrag outputs."""


class AllXYDragData(Data):
    """AllXYDrag acquisition outputs."""

    def __init__(self):
        super().__init__(
            name="data",
            quantities={
                "probability",
                "gateNumber",
                "beta_param",
                "qubit",
            },
        )


def _acquisition(
    params: AllXYDragParameters,
    platform: AbstractPlatform,
    qubits: Qubits,
) -> AllXYDragData:
    r"""
    Data acquisition for allXY experiment varying beta.
    The AllXY experiment is a simple test of the calibration of single qubit gatesThe qubit (initialized in the |0> state)
    is subjected to two back-to-back single-qubit gates and measured. In each round, we run 21 different gate pairs:
    ideally, the first 5 return the qubit to |0>, the next 12 drive it to superposition state, and the last 4 put the
    qubit in |1> state.

    The AllXY iteration method allows the user to execute iteratively the list of gates playing with the drag pulse shape
    in order to find the optimal drag pulse coefficient for pi pulses.
    """

    data = AllXYDragData()

    count = 0
    # sweep the parameters
    for beta_param in np.arange(
        params.beta_start, params.beta_end, params.beta_step
    ).round(4):
        gateNumber = 1
        for gates in allxy.gatelist:
            # create a sequence of pulses
            ro_pulses = {}
            sequence = PulseSequence()
            for qubit in qubits:
                sequence, ro_pulses[qubit] = allxy.add_gate_pair_pulses_to_sequence(
                    platform, gates, qubit, sequence, beta_param
                )

            # execute the pulse sequence
            results = platform.execute_pulse_sequence(
                sequence,
                ExecutionParameters(
                    nshots=params.nshots,
                    relaxation_time=params.relaxation_time,
                    averaging_mode=AveragingMode.CYCLIC,
                ),
            )

            # retrieve the results for every qubit
            for ro_pulse in ro_pulses.values():
                z_proj = 2 * results[ro_pulse.serial].probability(0) - 1
                # store the results
                r = {
                    "probability": z_proj,
                    "gateNumber": gateNumber,
                    "beta_param": beta_param,
                    "qubit": ro_pulse.qubit,
                }
                data.add(r)
            gateNumber += 1
    return data


def _fit(_data: AllXYDragData) -> AllXYDragResults:
    """Post-processing for allXYDrag."""
    return AllXYDragResults()


def _plot(data: AllXYDragData, _fit: AllXYDragResults, qubit):
    """Plotting function for allXYDrag."""

    figures = []
    fitting_report = "No fitting data"

    fig = go.Figure()
    beta_params = data.df["beta_param"].unique()

    qubit_data = data.df[data.df["qubit"] == qubit]

    for j, beta_param in enumerate(beta_params):
        beta_param_data = qubit_data[qubit_data["beta_param"] == beta_param]
        fig.add_trace(
            go.Scatter(
                x=beta_param_data["gateNumber"],
                y=beta_param_data["probability"],
                marker_color=get_color(j),
                mode="markers+lines",
                opacity=0.5,
                name=f"Beta {beta_param}",
                showlegend=True,
                legendgroup=f"group{j}",
                text=allxy.gatelist,
                textposition="bottom center",
            ),
        )

    fig.add_hline(
        y=0,
        line_width=2,
        line_dash="dash",
        line_color="grey",
    )
    fig.add_hline(
        y=1,
        line_width=2,
        line_dash="dash",
        line_color="grey",
    )

    fig.add_hline(
        y=-1,
        line_width=2,
        line_dash="dash",
        line_color="grey",
    )

    fig.update_layout(
        showlegend=True,
        uirevision="0",  # ``uirevision`` allows zooming while live plotting
        xaxis_title="Gate sequence number",
        yaxis_title="Expectation value of Z",
    )

    figures.append(fig)

    return figures, fitting_report


allxy_drag_pulse_tuning = Routine(_acquisition, _fit, _plot)
"""AllXYDrag Routine object."""<|MERGE_RESOLUTION|>--- conflicted
+++ resolved
@@ -1,8 +1,4 @@
-<<<<<<< HEAD
 from dataclasses import dataclass, field
-=======
-from dataclasses import dataclass
->>>>>>> 53d76ab1
 from typing import Optional
 
 import numpy as np
@@ -28,15 +24,12 @@
     """Final beta parameter for Drag pulse."""
     beta_step: float
     """Step beta parameter for Drag pulse."""
-<<<<<<< HEAD
     qubits: Optional[list] = field(default_factory=list)
     """Local qubits (optional)."""
-=======
     nshots: Optional[int] = None
     """Number of shots."""
     relaxation_time: Optional[int] = None
     """Relaxation time (ns)."""
->>>>>>> 53d76ab1
 
 
 @dataclass
