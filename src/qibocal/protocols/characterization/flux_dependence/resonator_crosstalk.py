--- conflicted
+++ resolved
@@ -14,7 +14,7 @@
 from qibocal.auto.operation import Routine
 from qibocal.config import log
 
-from ..utils import HZ_TO_GHZ, extract_feature, table_dict, table_html
+from ..utils import HZ_TO_GHZ, table_dict, table_html
 from . import utils
 from .resonator_flux_dependence import (
     ResFluxType,
@@ -263,16 +263,8 @@
     for target_flux_qubit, qubit_data in data.data.items():
         target_qubit, flux_qubit = target_flux_qubit
 
-<<<<<<< HEAD
-        frequencies, biases = extract_feature(
-            qubit_data.freq,
-            qubit_data.bias,
-            qubit_data.signal,
-            "min",
-=======
         frequencies, biases = utils.extract_feature(
             qubit_data.freq, qubit_data.bias, qubit_data.signal, "min"
->>>>>>> c889c26c
         )
 
         if target_qubit != flux_qubit:
