from dataclasses import dataclass, field
from typing import List, Optional, Union

import numpy as np
import numpy.typing as npt
from qibolab import AcquisitionType, AveragingMode, ExecutionParameters
from qibolab.couplers import Coupler
from qibolab.platform import Platform
from qibolab.pulses import PulseSequence
from qibolab.qubits import QubitId
from qibolab.sweeper import Parameter, Sweeper, SweeperType
from scipy.optimize import curve_fit

from qibocal import update
from qibocal.auto.operation import Data, Parameters, Qubits, Results, Routine
from qibocal.config import log

from ..utils import GHZ_TO_HZ, HZ_TO_GHZ, table_dict, table_html
from . import utils


@dataclass
class ResonatorFluxParameters(Parameters):
    """ResonatorFlux runcard inputs."""

    freq_width: int
    """Width for frequency sweep relative to the readout frequency [Hz]."""
    freq_step: int
    """Frequency step for sweep [Hz]."""
    bias_width: Optional[float] = None
    """Width for bias sweep [V]."""
    bias_step: Optional[float] = None
    """Bias step for sweep [a.u.]."""
    flux_amplitude_start: Optional[Union[int, float, List[float]]] = None
    """Amplitude start value(s) for flux pulses sweep relative to the qubit sweetspot [a.u.]."""
    flux_amplitude_end: Optional[Union[int, float, List[float]]] = None
    """Amplitude end value(s) for flux pulses sweep relative to the qubit sweetspot [a.u.]."""
    flux_amplitude_step: Optional[Union[int, float, List[float]]] = None
    """Amplitude step(s) for flux pulses sweep [a.u.]."""

    def __post_init__(self):
        if not self.has_bias_params:
            if self.has_flux_params:
                self.check_flux_params()
                return
        if not self.has_flux_params:
            if self.has_bias_params:
                return
        raise ValueError(
            "Too many arguments provided. Provide either bias_width "
            "and bias_step or flux_amplitude_width and flux_amplitude_step."
        )

    def check_flux_params(self):
        """All flux params must be either all float or all lists with the same length.

        This function does not check if the lenght of the lists is equal to the number
        of qubits in the experiment.
        """
        flux_params = (
            self.flux_amplitude_start,
            self.flux_amplitude_end,
            self.flux_amplitude_step,
        )
        if all(isinstance(param, (int, float)) for param in flux_params):
            return

        if all(isinstance(param, list) for param in flux_params):
            if all(len(param) == len(flux_params[0]) for param in flux_params):
                return
            raise ValueError("Flux lists do not have the same length.")
        raise ValueError(
            "flux parameters have the wrong type. Expected one of (int, float, list)."
        )

    @property
    def has_bias_params(self):
        """True if both bias_width and bias_step are set."""
        return self.bias_width is not None and self.bias_step is not None

    @property
    def has_flux_params(self):
<<<<<<< HEAD
        """True if both biasflux_amplitude_width_width and flux_amplitude_step are set."""
=======
        """True if both all flux amplitude parameters are set."""
>>>>>>> 355199b6
        return (
            self.flux_amplitude_start is not None
            and self.flux_amplitude_end is not None
            and self.flux_amplitude_step is not None
        )

    @property
    def flux_pulses(self):
        """True if sweeping flux pulses, False if sweeping bias."""
        if self.has_flux_params:
            return True
        return False


@dataclass
class ResonatorFluxResults(Results):
    """ResonatoFlux outputs."""

    frequency: dict[QubitId, float]
    """Readout frequency for each qubit."""
    sweetspot: dict[QubitId, float]
    """Sweetspot for each qubit."""
    asymmetry: dict[QubitId, float]
    """Asymmetry between junctions."""
    bare_frequency: dict[QubitId, float]
    """Resonator bare frequency."""
    drive_frequency: dict[QubitId, float]
    """Qubit frequency at sweetspot."""
    fitted_parameters: dict[QubitId, dict[str, float]]
    """Raw fitting output."""
    coupling: dict[QubitId, float]
    """Qubit-resonator coupling."""
    matrix_element: dict[QubitId, float]
    """C_ii coefficient."""


ResFluxType = np.dtype(
    [
        ("freq", np.float64),
        ("bias", np.float64),
        ("signal", np.float64),
        ("phase", np.float64),
    ]
)
"""Custom dtype for resonator flux dependence."""


@dataclass
class ResonatorFluxData(Data):
    """ResonatorFlux acquisition outputs."""

    resonator_type: str
    """Resonator type."""

    flux_pulses: bool
    """True if sweeping flux pulses, False if sweeping bias."""

    qubit_frequency: dict[QubitId, float] = field(default_factory=dict)
    """Qubit frequencies."""

    bare_resonator_frequency: dict[QubitId, int] = field(default_factory=dict)
    """Qubit bare resonator frequency power provided by the user."""

    data: dict[QubitId, npt.NDArray[ResFluxType]] = field(default_factory=dict)
    """Raw data acquired."""

    def register_qubit(self, qubit, freq, bias, signal, phase):
        """Store output for single qubit."""
        self.data[qubit] = utils.create_data_array(
            freq, bias, signal, phase, dtype=ResFluxType
        )


def create_flux_pulse_sweepers(
    params: ResonatorFluxParameters,
    platform: Platform,
    qubits: Qubits,
    sequence: PulseSequence,
) -> tuple[np.ndarray, list[Sweeper]]:
    """Create a list of sweepers containing flux pulses.

    Args:
        params (ResonatorFluxParameters): parameters of the experiment (here flux amplitude is used).
        platform (Platform): platform on which to run the experiment.
        qubits (Qubits): qubits on which to run the experiment.
        sequence (PulseSequence): pulse sequence of the experiment (updated with flux pulses).
    """
    qf_pulses = {}
    for i, qubit in enumerate(qubits):
        if isinstance(params.flux_amplitude_start, list):
            flux_amplitude_start = params.flux_amplitude_start[i]
            flux_amplitude_end = params.flux_amplitude_end[i]
            flux_amplitude_step = params.flux_amplitude_step[i]
        else:
            flux_amplitude_start = params.flux_amplitude_start
            flux_amplitude_end = params.flux_amplitude_end
            flux_amplitude_step = params.flux_amplitude_step
        delta_bias_flux_range = np.arange(
            flux_amplitude_start,
            flux_amplitude_end,
            flux_amplitude_step,
        )
<<<<<<< HEAD
        if isinstance(qubit, Coupler):
            # FIXME: Missmatch with create_coupler_pulse and create_qubit_flux_pulse
            pulse = platform.create_coupler_pulse(
                qubit.name,
                start=0,
                duration=sequence.duration,
                amplitude=1,
            )
            qubit = qubit.name
        else:
            pulse = platform.create_qubit_flux_pulse(
                qubit, start=0, duration=sequence.duration
            )
        qf_pulses[qubit] = pulse
        sequence.add(pulse)

    # FIXME: This is a patch to fix couplers/qubits
    if isinstance(qubits[0], Coupler):
        pulses = [qf_pulses[qubit.name] for qubit in qubits]
    else:
        pulses = [qf_pulses[qubit] for qubit in qubits]

=======
        pulse = platform.create_qubit_flux_pulse(
            qubit, start=0, duration=sequence.duration
        )
        qf_pulses[qubit] = pulse
        sequence.add(pulse)
>>>>>>> 355199b6
    sweepers = [
        Sweeper(
            Parameter.amplitude,
            delta_bias_flux_range,
<<<<<<< HEAD
            pulses=pulses,
=======
            pulses=[qf_pulses[qubit] for qubit in qubits],
>>>>>>> 355199b6
            type=SweeperType.ABSOLUTE,
        )
    ]
    return delta_bias_flux_range, sweepers


def _acquisition(
    params: ResonatorFluxParameters, platform: Platform, targets: list[QubitId]
) -> ResonatorFluxData:
    """Data acquisition for ResonatorFlux experiment."""
    # create a sequence of pulses for the experiment:
    # MZ

    # taking advantage of multiplexing, apply the same set of gates to all qubits in parallel
    sequence = PulseSequence()
    ro_pulses = {}
    qubit_frequency = {}
    bare_resonator_frequency = {}
    for qubit in targets:
        qubit_frequency[qubit] = platform.qubits[qubit].drive_frequency
        bare_resonator_frequency[qubit] = platform.qubits[
            qubit
        ].bare_resonator_frequency

        ro_pulses[qubit] = platform.create_qubit_readout_pulse(qubit, start=0)
        sequence.add(ro_pulses[qubit])

    # define the parameters to sweep and their range:
    delta_frequency_range = np.arange(
        -params.freq_width // 2, params.freq_width // 2, params.freq_step
    )
    freq_sweeper = Sweeper(
        Parameter.frequency,
        delta_frequency_range,
        [ro_pulses[qubit] for qubit in targets],
        type=SweeperType.OFFSET,
    )
    if params.flux_pulses:
        delta_bias_flux_range, sweepers = create_flux_pulse_sweepers(
            params, platform, targets, sequence
        )
    else:
        delta_bias_flux_range = np.arange(
            -params.bias_width / 2, params.bias_width / 2, params.bias_step
        )
        sweepers = [
            Sweeper(
                Parameter.bias,
                delta_bias_flux_range,
<<<<<<< HEAD
                qubits=targets,
=======
                qubits=[platform.qubits[qubit] for qubit in targets],
>>>>>>> 355199b6
                type=SweeperType.OFFSET,
            )
        ]

    data = ResonatorFluxData(
        resonator_type=platform.resonator_type,
        flux_pulses=params.flux_pulses,
        qubit_frequency=qubit_frequency,
        bare_resonator_frequency=bare_resonator_frequency,
    )

    options = ExecutionParameters(
        nshots=params.nshots,
        relaxation_time=params.relaxation_time,
        acquisition_type=AcquisitionType.INTEGRATION,
        averaging_mode=AveragingMode.CYCLIC,
    )
    for bias_sweeper in sweepers:
        results = platform.sweep(sequence, options, bias_sweeper, freq_sweeper)
        # retrieve the results for every qubit
        for qubit in targets:
            result = results[ro_pulses[qubit].serial]
            sweetspot = platform.qubits[qubit].sweetspot
            data.register_qubit(
                qubit,
                signal=result.magnitude,
                phase=result.phase,
                freq=delta_frequency_range + ro_pulses[qubit].frequency,
                bias=delta_bias_flux_range + sweetspot,
            )
    return data


def _fit(data: ResonatorFluxData) -> ResonatorFluxResults:
    """
    Post-processing for QubitFlux Experiment. See arxiv:0703002
    Fit frequency as a function of current for the flux qubit spectroscopy
    data (QubitFluxData): data object with information on the feature response at each current point.
    """

    qubits = data.qubits
    frequency = {}
    sweetspot = {}
    asymmetry = {}
    bare_frequency = {}
    drive_frequency = {}
    fitted_parameters = {}
    matrix_element = {}
    coupling = {}

    for qubit in qubits:
        qubit_data = data[qubit]

        biases = qubit_data.bias
        frequencies = qubit_data.freq
        signal = qubit_data.signal

        if data.resonator_type == "3D":
            frequencies, biases = utils.extract_max_feature(
                frequencies,
                biases,
                signal,
            )
        else:
            frequencies, biases = utils.extract_min_feature(
                frequencies,
                biases,
                signal,
            )

        try:
            popt = curve_fit(
                utils.transmon_readout_frequency,
                biases,
                frequencies * HZ_TO_GHZ,
                bounds=utils.resonator_flux_dependence_fit_bounds(
                    data.qubit_frequency[qubit],
                    qubit_data.bias,
                    data.bare_resonator_frequency[qubit],
                ),
                maxfev=100000,
            )[0]
            fitted_parameters[qubit] = popt.tolist()

            # frequency corresponds to transmon readout frequency
            # at the sweetspot popt[3]
            frequency[qubit] = (
                utils.transmon_readout_frequency(popt[3], *popt) * GHZ_TO_HZ
            )
            sweetspot[qubit] = popt[3]
            asymmetry[qubit] = popt[1]
            bare_frequency[qubit] = popt[4] * GHZ_TO_HZ
            drive_frequency[qubit] = popt[0] * GHZ_TO_HZ
            coupling[qubit] = popt[5]
            matrix_element[qubit] = popt[2]
        except ValueError as e:
            log.error(
                f"Error in resonator_flux protocol fit: {e} "
                "The threshold for the SNR mask is probably too high. "
                "Lowering the value of `threshold` in `extract_*_feature`"
                "should fix the problem."
            )

    return ResonatorFluxResults(
        frequency=frequency,
        sweetspot=sweetspot,
        asymmetry=asymmetry,
        bare_frequency=bare_frequency,
        drive_frequency=drive_frequency,
        coupling=coupling,
        matrix_element=matrix_element,
        fitted_parameters=fitted_parameters,
    )


def _plot(data: ResonatorFluxData, fit: ResonatorFluxResults, target: QubitId):
    """Plotting function for ResonatorFlux Experiment."""
    figures = utils.flux_dependence_plot(
        data, fit, target, utils.transmon_readout_frequency
    )
    if data.flux_pulses:
        bias_flux_unit = "a.u."
    else:
        bias_flux_unit = "V"
    if fit is not None:
        fitting_report = table_html(
            table_dict(
                target,
                [
                    f"Sweetspot [{bias_flux_unit}]",
                    "Bare Resonator Frequency [Hz]",
                    "Readout Frequency [Hz]",
                    "Qubit Frequency at Sweetspot [Hz]",
                    "Asymmetry d",
                    "Coupling g",
                    "V_ii [V]",
                ],
                [
                    np.round(fit.sweetspot[target], 4),
                    np.round(fit.bare_frequency[target], 4),
                    np.round(fit.frequency[target], 4),
                    np.round(fit.drive_frequency[target], 4),
                    np.round(fit.asymmetry[target], 4),
                    np.round(fit.coupling[target], 4),
                    np.round(fit.matrix_element[target], 4),
                ],
            )
        )
        return figures, fitting_report
    return figures, ""


def _update(results: ResonatorFluxResults, platform: Platform, qubit: QubitId):
    update.bare_resonator_frequency(results.bare_frequency[qubit], platform, qubit)
    update.readout_frequency(results.frequency[qubit], platform, qubit)
    update.drive_frequency(results.drive_frequency[qubit], platform, qubit)
    update.asymmetry(results.asymmetry[qubit], platform, qubit)
    update.coupling(results.coupling[qubit], platform, qubit)


resonator_flux = Routine(_acquisition, _fit, _plot, _update)
"""ResonatorFlux Routine object."""<|MERGE_RESOLUTION|>--- conflicted
+++ resolved
@@ -80,11 +80,7 @@
 
     @property
     def has_flux_params(self):
-<<<<<<< HEAD
-        """True if both biasflux_amplitude_width_width and flux_amplitude_step are set."""
-=======
         """True if both all flux amplitude parameters are set."""
->>>>>>> 355199b6
         return (
             self.flux_amplitude_start is not None
             and self.flux_amplitude_end is not None
@@ -187,7 +183,6 @@
             flux_amplitude_end,
             flux_amplitude_step,
         )
-<<<<<<< HEAD
         if isinstance(qubit, Coupler):
             # FIXME: Missmatch with create_coupler_pulse and create_qubit_flux_pulse
             pulse = platform.create_coupler_pulse(
@@ -210,22 +205,11 @@
     else:
         pulses = [qf_pulses[qubit] for qubit in qubits]
 
-=======
-        pulse = platform.create_qubit_flux_pulse(
-            qubit, start=0, duration=sequence.duration
-        )
-        qf_pulses[qubit] = pulse
-        sequence.add(pulse)
->>>>>>> 355199b6
     sweepers = [
         Sweeper(
             Parameter.amplitude,
             delta_bias_flux_range,
-<<<<<<< HEAD
             pulses=pulses,
-=======
-            pulses=[qf_pulses[qubit] for qubit in qubits],
->>>>>>> 355199b6
             type=SweeperType.ABSOLUTE,
         )
     ]
@@ -275,11 +259,7 @@
             Sweeper(
                 Parameter.bias,
                 delta_bias_flux_range,
-<<<<<<< HEAD
-                qubits=targets,
-=======
                 qubits=[platform.qubits[qubit] for qubit in targets],
->>>>>>> 355199b6
                 type=SweeperType.OFFSET,
             )
         ]
