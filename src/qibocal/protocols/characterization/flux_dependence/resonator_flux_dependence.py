--- conflicted
+++ resolved
@@ -197,35 +197,9 @@
                 signal,
             )
 
-<<<<<<< HEAD
-        popt = curve_fit(
-            utils.transmon_readout_frequency_diagonal,
-            biases,
-            frequencies * HZ_TO_GHZ,
-            bounds=utils.resonator_flux_dependence_fit_bounds(
-                data.qubit_frequency[qubit],
-                qubit_data.bias,
-                data.bare_resonator_frequency[qubit],
-            ),
-            maxfev=100000,
-        )[0]
-        fitted_parameters[qubit] = popt.tolist()
-
-        # frequency corresponds to transmon readout frequency
-        # at the sweetspot popt[3]
-        frequency[qubit] = (
-            utils.transmon_readout_frequency_diagonal(popt[3], *popt) * GHZ_TO_HZ
-        )
-        sweetspot[qubit] = popt[3]
-        d[qubit] = popt[1]
-        bare_frequency[qubit] = popt[4] * GHZ_TO_HZ
-        drive_frequency[qubit] = popt[0] * GHZ_TO_HZ
-        g[qubit] = popt[5]
-        matrix_element[qubit] = 1 / popt[2]
-=======
         try:
             popt = curve_fit(
-                utils.transmon_readout_frequency,
+                utils.transmon_readout_frequency_diagonal,
                 biases,
                 frequencies * HZ_TO_GHZ,
                 bounds=utils.resonator_flux_dependence_fit_bounds(
@@ -240,14 +214,14 @@
             # frequency corresponds to transmon readout frequency
             # at the sweetspot popt[3]
             frequency[qubit] = (
-                utils.transmon_readout_frequency(popt[3], *popt) * GHZ_TO_HZ
+                utils.transmon_readout_frequency_diagonal(popt[3], *popt) * GHZ_TO_HZ
             )
             sweetspot[qubit] = popt[3]
             asymmetry[qubit] = popt[1]
             bare_frequency[qubit] = popt[4] * GHZ_TO_HZ
             drive_frequency[qubit] = popt[0] * GHZ_TO_HZ
             coupling[qubit] = popt[5]
-            matrix_element[qubit] = popt[2]
+            matrix_element[qubit] = 1 / popt[2]
         except ValueError as e:
             log.error(
                 f"Error in resonator_flux protocol fit: {e} "
@@ -255,7 +229,6 @@
                 "Lowering the value of `threshold` in `extract_*_feature`"
                 "should fix the problem."
             )
->>>>>>> 9c7a34c5
 
     return ResonatorFluxResults(
         frequency=frequency,
@@ -272,11 +245,7 @@
 def _plot(data: ResonatorFluxData, fit: ResonatorFluxResults, target: QubitId):
     """Plotting function for ResonatorFlux Experiment."""
     figures = utils.flux_dependence_plot(
-<<<<<<< HEAD
-        data, fit, qubit, utils.transmon_readout_frequency_diagonal
-=======
-        data, fit, target, utils.transmon_readout_frequency
->>>>>>> 9c7a34c5
+        data, fit, target, utils.transmon_readout_frequency_diagonal
     )
     if fit is not None:
         fitting_report = table_html(
