--- conflicted
+++ resolved
@@ -160,20 +160,16 @@
     for i in range(3):
         for qubit in qubits:
             data_i = data[qubit, i]
-<<<<<<< HEAD
             fit_result = lorentzian_fit(
-=======
-            freq, fitted_params, _ = lorentzian_fit(
->>>>>>> 5d49c624
                 data_i, resonator_type=data.resonator_type, fit="resonator"
             )
             if fit_result is not None:
                 if i == 0:
-                    frequency_0[qubit], fitted_parameters_0[qubit] = fit_result
+                    frequency_0[qubit], fitted_parameters_0[qubit], _ = fit_result
                 elif i == 1:
-                    frequency_1[qubit], fitted_parameters_1[qubit] = fit_result
+                    frequency_1[qubit], fitted_parameters_1[qubit], _ = fit_result
                 else:
-                    frequency_2[qubit], fitted_parameters_2[qubit] = fit_result
+                    frequency_2[qubit], fitted_parameters_2[qubit], _ = fit_result
 
     return DispersiveShiftQutritResults(
         frequency_state_zero=frequency_0,
