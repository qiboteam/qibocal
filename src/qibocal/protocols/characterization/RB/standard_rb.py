from copy import deepcopy
from dataclasses import dataclass
from typing import Iterable, List, Optional, Tuple

import numpy as np
import plotly.graph_objects as go
from qibo.noise import NoiseModel
from qibo.quantum_info import random_clifford

from qibocal.auto.operation import Routine
from qibocal.protocols.characterization.RB.circuit_tools import (
    add_inverse_layer,
    add_measurement_layer,
    embed_circuit,
    layer_circuit,
)
<<<<<<< HEAD
from qibocal.protocols.characterization.RB.result import DecayWithOffsetResult
from qibocal.protocols.characterization.RB.utils import extract_from_data, number_to_str
=======
from qibocal.protocols.characterization.RB.result import (
    DecayWithOffsetResult,
    plot_decay_result,
)
from qibocal.protocols.characterization.RB.utils import extract_from_data
>>>>>>> 109fba5c

from .data import RBData
from .params import RBParameters

NPULSES_PER_CLIFFORD = 1.875


@dataclass
class StandardRBResult(DecayWithOffsetResult):
    """Inherits from `DecayWithOffsetResult`, a result class storing data and parameters
    of a single decay with statistics.

    Adds the method of calculating a fidelity out of the fitting parameters.
    TODO calculate SPAM errors with A and B
    TODO calculate the error of the fidelity

    """

    def calculate_fidelities(self):
        """Takes the fitting parameter of the decay and calculates a fidelity. Stores the
        primitive fidelity, the fidelity and the average gate error in an attribute dictionary.
        """
        infidelity = (1 - self.p) / 2
        self.fidelity_dict = {
<<<<<<< HEAD
            "fidelity": [1 - infidelity, self.perr / 2],
            "pi/2 fidelity": [
                1 - infidelity / PULSES_PER_CLIFFORD,
                self.perr / (PULSES_PER_CLIFFORD * 2),
            ],
=======
            "fidelity": np.round(1 - infidelity, 4),
            "pulse fidelity": np.round(1 - infidelity / NPULSES_PER_CLIFFORD, 4),
>>>>>>> 109fba5c
        }


def setup_scan(params: RBParameters) -> Iterable:
    """Returns an iterator of single-qubit random self-inverting Clifford circuits.
    ls
        Args:
            params (RBParameters): Parameters of the RB protocol.

        Returns:
            Iterable: The iterator of circuits.
    """

    def make_circuit(depth):
        """Returns a random Clifford circuit with inverse of `depth`."""

        def layer_gen():
            """Returns a circuit with a random single-qubit clifford unitary."""
            return random_clifford(len(params.qubits), return_circuit=True)

        circuit = layer_circuit(layer_gen, depth)
        add_inverse_layer(circuit)
        add_measurement_layer(circuit)
        return embed_circuit(circuit, params.nqubits, params.qubits)

    return map(make_circuit, params.depths * params.niter)


def execute(
    scan: Iterable,
    nshots: Optional[int] = None,
    noise_model: Optional[NoiseModel] = None,
) -> List[dict]:
    """Execute a given scan with the given number of shots and if its a simulation with the given
    noise model.

    Args:
        scan (Iterable): The ensemble of experiments (here circuits)
        nshots Optional[int]: Number of shots per circuit. Defaults to None.
        noise_model Optional[NoiseModel]: If its a simulation a noise model
            can be applied. Defaults to None.

    Returns:
        List[dict]: A list with one dictionary for each executed circuit where the data is stored.
    """

    data_list = []
    # Iterate through the scan and execute each circuit.
    for c in scan:
        # The inverse and measurement gate don't count for the depth.
        depth = (c.depth - 2) if c.depth > 1 else 0
        if noise_model is not None:
            c = noise_model.apply(c)
        samples = c.execute(nshots=nshots).samples()
        # Every executed circuit gets a row where the data is stored.
        data_list.append({"depth": depth, "samples": samples})
    return data_list


def aggregate(data: RBData) -> StandardRBResult:
    """Takes a data frame, processes it and aggregates data in order to create
    a routine result object.

    Args:
        data (RBData): Actually a data frame from where the data is processed.

    Returns:
        StandardRBResult: The aggregated data.
    """

    def p0s(samples_list):
        ground = np.array([0] * len(samples_list[0][0]))
        my_p0s = []
        for samples in samples_list:
            my_p0s.append(np.sum(np.product(samples == ground, axis=1)) / len(samples))
        return my_p0s

    # The signal is here the survival probability.
    data_agg = data.assign(signal=lambda x: p0s(x.samples.to_list()))
    return StandardRBResult(
        *extract_from_data(data_agg, "signal", "depth", list), meta_data=data.attrs
    )


def acquire(params: RBParameters, *args) -> RBData:
    """The data acquisition stage of standard rb.

    1. Set up the scan
    2. Execute the scan
    3. Put the acquired data in a standard rb data object.

    Args:
        params (RBParameters): All parameters in one object.

    Returns:
        RBData: _description_
    """

    # 1. Set up the scan (here an iterator of circuits of random clifford gates with an inverse).
    scan = setup_scan(params)
    # For simulations, a noise model can be added.
    if params.noise_model:
        from qibocal.calibrations.niGSC.basics import noisemodels

        noise_model = getattr(noisemodels, params.noise_model)(*params.noise_params)
    else:
        noise_model = None
    # Execute the scan.
    data = execute(scan, params.nshots, noise_model)
    # Build the data object which will be returned and later saved.
    standardrb_data = RBData(data)
    standardrb_data.attrs = params.__dict__
    return standardrb_data


def extract(data: RBData) -> StandardRBResult:
    """Takes a data frame and extracts the depths,
    average values of the survival probability and histogram

    Args:
        data (RBData): Data from the data acquisition stage.

    Returns:
        StandardRBResult: Aggregated and processed data.
    """

    result = aggregate(data)
    result.fit(
        data.attrs["n_bootstrap"], data.attrs["nshots"], data.attrs["uncertainties"]
    )
    result.calculate_fidelities()
    return result


def plot(data: RBData, result: StandardRBResult, qubit) -> Tuple[List[go.Figure], str]:
    """Builds the table for the qq pipe, calls the plot function of the result object
    and returns the figure es list.

    Args:
        data (RBData): Data object used for the table.
        result (StandardRBResult): Is called for the plot.
        qubit (_type_): Not used yet.

    Returns:
        Tuple[List[go.Figure], str]:
    """
    meta_data = deepcopy(result.meta_data)
    meta_data.pop("depths")
    if not meta_data["noise_model"]:
        meta_data.pop("noise_model")
        meta_data.pop("noise_params")
        meta_data.pop("nqubits")

    table_str = "".join(
<<<<<<< HEAD
        [f" | {key}: {value}<br>" for key, value in meta_data_dict.items()]
    )

    table_str += "".join(
        f" | {key}: {number_to_str(*value)}<br>"
        for key, value in result.fidelity_dict.items()
=======
        [
            f" | {key}: {value}<br>"
            for key, value in {**meta_data, **result.fidelity_dict}.items()
        ]
>>>>>>> 109fba5c
    )
    fig = plot_decay_result(result)
    return [fig], table_str


# Build the routine object which is used by qq-auto.
standard_rb = Routine(acquire, extract, plot)<|MERGE_RESOLUTION|>--- conflicted
+++ resolved
@@ -14,16 +14,11 @@
     embed_circuit,
     layer_circuit,
 )
-<<<<<<< HEAD
-from qibocal.protocols.characterization.RB.result import DecayWithOffsetResult
-from qibocal.protocols.characterization.RB.utils import extract_from_data, number_to_str
-=======
 from qibocal.protocols.characterization.RB.result import (
     DecayWithOffsetResult,
     plot_decay_result,
 )
-from qibocal.protocols.characterization.RB.utils import extract_from_data
->>>>>>> 109fba5c
+from qibocal.protocols.characterization.RB.utils import extract_from_data, number_to_str
 
 from .data import RBData
 from .params import RBParameters
@@ -48,16 +43,11 @@
         """
         infidelity = (1 - self.p) / 2
         self.fidelity_dict = {
-<<<<<<< HEAD
             "fidelity": [1 - infidelity, self.perr / 2],
             "pi/2 fidelity": [
                 1 - infidelity / PULSES_PER_CLIFFORD,
                 self.perr / (PULSES_PER_CLIFFORD * 2),
             ],
-=======
-            "fidelity": np.round(1 - infidelity, 4),
-            "pulse fidelity": np.round(1 - infidelity / NPULSES_PER_CLIFFORD, 4),
->>>>>>> 109fba5c
         }
 
 
@@ -211,20 +201,11 @@
         meta_data.pop("noise_params")
         meta_data.pop("nqubits")
 
-    table_str = "".join(
-<<<<<<< HEAD
-        [f" | {key}: {value}<br>" for key, value in meta_data_dict.items()]
-    )
+    table_str = "".join([f" | {key}: {value}<br>" for key, value in meta_data.items()])
 
     table_str += "".join(
         f" | {key}: {number_to_str(*value)}<br>"
         for key, value in result.fidelity_dict.items()
-=======
-        [
-            f" | {key}: {value}<br>"
-            for key, value in {**meta_data, **result.fidelity_dict}.items()
-        ]
->>>>>>> 109fba5c
     )
     fig = plot_decay_result(result)
     return [fig], table_str
