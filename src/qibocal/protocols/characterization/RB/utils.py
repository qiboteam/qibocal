import math
from collections import defaultdict

import numpy as np
import plotly.graph_objects as go
from plotly.subplots import make_subplots
from qibo import gates
<<<<<<< HEAD
=======

# from qibolab import Platform
>>>>>>> 1194cb7d
from qibolab.platform import Platform
from qibolab.pulses import PulseSequence
from qibolab.transpilers.unitary_decompositions import u3_decomposition

<<<<<<< HEAD
=======
from qibocal.plots.utils import get_color

>>>>>>> 1194cb7d

def RB_fit(x, A, p, B):
    """A*p^x+B fit"""
    return A * p**x + B


def plot(data, fit, qubit):
    if data.__class__.__name__ == "StdRBData":
        quantity = "length"
        unit = "dimensionless"
        title = "Sequence length"
        fitting = RB_fit

    figures = []
    fitting_report = ""

    fig = make_subplots(
        rows=1,
        cols=1,
        horizontal_spacing=0.1,
        vertical_spacing=0.1,
        subplot_titles=("Standard RB",),
    )

    qubit_data = data.df[data.df["qubit"] == qubit]
    RB_parameters = qubit_data[quantity].pint.to(unit).pint.magnitude.unique()

    fig.add_trace(
        go.Scatter(
            x=qubit_data[quantity].pint.to(unit).pint.magnitude,
            y=qubit_data["probabilities"].pint.to("dimensionless").pint.magnitude,
            mode="markers",
            opacity=0.3,
            name="StandardRB",
            showlegend=True,
            legendgroup="StandardRB",
        ),
        row=1,
        col=1,
    )

    # add fitting trace
    if len(data) > 0:
        RB_parameter_range = np.linspace(
            min(RB_parameters),
            max(RB_parameters),
            2 * len(data),
        )
        params = fit.fitted_parameters[qubit]

        fig.add_trace(
            go.Scatter(
                x=RB_parameter_range,
                y=fitting(RB_parameter_range, *params),
                name=f"A: {params[0]:.3f}, p: {params[1]:.3f}, B: {params[2]:.3f}",
                line=go.scatter.Line(dash="dot"),
                marker_color="rgb(255, 130, 67)",
            ),
            row=1,
            col=1,
        )

        fitting_report += f"{qubit} | p: {float(params[1]):.3f}<br>"

        fitting_report += f"{qubit} | fidelity primitive: {float(fit.fidelities_primitive[qubit]):.3f}<br>"

        fitting_report += f"{qubit} | fidelity: {float(fit.fidelities[qubit]):.3f}<br>"

        fitting_report += f"{qubit} | Average error per gate(%): {float(fit.average_errors_gate[qubit]):.3f}<br>"

    fig.update_layout(
        showlegend=True,
        uirevision="0",  # ``uirevision`` allows zooming while live plotting
        xaxis_title=title,
        yaxis_title="Survival probability",
    )

    figures.append(fig)

    return figures, fitting_report


INT_TO_GATE = {
    # Virtual gates
    0: lambda q: gates.I(q),
    1: lambda q: gates.Z(q),
    2: lambda q: gates.RZ(q, np.pi / 2),
    3: lambda q: gates.RZ(q, -np.pi / 2),
    # pi rotations
    4: lambda q: gates.X(q),  # gates.U3(q, np.pi, 0, np.pi),
    5: lambda q: gates.Y(q),  # U3(q, np.pi, 0, 0),
    # pi/2 rotations
    6: lambda q: gates.RX(q, np.pi / 2),  # U3(q, np.pi / 2, -np.pi / 2, np.pi / 2),
    7: lambda q: gates.RX(q, -np.pi / 2),  # U3(q, -np.pi / 2, -np.pi / 2, np.pi / 2),
    8: lambda q: gates.RY(q, np.pi / 2),  # U3(q, np.pi / 2, 0, 0),
    9: lambda q: gates.RY(q, -np.pi / 2),  # U3(q, -np.pi / 2, 0, 0),
    # 2pi/3 rotations
    10: lambda q: gates.U3(q, np.pi / 2, -np.pi / 2, 0),  # Rx(pi/2)Ry(pi/2)
    11: lambda q: gates.U3(q, np.pi / 2, -np.pi / 2, np.pi),  # Rx(pi/2)Ry(-pi/2)
    12: lambda q: gates.U3(q, np.pi / 2, np.pi / 2, 0),  # Rx(-pi/2)Ry(pi/2)
    13: lambda q: gates.U3(q, np.pi / 2, np.pi / 2, -np.pi),  # Rx(-pi/2)Ry(-pi/2)
    14: lambda q: gates.U3(q, np.pi / 2, 0, np.pi / 2),  # Ry(pi/2)Rx(pi/2)
    15: lambda q: gates.U3(q, np.pi / 2, 0, -np.pi / 2),  # Ry(pi/2)Rx(-pi/2)
    16: lambda q: gates.U3(q, np.pi / 2, -np.pi, np.pi / 2),  # Ry(-pi/2)Rx(pi/2)
    17: lambda q: gates.U3(q, np.pi / 2, np.pi, -np.pi / 2),  # Ry(-pi/2)Rx(-pi/2)
    # Hadamard-like
    18: lambda q: gates.U3(q, np.pi / 2, -np.pi, 0),  # X Ry(pi/2)
    19: lambda q: gates.U3(q, np.pi / 2, 0, np.pi),  # X Ry(-pi/2)
    20: lambda q: gates.U3(q, np.pi / 2, np.pi / 2, np.pi / 2),  # Y Rx(pi/2)
    21: lambda q: gates.U3(q, np.pi / 2, -np.pi / 2, -np.pi / 2),  # Y Rx(pi/2)
    22: lambda q: gates.U3(q, np.pi, -np.pi / 4, np.pi / 4),  # Rx(pi/2)Ry(pi/2)Rx(pi/2)
    23: lambda q: gates.U3(
        q, np.pi, np.pi / 4, -np.pi / 4
    ),  # Rx(-pi/2)Ry(pi/2)Rx(-pi/2)
}


class RBSequence:
    def __init__(self, platform, depths, runs):
        self.platform = platform
        self.depths = depths
        self.runs = runs

    def get_sequences(self, qubit):
        sequences = defaultdict(list)
        circuits = defaultdict(list)
        for depth in self.depths:
            size = 1000 // (2 * depth)
            unrolling_runs = math.ceil(self.runs / size)
            print(size, unrolling_runs)
            for run in range(unrolling_runs):
                circuit = list(np.random.randint(0, len(INT_TO_GATE), depth))

                sequences[f"{depth}_{run}"].append(
                    self.circuit_to_sequence(self.platform, qubit, circuit, size=size)
                )
                circuits[f"{depth}_{run}"].append(circuit)

        return sequences, circuits

    def inverse(self, ints, q=0):
        unitary = np.linalg.multi_dot([INT_TO_GATE[i](q).matrix for i in ints[::-1]])
        inverse_unitary = np.transpose(np.conj(unitary))
        theta, phi, lam = u3_decomposition(inverse_unitary)
        return gates.U3(q, theta, phi, lam)

    def circuit_to_sequence(self, platform: Platform, qubit, circuit, size):
        # Define PulseSequence
        sequence = PulseSequence()
        virtual_z_phases = defaultdict(int)
        next_pulse_start = 0
        for i in range(size):
            # virtual_z_phases = defaultdict(int)
            gate_number = 0
            for index in circuit:
                if index == 0:
                    continue
                gate = INT_TO_GATE[index](qubit)
                # Virtual gates
                if isinstance(gate, gates.Z):
                    virtual_z_phases[qubit] += np.pi
                if isinstance(gate, gates.RZ):
                    virtual_z_phases[qubit] += gate.parameters[0]
                # X
                if isinstance(gate, (gates.X, gates.Y)):
                    phase = 0 if isinstance(gate, gates.X) else -np.pi / 2
                    sequence.add(
                        platform.create_RX_pulse(
                            qubit,
                            start=next_pulse_start,
                            relative_phase=virtual_z_phases[qubit] + phase,
                        )
                    )
                # RX
                if isinstance(gate, (gates.RX, gates.RY)):
                    phase = 0 if isinstance(gate, gates.RX) else -np.pi / 2
                    phase += 0 if gate.parameters[0] > 0 else -np.pi
                    sequence.add(
                        platform.create_RX90_pulse(
                            qubit,
                            start=next_pulse_start,
                            relative_phase=virtual_z_phases[qubit] + phase,
                        )
                    )
                # U3 pulses
                if isinstance(gate, gates.U3):
                    theta, phi, lam = gate.parameters
                    virtual_z_phases[qubit] += lam
                    sequence.add(
                        platform.create_RX90_pulse(
                            qubit,
                            start=next_pulse_start,
                            relative_phase=virtual_z_phases[qubit],
                        )
                    )
                    virtual_z_phases[qubit] += theta
                    sequence.add(
                        platform.create_RX90_pulse(
                            qubit,
                            start=sequence.finish,
                            relative_phase=virtual_z_phases[qubit] - np.pi,
                        )
                    )
                    virtual_z_phases[qubit] += phi

                if gate_number == 0:
                    if isinstance(gate, gates.Z):
                        pass
                    elif isinstance(gate, gates.RZ):
                        pass
                    else:
                        next_pulse_start = sequence.finish

                gate_number += 1

            invert_gate = self.inverse(circuit, qubit)
            # U3 pulses
            if isinstance(invert_gate, gates.U3):
                theta, phi, lam = invert_gate.parameters
                virtual_z_phases[qubit] += lam
                sequence.add(
                    platform.create_RX90_pulse(
                        qubit,
                        start=next_pulse_start,
                        relative_phase=virtual_z_phases[qubit],
                    )
                )
                virtual_z_phases[qubit] += theta
                sequence.add(
                    platform.create_RX90_pulse(
                        qubit,
                        start=sequence.finish,
                        relative_phase=virtual_z_phases[qubit] - np.pi,
                    )
                )
                virtual_z_phases[qubit] += phi

            # Add measurement pulse
            measurement_start = sequence.finish

            MZ_pulse = platform.create_MZ_pulse(qubit, start=measurement_start)
            sequence.add(MZ_pulse)
            next_pulse_start = sequence.finish
            next_pulse_start += platform.relaxation_time

        return sequence<|MERGE_RESOLUTION|>--- conflicted
+++ resolved
@@ -5,20 +5,12 @@
 import plotly.graph_objects as go
 from plotly.subplots import make_subplots
 from qibo import gates
-<<<<<<< HEAD
-=======
 
 # from qibolab import Platform
->>>>>>> 1194cb7d
 from qibolab.platform import Platform
 from qibolab.pulses import PulseSequence
 from qibolab.transpilers.unitary_decompositions import u3_decomposition
 
-<<<<<<< HEAD
-=======
-from qibocal.plots.utils import get_color
-
->>>>>>> 1194cb7d
 
 def RB_fit(x, A, p, B):
     """A*p^x+B fit"""
