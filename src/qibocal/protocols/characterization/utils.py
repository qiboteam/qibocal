from colorsys import hls_to_rgb
from enum import Enum
from typing import Union

import numpy as np
import numpy.typing as npt
import pandas as pd
import plotly.graph_objects as go
from plotly.subplots import make_subplots
from qibolab.qubits import QubitId
from scipy import constants
from scipy.optimize import curve_fit
from scipy.stats import mode

from qibocal.auto.operation import Data, Results
from qibocal.config import log
from qibocal.fitting.classifier import run

GHZ_TO_HZ = 1e9
HZ_TO_GHZ = 1e-9
V_TO_UV = 1e6
S_TO_NS = 1e9
MESH_SIZE = 50
MARGIN = 0
SPACING = 0.1
COLUMNWIDTH = 600
LEGEND_FONT_SIZE = 20
TITLE_SIZE = 25
EXTREME_CHI = 1e4
KB = constants.k
HBAR = constants.hbar
"""Chi2 output when errors list contains zero elements"""
COLORBAND = "rgba(0,100,80,0.2)"
COLORBAND_LINE = "rgba(255,255,255,0)"


def effective_qubit_temperature(
    prob_0: np.array, prob_1: np.array, qubit_frequency: float, nshots: int
):
    """Calculates the qubit effective temperature.

    The formula used is the following one:

    kB Teff = - hbar qubit_freq / ln(prob_1/prob_0)

    Args:
        prob_0 (np.array): population 0 samples
        prob_1 (np.array): population 1 samples
        qubit_frequency(float): frequency of qubit
        nshots (int): number of shots
    Returns:
        temp (float): effective temperature
        error (float): error on effective temperature

    """
    error_prob_0 = np.sqrt(prob_0 * (1 - prob_0) / nshots)
    error_prob_1 = np.sqrt(prob_1 * (1 - prob_1) / nshots)
    # TODO: find way to handle this exception
    try:
        temp = -HBAR * qubit_frequency / (np.log(prob_1 / prob_0) * KB)
        dT_dp0 = temp / prob_0 / np.log(prob_1 / prob_0)
        dT_dp1 = -temp / prob_1 / np.log(prob_1 / prob_0)
        error = np.sqrt((dT_dp0 * error_prob_0) ** 2 + (dT_dp1 * error_prob_1) ** 2)
    except ZeroDivisionError:
        temp = np.nan
        error = np.nan
    return temp, error


def calculate_frequencies(results, qubit_list):
    """Calculates outcome frequencies from individual shots.
    Args:
        results (dict): return of execute_pulse_sequence
        qubit_list (list): list of qubit ids executed in pulse sequence.

    Returns:
        dictionary containing frequencies.
    """
    shots = np.stack([results[i].samples for i in qubit_list]).T
    values, counts = np.unique(shots, axis=0, return_counts=True)

    return {"".join(str(int(i)) for i in v): cnt for v, cnt in zip(values, counts)}


class PowerLevel(str, Enum):
    """Power Regime for Resonator Spectroscopy"""

    high = "high"
    low = "low"


def lorentzian(frequency, amplitude, center, sigma, offset):
    # http://openafox.com/science/peak-function-derivations.html
    return (amplitude / np.pi) * (
        sigma / ((frequency - center) ** 2 + sigma**2)
    ) + offset


def lorentzian_fit(data, resonator_type=None, fit=None):
    frequencies = data.freq * HZ_TO_GHZ
    voltages = data.signal

    # Guess parameters for Lorentzian max or min
    # TODO: probably this is not working on HW
    guess_offset = np.mean(
        voltages[np.abs(voltages - np.mean(voltages)) < np.std(voltages)]
    )
    if (resonator_type == "3D" and fit == "resonator") or (
        resonator_type == "2D" and fit == "qubit"
    ):
        guess_center = frequencies[
            np.argmax(voltages)
        ]  # Argmax = Returns the indices of the maximum values along an axis.
        guess_sigma = abs(frequencies[np.argmin(voltages)] - guess_center)
        guess_amp = (np.max(voltages) - guess_offset) * guess_sigma * np.pi

    else:
        guess_center = frequencies[
            np.argmin(voltages)
        ]  # Argmin = Returns the indices of the minimum values along an axis.
        guess_sigma = abs(frequencies[np.argmax(voltages)] - guess_center)
        guess_amp = (np.min(voltages) - guess_offset) * guess_sigma * np.pi

    model_parameters = [
        guess_amp,
        guess_center,
        guess_sigma,
        guess_offset,
    ]
    # fit the model with the data and guessed parameters
    try:
        if hasattr(data, "error_signal"):
            fit_parameters, perr = curve_fit(
                lorentzian,
                frequencies,
                voltages,
                p0=model_parameters,
                sigma=data.error_signal,
            )
            perr = np.sqrt(np.diag(perr)).tolist()
        else:
            fit_parameters, perr = curve_fit(
                lorentzian,
                frequencies,
                voltages,
                p0=model_parameters,
            )
            perr = [0] * 4
        model_parameters = list(fit_parameters)
<<<<<<< HEAD
        return model_parameters[1] * GHZ_TO_HZ, model_parameters
    except RuntimeError as e:
        log.warning(f"Lorentzian fit not successful due to {e}")
=======
    except RuntimeError:
        log.warning("lorentzian_fit: the fitting was not successful")
        perr = [1] * 4
    for i in range(len(model_parameters) - 1):
        model_parameters[i] *= GHZ_TO_HZ
        perr[i] *= GHZ_TO_HZ
    return model_parameters[1], model_parameters, perr
>>>>>>> 5d49c624


def spectroscopy_plot(data, qubit, fit: Results = None):
    figures = []
    fig = make_subplots(
        rows=1,
        cols=2,
        horizontal_spacing=0.1,
        vertical_spacing=0.1,
    )
    qubit_data = data[qubit]
    fitting_report = ""
    frequencies = qubit_data.freq * HZ_TO_GHZ
    signal = qubit_data.signal
    errors_signal = qubit_data.error_signal
    errors_phase = qubit_data.error_phase
    phase = qubit_data.phase
    fig.add_trace(
        go.Scatter(
            x=frequencies,
            y=signal,
            opacity=1,
            name="Frequency",
            showlegend=True,
            legendgroup="Frequency",
        ),
        row=1,
        col=1,
    )
    fig.add_trace(
        go.Scatter(
            x=np.concatenate((frequencies, frequencies[::-1])),
            y=np.concatenate((signal + errors_signal, (signal - errors_signal)[::-1])),
            fill="toself",
            fillcolor=COLORBAND,
            line=dict(color=COLORBAND_LINE),
            showlegend=True,
            name="Signal Errors",
        ),
        row=1,
        col=1,
    )
    fig.add_trace(
        go.Scatter(
            x=frequencies,
            y=phase,
            opacity=1,
            name="Phase",
            showlegend=True,
            legendgroup="Phase",
        ),
        row=1,
        col=2,
    )
    fig.add_trace(
        go.Scatter(
            x=np.concatenate((frequencies, frequencies[::-1])),
            y=np.concatenate((phase + errors_phase, (phase - errors_phase)[::-1])),
            fill="toself",
            fillcolor=COLORBAND,
            line=dict(color=COLORBAND_LINE),
            showlegend=True,
            name="Phase Errors",
        ),
        row=1,
        col=2,
    )
    freqrange = np.linspace(
        min(frequencies),
        max(frequencies),
        2 * len(frequencies),
    )

    if fit is not None:
        params = fit.fitted_parameters[qubit]

        fig.add_trace(
            go.Scatter(
                x=freqrange,
                y=lorentzian(freqrange * GHZ_TO_HZ, *params),
                name="Fit",
                line=go.scatter.Line(dash="dot"),
            ),
            row=1,
            col=1,
        )

        if data.power_level is PowerLevel.low:
            label = "readout frequency[Hz]"
            freq = fit.frequency
        elif data.power_level is PowerLevel.high:
            label = "bare resonator frequency[Hz]"
            freq = fit.bare_frequency
        else:
            label = "qubit frequency[Hz]"
            freq = fit.frequency

        if data.amplitudes[qubit] is not None:
            fitting_report = table_html(
                table_dict(
                    qubit,
                    [label, "amplitude", "chi2 reduced"],
                    [
                        (
                            freq[qubit],
                            fit.error_fit_pars[qubit][1],
                        ),
                        (data.amplitudes[qubit], 0),
                        fit.chi2_reduced[qubit],
                    ],
                    display_error=True,
                )
            )
        if data.attenuations:
            if data.attenuations[qubit] is not None:
                fitting_report = table_html(
                    table_dict(
                        qubit,
                        [label, "amplitude", "attenuation", "chi2 reduced"],
                        [
                            (
                                freq[qubit],
                                fit.error_fit_pars[qubit][1],
                            ),
                            (data.amplitudes[qubit], 0),
                            (data.attenuations[qubit], 0),
                            fit.chi2_reduced[qubit],
                        ],
                        display_error=True,
                    )
                )

    fig.update_layout(
        showlegend=True,
        xaxis_title="Frequency [GHz]",
        yaxis_title="Signal [a.u.]",
        xaxis2_title="Frequency [GHz]",
        yaxis2_title="Phase [rad]",
    )
    figures.append(fig)

    return figures, fitting_report


def norm(x_mags):
    return (x_mags - np.min(x_mags)) / (np.max(x_mags) - np.min(x_mags))


def cumulative(input_data, points):
    r"""Evaluates in data the cumulative distribution
    function of `points`.
    """
    return np.searchsorted(np.sort(points), np.sort(input_data))


def fit_punchout(data: Data, fit_type: str):
    """
    Punchout fitting function.

    Args:

    data (Data): Punchout acquisition data.
    fit_type (str): Punchout type, it could be `amp` (amplitude)
    or `att` (attenuation).

    Return:

    List of dictionaries containing the low, high amplitude
    (attenuation) frequencies and the readout amplitude (attenuation)
    for each qubit.
    """
    qubits = data.qubits

    low_freqs = {}
    high_freqs = {}
    ro_values = {}

    for qubit in qubits:
        qubit_data = data[qubit]
        freqs = np.unique(qubit_data.freq)
        nvalues = len(np.unique(qubit_data[fit_type]))
        nfreq = len(freqs)
        signals = np.reshape(qubit_data.signal, (nvalues, nfreq))
        if data.resonator_type == "3D":
            peak_freqs = freqs[np.argmax(signals, axis=1)]
        else:
            peak_freqs = freqs[np.argmin(signals, axis=1)]

        max_freq = np.max(peak_freqs)
        min_freq = np.min(peak_freqs)
        middle_freq = (max_freq + min_freq) / 2

        freq_hp = peak_freqs[peak_freqs < middle_freq]
        freq_lp = peak_freqs[peak_freqs >= middle_freq]

        freq_hp = mode(freq_hp, keepdims=True)[0]
        freq_lp = mode(freq_lp, keepdims=True)[0]

        if fit_type == "amp":
            if data.resonator_type == "3D":
                ro_val = getattr(qubit_data, fit_type)[
                    np.argmax(
                        qubit_data.signal[np.where(qubit_data.freq == freq_lp)[0]]
                    )
                ]
            else:
                ro_val = getattr(qubit_data, fit_type)[
                    np.argmin(
                        qubit_data.signal[np.where(qubit_data.freq == freq_lp)[0]]
                    )
                ]
        else:
            high_att_max = np.max(
                getattr(qubit_data, fit_type)[np.where(qubit_data.freq == freq_hp)[0]]
            )
            high_att_min = np.min(
                getattr(qubit_data, fit_type)[np.where(qubit_data.freq == freq_hp)[0]]
            )

            ro_val = round((high_att_max + high_att_min) / 2)
            ro_val = ro_val + (ro_val % 2)

        low_freqs[qubit] = freq_lp.item()
        high_freqs[qubit] = freq_hp[0]
        ro_values[qubit] = ro_val
    return [low_freqs, high_freqs, ro_values]


def eval_magnitude(value):
    """number of non decimal digits in `value`"""
    if value == 0 or not np.isfinite(value):
        return 0
    return int(np.floor(np.log10(abs(value))))


def round_report(
    measure: list,
) -> tuple[list, list]:
    """
    Rounds the measured values and their errors according to their significant digits.

    Args:
        measure (list): Variable-Errors couples.

    Returns:
        A tuple with the lists of values and errors in the correct string format.
    """
    rounded_values = []
    rounded_errors = []
    for value, error in measure:
        if value:
            magnitude = eval_magnitude(value)
        else:
            magnitude = 0

        ndigits = max(significant_digit(error * 10 ** (-1 * magnitude)), 0)
        if magnitude != 0:
            rounded_values.append(
                f"{round(value * 10 ** (-1 * magnitude), ndigits)}e{magnitude}"
            )
            rounded_errors.append(
                f"{np.format_float_positional(round(error*10**(-1*magnitude), ndigits), trim = '-')}e{magnitude}"
            )
        else:
            rounded_values.append(f"{round(value * 10 ** (-1 * magnitude), ndigits)}")
            rounded_errors.append(
                f"{np.format_float_positional(round(error*10**(-1*magnitude), ndigits), trim = '-')}"
            )

    return rounded_values, rounded_errors


def format_error_single_cell(measure: tuple):
    """Helper function to print mean value and error in one line."""
    # extract mean value and error
    mean = measure[0][0]
    error = measure[1][0]
    if all("e" in number for number in measure[0] + measure[1]):
        magn = mean.split("e")[1]
        return f"({mean.split('e')[0]} ± {error.split('e')[0]}) 10<sup>{magn}</sup>"
    return f"{mean} ± {error}"


def chi2_reduced(
    observed: npt.NDArray,
    estimated: npt.NDArray,
    errors: npt.NDArray,
    dof: float = None,
):
    if np.count_nonzero(errors) < len(errors):
        return EXTREME_CHI

    if dof is None:
        dof = len(observed) - 1

    chi2 = np.sum(np.square((observed - estimated) / errors)) / dof

    return chi2


def get_color_state0(number):
    return "rgb" + str(hls_to_rgb((-0.35 - number * 9 / 20) % 1, 0.6, 0.75))


def get_color_state1(number):
    return "rgb" + str(hls_to_rgb((-0.02 - number * 9 / 20) % 1, 0.6, 0.75))


def significant_digit(number: float):
    """Computes the position of the first significant digit of a given number.

    Args:
        number (Number): number for which the significant digit is computed. Can be complex.

    Returns:
        int: position of the first significant digit. Returns ``-1`` if the given number
            is ``>= 1``, ``= 0`` or ``inf``.
    """

    if (
        np.isinf(np.real(number))
        or np.real(number) >= 1
        or number == 0
        or np.isnan(number)
    ):
        return -1

    position = max(np.ceil(-np.log10(abs(np.real(number)))), -1)

    if np.imag(number) != 0:
        position = max(position, np.ceil(-np.log10(abs(np.imag(number)))))

    return int(position)


def evaluate_grid(
    data: npt.NDArray,
):
    """
    This function returns a matrix grid evaluated from
    the datapoints `data`.
    """
    max_x = (
        max(
            0,
            data["i"].max(),
        )
        + MARGIN
    )
    max_y = (
        max(
            0,
            data["q"].max(),
        )
        + MARGIN
    )
    min_x = (
        min(
            0,
            data["i"].min(),
        )
        - MARGIN
    )
    min_y = (
        min(
            0,
            data["q"].min(),
        )
        - MARGIN
    )
    i_values, q_values = np.meshgrid(
        np.linspace(min_x, max_x, num=MESH_SIZE),
        np.linspace(min_y, max_y, num=MESH_SIZE),
    )
    return np.vstack([i_values.ravel(), q_values.ravel()]).T


def plot_results(data: Data, qubit: QubitId, qubit_states: list, fit: Results):
    """
    Plots for the qubit and qutrit classification.

    Args:
        data (Data): acquisition data
        qubit (QubitID): qubit
        qubit_states (list): list of qubit states available.
        fit (Results): fit results
    """
    figures = []
    models_name = data.classifiers_list
    qubit_data = data.data[qubit]
    grid = evaluate_grid(qubit_data)

    fig = make_subplots(
        rows=1,
        cols=len(models_name),
        horizontal_spacing=SPACING * 3 / len(models_name) * 3,
        vertical_spacing=SPACING,
        subplot_titles=[run.pretty_name(model) for model in models_name],
        column_width=[COLUMNWIDTH] * len(models_name),
    )

    for i, model in enumerate(models_name):
        if fit is not None:
            predictions = fit.grid_preds[qubit][i]
            fig.add_trace(
                go.Contour(
                    x=grid[:, 0],
                    y=grid[:, 1],
                    z=np.array(predictions).flatten(),
                    showscale=False,
                    colorscale=[get_color_state0(i), get_color_state1(i)],
                    opacity=0.2,
                    name="Score",
                    hoverinfo="skip",
                    showlegend=True,
                ),
                row=1,
                col=i + 1,
            )

        model = run.pretty_name(model)
        max_x = max(grid[:, 0])
        max_y = max(grid[:, 1])
        min_x = min(grid[:, 0])
        min_y = min(grid[:, 1])

        for state in range(qubit_states):
            state_data = qubit_data[qubit_data["state"] == state]

            fig.add_trace(
                go.Scatter(
                    x=state_data["i"],
                    y=state_data["q"],
                    name=f"{model}: state {state}",
                    legendgroup=f"{model}: state {state}",
                    mode="markers",
                    showlegend=True,
                    opacity=0.7,
                    marker=dict(size=3),
                ),
                row=1,
                col=i + 1,
            )

            fig.add_trace(
                go.Scatter(
                    x=[np.average(state_data["i"])],
                    y=[np.average(state_data["q"])],
                    name=f"{model}: state {state}",
                    legendgroup=f"{model}: state {state}",
                    showlegend=False,
                    mode="markers",
                    marker=dict(size=10),
                ),
                row=1,
                col=i + 1,
            )

        fig.update_xaxes(
            title_text=f"i [a.u.]",
            range=[min_x, max_x],
            row=1,
            col=i + 1,
            autorange=False,
            rangeslider=dict(visible=False),
        )
        fig.update_yaxes(
            title_text="q [a.u.]",
            range=[min_y, max_y],
            scaleanchor="x",
            scaleratio=1,
            row=1,
            col=i + 1,
        )

    fig.update_layout(
        autosize=False,
        height=COLUMNWIDTH,
        width=COLUMNWIDTH * len(models_name),
        title=dict(text="Results", font=dict(size=TITLE_SIZE)),
        legend=dict(
            orientation="h",
            yanchor="bottom",
            xanchor="left",
            y=-0.3,
            x=0,
            itemsizing="constant",
            font=dict(size=LEGEND_FONT_SIZE),
        ),
    )
    figures.append(fig)

    if fit is not None and len(models_name) != 1:
        fig_benchmarks = make_subplots(
            rows=1,
            cols=3,
            horizontal_spacing=SPACING,
            vertical_spacing=SPACING,
            subplot_titles=(
                "accuracy",
                "testing time [s]",
                "training time [s]",
            ),
            # pylint: disable=E1101
        )
        for i, model in enumerate(models_name):
            for plot in range(3):
                fig_benchmarks.add_trace(
                    go.Scatter(
                        x=[model],
                        y=[fit.benchmark_table[qubit][i][plot]],
                        mode="markers",
                        showlegend=False,
                        marker=dict(size=10, color=get_color_state1(i)),
                    ),
                    row=1,
                    col=plot + 1,
                )

        fig_benchmarks.update_yaxes(type="log", row=1, col=2)
        fig_benchmarks.update_yaxes(type="log", row=1, col=3)
        fig_benchmarks.update_layout(
            autosize=False,
            height=COLUMNWIDTH,
            width=COLUMNWIDTH * 3,
            title=dict(text="Benchmarks", font=dict(size=TITLE_SIZE)),
        )

        figures.append(fig_benchmarks)
    return figures


def table_dict(
    qubit: Union[list[QubitId], QubitId],
    names: list[str],
    values: list,
    display_error=False,
) -> dict:
    """
    Build a dictionary to generate HTML table with `table_html`.

    Args:
        qubit (Union[list[QubitId], QubitId]): If qubit is a scalar value,
        the "Qubit" entries will have only this value repeated.
        names (list[str]): List of the names of the parameters.
        values (list): List of the values of the parameters.
        display_errors (bool): if `True`, it means that `values` is a list of value-error couples,
        so an `Errors` key will be displayed in the dictionary. The function will round the couples according to their significant digits. Default False.

    Return:
        A dictionary with keys `Qubit`, `Parameters`, `Values` (`Errors`).
    """
    if not np.isscalar(values):
        if np.isscalar(qubit):
            qubit = [qubit] * len(names)

        if display_error:
            rounded_values, rounded_errors = round_report(values)

            return {
                "Qubit": qubit,
                "Parameters": names,
                "Values": rounded_values,
                "Errors": rounded_errors,
            }
    else:  # If `values` is scalar also `qubit` should be a scalar
        qubit = [
            qubit
        ]  # In this way when the Dataframe is generated, an index is not required.
    return {"Qubit": qubit, "Parameters": names, "Values": values}


def table_html(data: dict) -> str:
    """This function converts a dictionary into an HTML table.

    Args:
        data (dict): the keys will be converted into table entries and the
        values will be the columns of the table.
        Values must be valid HTML strings.

    Return:
        str
    """
    return pd.DataFrame(data).to_html(
        classes="fitting-table", index=False, border=0, escape=False
    )<|MERGE_RESOLUTION|>--- conflicted
+++ resolved
@@ -147,19 +147,9 @@
             )
             perr = [0] * 4
         model_parameters = list(fit_parameters)
-<<<<<<< HEAD
-        return model_parameters[1] * GHZ_TO_HZ, model_parameters
+        return model_parameters[1] * GHZ_TO_HZ, model_parameters, perr
     except RuntimeError as e:
         log.warning(f"Lorentzian fit not successful due to {e}")
-=======
-    except RuntimeError:
-        log.warning("lorentzian_fit: the fitting was not successful")
-        perr = [1] * 4
-    for i in range(len(model_parameters) - 1):
-        model_parameters[i] *= GHZ_TO_HZ
-        perr[i] *= GHZ_TO_HZ
-    return model_parameters[1], model_parameters, perr
->>>>>>> 5d49c624
 
 
 def spectroscopy_plot(data, qubit, fit: Results = None):
