--- conflicted
+++ resolved
@@ -9,12 +9,8 @@
 from qibolab.qubits import QubitId
 from qibolab.sweeper import Parameter, Sweeper, SweeperType
 
-<<<<<<< HEAD
-from qibocal.auto.operation import Qubits, Results, Routine
+from qibocal.auto.operation import Results, Routine
 from qibocal.config import log
-=======
-from qibocal.auto.operation import Results, Routine
->>>>>>> 9c7a34c5
 
 from .ramsey import RamseyData, RamseyParameters, _update, fitting, ramsey_fit
 from .utils import GHZ_TO_HZ, table_dict, table_html
