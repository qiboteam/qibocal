from enum import Enum

from .allxy.allxy import allxy
from .allxy.allxy_drag_pulse_tuning import allxy_drag_pulse_tuning
from .allxy.drag_pulse_tuning import drag_pulse_tuning
from .classification import single_shot_classification
from .coherence.spin_echo import spin_echo
from .coherence.t1 import t1
from .coherence.t1_sequences import t1_sequences
from .coherence.t2 import t2
from .coherence.t2_sequences import t2_sequences
from .coherence.zeno import zeno
from .dispersive_shift import dispersive_shift
from .fast_reset.fast_reset import fast_reset
from .flipping import flipping
<<<<<<< HEAD
from .flux_dependence.qubit_flux_dependence import qubit_flux
from .flux_dependence.qubit_flux_tracking import qubit_flux_tracking
from .flux_dependence.resonator_flux_dependence import resonator_flux
=======
from .flux_dependence.qubit_flux_dependence import qubit_crosstalk, qubit_flux
from .flux_dependence.resonator_flux_dependence import (
    resonator_crosstalk,
    resonator_flux,
)
>>>>>>> 46346a10
from .qubit_spectroscopy import qubit_spectroscopy
from .rabi.amplitude import rabi_amplitude
from .rabi.length import rabi_length
from .rabi.length_sequences import rabi_length_sequences
from .ramsey import ramsey
from .ramsey_sequences import ramsey_sequences
from .randomized_benchmarking.standard_rb import standard_rb
from .readout_characterization import readout_characterization
from .readout_optimization.resonator_frequency import resonator_frequency
from .readout_optimization.twpa_calibration.frequency import twpa_frequency
from .readout_optimization.twpa_calibration.power import twpa_power
from .resonator_punchout import resonator_punchout
from .resonator_punchout_attenuation import resonator_punchout_attenuation
from .resonator_spectroscopy import resonator_spectroscopy
from .resonator_spectroscopy_attenuation import resonator_spectroscopy_attenuation
from .signal_experiments.time_of_flight_readout import time_of_flight_readout
from .two_qubit_interaction.chevron import chevron
from .two_qubit_interaction.cz_virtualz import cz_virtualz


class Operation(Enum):
    resonator_spectroscopy = resonator_spectroscopy
    resonator_spectroscopy_attenuation = resonator_spectroscopy_attenuation
    resonator_punchout = resonator_punchout
    resonator_punchout_attenuation = resonator_punchout_attenuation
    resonator_flux = resonator_flux
    resonator_crosstalk = resonator_crosstalk
    qubit_spectroscopy = qubit_spectroscopy
    qubit_flux = qubit_flux
<<<<<<< HEAD
    qubit_flux_tracking = qubit_flux_tracking
=======
    qubit_crosstalk = qubit_crosstalk
>>>>>>> 46346a10
    rabi_amplitude = rabi_amplitude
    rabi_length = rabi_length
    rabi_length_sequences = rabi_length_sequences
    ramsey = ramsey
    ramsey_sequences = ramsey_sequences
    t1 = t1
    t1_sequences = t1_sequences
    t2 = t2
    t2_sequences = t2_sequences
    time_of_flight_readout = time_of_flight_readout
    single_shot_classification = single_shot_classification
    spin_echo = spin_echo
    allxy = allxy
    allxy_drag_pulse_tuning = allxy_drag_pulse_tuning
    drag_pulse_tuning = drag_pulse_tuning
    flipping = flipping
    dispersive_shift = dispersive_shift
    chevron = chevron
    cz_virtualz = cz_virtualz
    standard_rb = standard_rb
    readout_characterization = readout_characterization
    resonator_frequency = resonator_frequency
    fast_reset = fast_reset
    zeno = zeno
    twpa_frequency = twpa_frequency
    twpa_power = twpa_power<|MERGE_RESOLUTION|>--- conflicted
+++ resolved
@@ -13,17 +13,12 @@
 from .dispersive_shift import dispersive_shift
 from .fast_reset.fast_reset import fast_reset
 from .flipping import flipping
-<<<<<<< HEAD
-from .flux_dependence.qubit_flux_dependence import qubit_flux
+from .flux_dependence.qubit_flux_dependence import qubit_crosstalk, qubit_flux
 from .flux_dependence.qubit_flux_tracking import qubit_flux_tracking
-from .flux_dependence.resonator_flux_dependence import resonator_flux
-=======
-from .flux_dependence.qubit_flux_dependence import qubit_crosstalk, qubit_flux
 from .flux_dependence.resonator_flux_dependence import (
     resonator_crosstalk,
     resonator_flux,
 )
->>>>>>> 46346a10
 from .qubit_spectroscopy import qubit_spectroscopy
 from .rabi.amplitude import rabi_amplitude
 from .rabi.length import rabi_length
@@ -53,11 +48,8 @@
     resonator_crosstalk = resonator_crosstalk
     qubit_spectroscopy = qubit_spectroscopy
     qubit_flux = qubit_flux
-<<<<<<< HEAD
     qubit_flux_tracking = qubit_flux_tracking
-=======
     qubit_crosstalk = qubit_crosstalk
->>>>>>> 46346a10
     rabi_amplitude = rabi_amplitude
     rabi_length = rabi_length
     rabi_length_sequences = rabi_length_sequences
