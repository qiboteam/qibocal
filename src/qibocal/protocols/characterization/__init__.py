from enum import Enum

from .allxy.allxy import allxy
from .allxy.allxy_drag_pulse_tuning import allxy_drag_pulse_tuning
from .allxy.drag_pulse_tuning import drag_pulse_tuning
from .classification import single_shot_classification
from .coherence.spin_echo import spin_echo
from .coherence.spin_echo_msr import spin_echo_msr
from .coherence.t1 import t1
from .coherence.t1_msr import t1_msr
from .coherence.t1_sequences import t1_sequences
from .coherence.t2 import t2
from .coherence.t2_msr import t2_msr
from .coherence.t2_sequences import t2_sequences
from .coherence.zeno import zeno
from .coherence.zeno_msr import zeno_msr
from .couplers.coupler_qubit_spectroscopy import coupler_qubit_spectroscopy
from .couplers.coupler_resonator_spectroscopy import coupler_resonator_spectroscopy
from .dispersive_shift import dispersive_shift
from .dispersive_shift_qutrit import dispersive_shift_qutrit
from .fast_reset.fast_reset import fast_reset
from .flipping import flipping
from .flux_dependence.qubit_crosstalk import qubit_crosstalk
from .flux_dependence.qubit_flux_dependence import qubit_flux
from .flux_dependence.qubit_flux_tracking import qubit_flux_tracking
from .flux_dependence.resonator_crosstalk import resonator_crosstalk
from .flux_dependence.resonator_flux_dependence import resonator_flux
from .qubit_spectroscopy import qubit_spectroscopy
from .qubit_spectroscopy_ef import qubit_spectroscopy_ef
from .qutrit_classification import qutrit_classification
from .rabi.amplitude import rabi_amplitude
from .rabi.amplitude_msr import rabi_amplitude_msr
from .rabi.ef import rabi_amplitude_ef
from .rabi.length import rabi_length
from .rabi.length_msr import rabi_length_msr
from .rabi.length_sequences import rabi_length_sequences
from .ramsey import ramsey
from .ramsey_msr import ramsey_msr
from .ramsey_sequences import ramsey_sequences
from .randomized_benchmarking.standard_rb import standard_rb
from .readout_characterization import readout_characterization
from .readout_mitigation_matrix import readout_mitigation_matrix
from .readout_optimization.resonator_amplitude import resonator_amplitude
from .readout_optimization.resonator_frequency import resonator_frequency
from .readout_optimization.twpa_calibration.frequency import twpa_frequency
from .readout_optimization.twpa_calibration.frequency_power import twpa_frequency_power
from .readout_optimization.twpa_calibration.power import twpa_power
from .resonator_punchout import resonator_punchout
from .resonator_punchout_attenuation import resonator_punchout_attenuation
from .resonator_qubit_spectroscopy import resonator_qubit_spectroscopy
from .resonator_spectroscopy import resonator_spectroscopy
from .resonator_spectroscopy_attenuation import resonator_spectroscopy_attenuation
from .resonator_twpa_freq import resonator_twpa_freq
from .resonator_twpa_pow import resonator_twpa_pow
from .signal_experiments.time_of_flight_readout import time_of_flight_readout
from .t1_t2_vs_temperature import t1_t2_vs_temperature
from .two_qubit_interaction.chevron import chevron
from .two_qubit_interaction.cz_virtualz import cz_virtualz
from .two_qubit_interaction import chevron, chsh_circuits, chsh_pulses, cz_virtualz


class Operation(Enum):
    resonator_spectroscopy = resonator_spectroscopy
    resonator_spectroscopy_attenuation = resonator_spectroscopy_attenuation
    resonator_punchout = resonator_punchout
    resonator_punchout_attenuation = resonator_punchout_attenuation
    resonator_flux = resonator_flux
    resonator_crosstalk = resonator_crosstalk
    qubit_spectroscopy = qubit_spectroscopy
    qubit_flux = qubit_flux
    qubit_flux_tracking = qubit_flux_tracking
    qubit_crosstalk = qubit_crosstalk
    rabi_amplitude = rabi_amplitude
    rabi_length = rabi_length
    rabi_length_sequences = rabi_length_sequences
    rabi_amplitude_msr = rabi_amplitude_msr
    rabi_length_msr = rabi_length_msr
    ramsey = ramsey
    ramsey_msr = ramsey_msr
    ramsey_sequences = ramsey_sequences
    t1 = t1
    t1_msr = t1_msr
    t1_sequences = t1_sequences
    t2 = t2
    t2_msr = t2_msr
    t2_sequences = t2_sequences
    time_of_flight_readout = time_of_flight_readout
    single_shot_classification = single_shot_classification
    spin_echo = spin_echo
    spin_echo_msr = spin_echo_msr
    allxy = allxy
    allxy_drag_pulse_tuning = allxy_drag_pulse_tuning
    drag_pulse_tuning = drag_pulse_tuning
    flipping = flipping
    dispersive_shift = dispersive_shift
    chevron = chevron
    cz_virtualz = cz_virtualz
    standard_rb = standard_rb
    readout_characterization = readout_characterization
    resonator_frequency = resonator_frequency
    fast_reset = fast_reset
    zeno = zeno
    t1_t2_vs_temperature = t1_t2_vs_temperature
    resonator_twpa_pow = resonator_twpa_pow
    resonator_twpa_freq = resonator_twpa_freq
    resonator_qubit_spectroscopy = resonator_qubit_spectroscopy
    zeno_msr = zeno_msr
    chsh_pulses = chsh_pulses
    chsh_circuits = chsh_circuits
    readout_mitigation_matrix = readout_mitigation_matrix
    twpa_frequency = twpa_frequency
    twpa_power = twpa_power
    twpa_frequency_power = twpa_frequency_power
    rabi_amplitude_ef = rabi_amplitude_ef
    qubit_spectroscopy_ef = qubit_spectroscopy_ef
    qutrit_classification = qutrit_classification
    resonator_amplitude = resonator_amplitude
<<<<<<< HEAD
    twpa_frequency_power = twpa_frequency_power
=======
    dispersive_shift_qutrit = dispersive_shift_qutrit
    coupler_resonator_spectroscopy = coupler_resonator_spectroscopy
    coupler_qubit_spectroscopy = coupler_qubit_spectroscopy
>>>>>>> 478360a3
<|MERGE_RESOLUTION|>--- conflicted
+++ resolved
@@ -115,10 +115,6 @@
     qubit_spectroscopy_ef = qubit_spectroscopy_ef
     qutrit_classification = qutrit_classification
     resonator_amplitude = resonator_amplitude
-<<<<<<< HEAD
-    twpa_frequency_power = twpa_frequency_power
-=======
     dispersive_shift_qutrit = dispersive_shift_qutrit
     coupler_resonator_spectroscopy = coupler_resonator_spectroscopy
-    coupler_qubit_spectroscopy = coupler_qubit_spectroscopy
->>>>>>> 478360a3
+    coupler_qubit_spectroscopy = coupler_qubit_spectroscopy