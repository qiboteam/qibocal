from enum import Enum

from .allxy.allxy import allxy
from .allxy.allxy_drag_pulse_tuning import allxy_drag_pulse_tuning
from .allxy.drag_pulse_tuning import drag_pulse_tuning
from .classification import single_shot_classification
from .coherence.spin_echo import spin_echo
from .coherence.t1 import t1
from .coherence.t2 import t2
from .dispersive_shift import dispersive_shift
from .flipping import flipping
from .flux_depedence.qubit_flux_dependence import qubit_flux
from .flux_depedence.resonator_flux_dependence import resonator_flux
from .qubit_spectroscopy import qubit_spectroscopy
from .rabi.amplitude import rabi_amplitude
from .rabi.length import rabi_length
from .ramsey import ramsey
<<<<<<< HEAD
from .ramsey_unrolling import ramsey_unrolling
from .RB.std_rb import StdRB
=======
from .randomized_benchmarking.standard_rb import standard_rb
>>>>>>> ba6d3311
from .resonator_punchout import resonator_punchout
from .resonator_punchout_attenuation import resonator_punchout_attenuation
from .resonator_spectroscopy import resonator_spectroscopy
from .resonator_spectroscopy_attenuation import resonator_spectroscopy_attenuation


class Operation(Enum):
    resonator_spectroscopy = resonator_spectroscopy
    resonator_spectroscopy_attenuation = resonator_spectroscopy_attenuation
    resonator_punchout = resonator_punchout
    resonator_punchout_attenuation = resonator_punchout_attenuation
    resonator_flux = resonator_flux
    qubit_spectroscopy = qubit_spectroscopy
    qubit_flux = qubit_flux
    rabi_amplitude = rabi_amplitude
    rabi_length = rabi_length
    ramsey = ramsey
    ramsey_unrolling = ramsey_unrolling
    t1 = t1
    t2 = t2
    allxy = allxy
    allxy_drag_pulse_tuning = allxy_drag_pulse_tuning
    drag_pulse_tuning = drag_pulse_tuning
    flipping = flipping
    dispersive_shift = dispersive_shift
<<<<<<< HEAD
    StdRB = StdRB
    single_shot_classification = single_shot_classification
=======
    standard_rb = standard_rb
>>>>>>> ba6d3311
<|MERGE_RESOLUTION|>--- conflicted
+++ resolved
@@ -2,6 +2,7 @@
 
 from .allxy.allxy import allxy
 from .allxy.allxy_drag_pulse_tuning import allxy_drag_pulse_tuning
+from .allxy.allxy_unrolling import allxy_unrolling
 from .allxy.drag_pulse_tuning import drag_pulse_tuning
 from .classification import single_shot_classification
 from .coherence.spin_echo import spin_echo
@@ -15,12 +16,9 @@
 from .rabi.amplitude import rabi_amplitude
 from .rabi.length import rabi_length
 from .ramsey import ramsey
-<<<<<<< HEAD
 from .ramsey_unrolling import ramsey_unrolling
+from .randomized_benchmarking.standard_rb import standard_rb
 from .RB.std_rb import StdRB
-=======
-from .randomized_benchmarking.standard_rb import standard_rb
->>>>>>> ba6d3311
 from .resonator_punchout import resonator_punchout
 from .resonator_punchout_attenuation import resonator_punchout_attenuation
 from .resonator_spectroscopy import resonator_spectroscopy
@@ -42,13 +40,11 @@
     t1 = t1
     t2 = t2
     allxy = allxy
+    allxy_unrolling = allxy_unrolling
     allxy_drag_pulse_tuning = allxy_drag_pulse_tuning
     drag_pulse_tuning = drag_pulse_tuning
     flipping = flipping
     dispersive_shift = dispersive_shift
-<<<<<<< HEAD
     StdRB = StdRB
     single_shot_classification = single_shot_classification
-=======
-    standard_rb = standard_rb
->>>>>>> ba6d3311
+    standard_rb = standard_rb