from enum import Enum

from .allxy.allxy import allxy
from .allxy.allxy_drag_pulse_tuning import allxy_drag_pulse_tuning
from .allxy.drag_pulse_tuning import drag_pulse_tuning
from .classification import single_shot_classification
from .flux_depedence.qubit_flux_dependence import qubit_flux
from .flux_depedence.resonator_flux_dependence import resonator_flux
from .qubit_spectroscopy import qubit_spectroscopy
from .rabi.amplitude import rabi_amplitude
from .rabi.length import rabi_length
from .ramsey import ramsey
from .resonator_punchout import resonator_punchout
from .resonator_spectroscopy import resonator_spectroscopy
from .spin_echo import spin_echo
from .t1 import t1


class Operation(Enum):
    resonator_spectroscopy = resonator_spectroscopy
    resonator_punchout = resonator_punchout
    resonator_flux = resonator_flux
    qubit_spectroscopy = qubit_spectroscopy
    qubit_flux = qubit_flux
    rabi_amplitude = rabi_amplitude
    rabi_length = rabi_length
    ramsey = ramsey
    t1 = t1
    single_shot_classification = single_shot_classification
<<<<<<< HEAD
    spin_echo = spin_echo
=======
    allxy = allxy
    allxy_drag_pulse_tuning = allxy_drag_pulse_tuning
    drag_pulse_tuning = drag_pulse_tuning
>>>>>>> 3d971903
<|MERGE_RESOLUTION|>--- conflicted
+++ resolved
@@ -27,10 +27,7 @@
     ramsey = ramsey
     t1 = t1
     single_shot_classification = single_shot_classification
-<<<<<<< HEAD
     spin_echo = spin_echo
-=======
     allxy = allxy
     allxy_drag_pulse_tuning = allxy_drag_pulse_tuning
-    drag_pulse_tuning = drag_pulse_tuning
->>>>>>> 3d971903
+    drag_pulse_tuning = drag_pulse_tuning