--- conflicted
+++ resolved
@@ -104,10 +104,7 @@
     qubit_spectroscopy_ef = qubit_spectroscopy_ef
     qutrit_classification = qutrit_classification
     resonator_amplitude = resonator_amplitude
-<<<<<<< HEAD
     avoided_crossing = avoided_crossing
-=======
     dispersive_shift_qutrit = dispersive_shift_qutrit
     coupler_resonator_spectroscopy = coupler_resonator_spectroscopy
-    coupler_qubit_spectroscopy = coupler_qubit_spectroscopy
->>>>>>> 2bb8b21e
+    coupler_qubit_spectroscopy = coupler_qubit_spectroscopy