from enum import Enum

from .allxy.allxy import allxy
from .allxy.allxy_drag_pulse_tuning import allxy_drag_pulse_tuning
from .allxy.drag_pulse_tuning import drag_pulse_tuning
from .classification import single_shot_classification
from .coherence.spin_echo import spin_echo
from .coherence.spin_echo_sequence import spin_echo_sequence
from .coherence.t1 import t1
from .coherence.t1_sequences import t1_sequences
from .coherence.t1_signal import t1_signal
from .coherence.t2 import t2
from .coherence.t2_sequences import t2_sequences
from .coherence.t2_signal import t2_signal
from .coherence.zeno import zeno
from .coherence.zeno_signal import zeno_signal
from .couplers.coupler_qubit_spectroscopy import coupler_qubit_spectroscopy
from .couplers.coupler_resonator_spectroscopy import coupler_resonator_spectroscopy
from .dispersive_shift import dispersive_shift
from .dispersive_shift_qutrit import dispersive_shift_qutrit
from .fast_reset.fast_reset import fast_reset
from .flipping import flipping
from .flux_dependence.avoided_crossing import avoided_crossing
from .flux_dependence.qubit_crosstalk import qubit_crosstalk
from .flux_dependence.qubit_flux_dependence import qubit_flux
from .flux_dependence.qubit_flux_tracking import qubit_flux_tracking
from .flux_dependence.resonator_crosstalk import resonator_crosstalk
from .flux_dependence.resonator_flux_dependence import resonator_flux
from .qubit_spectroscopy import qubit_spectroscopy
from .qubit_spectroscopy_ef import qubit_spectroscopy_ef
from .qutrit_classification import qutrit_classification
from .rabi.amplitude import rabi_amplitude
from .rabi.amplitude_signal import rabi_amplitude_signal
from .rabi.ef import rabi_amplitude_ef
from .rabi.length import rabi_length
from .rabi.length_sequences import rabi_length_sequences
from .rabi.length_signal import rabi_length_signal
from .ramsey import ramsey
from .ramsey_sequences import ramsey_sequences
from .ramsey_signal import ramsey_signal
from .randomized_benchmarking.standard_rb import standard_rb
from .readout_characterization import readout_characterization
from .readout_mitigation_matrix import readout_mitigation_matrix
from .readout_optimization.resonator_amplitude import resonator_amplitude
from .readout_optimization.resonator_frequency import resonator_frequency
from .readout_optimization.twpa_calibration.frequency import twpa_frequency
from .readout_optimization.twpa_calibration.frequency_power import twpa_frequency_power
from .readout_optimization.twpa_calibration.power import twpa_power
from .resonator_punchout import resonator_punchout
from .resonator_punchout_attenuation import resonator_punchout_attenuation
from .resonator_qubit_spectroscopy import resonator_qubit_spectroscopy
from .resonator_spectroscopy import resonator_spectroscopy
from .resonator_spectroscopy_attenuation import resonator_spectroscopy_attenuation
from .resonator_twpa_freq import resonator_twpa_freq
from .resonator_twpa_pow import resonator_twpa_pow
from .signal_experiments.time_of_flight_readout import time_of_flight_readout
from .spurious_identification import spurious_identification
from .t1_t2_vs_temperature import t1_t2_vs_temperature
from .two_qubit_interaction import chevron, chsh_circuits, chsh_pulses, cz_virtualz
from .two_qubit_interaction.chevron import chevron
from .two_qubit_interaction.cz_virtualz import cz_virtualz


class Operation(Enum):
    resonator_spectroscopy = resonator_spectroscopy
    resonator_spectroscopy_attenuation = resonator_spectroscopy_attenuation
    resonator_punchout = resonator_punchout
    resonator_punchout_attenuation = resonator_punchout_attenuation
    resonator_flux = resonator_flux
    resonator_crosstalk = resonator_crosstalk
    qubit_spectroscopy = qubit_spectroscopy
    qubit_flux = qubit_flux
    qubit_flux_tracking = qubit_flux_tracking
    qubit_crosstalk = qubit_crosstalk
    rabi_amplitude = rabi_amplitude
    rabi_length = rabi_length
    rabi_length_sequences = rabi_length_sequences
    rabi_amplitude_signal = rabi_amplitude_signal
    rabi_length_signal = rabi_length_signal
    ramsey = ramsey
    ramsey_signal = ramsey_signal
    ramsey_sequences = ramsey_sequences
    t1 = t1
    t1_signal = t1_signal
    t1_sequences = t1_sequences
    t2 = t2
    t2_signal = t2_signal
    t2_sequences = t2_sequences
    time_of_flight_readout = time_of_flight_readout
    single_shot_classification = single_shot_classification
    spin_echo = spin_echo
    spin_echo_sequence = spin_echo_sequence
    allxy = allxy
    allxy_drag_pulse_tuning = allxy_drag_pulse_tuning
    drag_pulse_tuning = drag_pulse_tuning
    flipping = flipping
    dispersive_shift = dispersive_shift
    chevron = chevron
    cz_virtualz = cz_virtualz
    standard_rb = standard_rb
    readout_characterization = readout_characterization
    resonator_frequency = resonator_frequency
    fast_reset = fast_reset
    zeno = zeno
<<<<<<< HEAD
    t1_t2_vs_temperature = t1_t2_vs_temperature
    resonator_twpa_pow = resonator_twpa_pow
    resonator_twpa_freq = resonator_twpa_freq
    resonator_qubit_spectroscopy = resonator_qubit_spectroscopy
    zeno_msr = zeno_msr
=======
    zeno_signal = zeno_signal
>>>>>>> b319f133
    chsh_pulses = chsh_pulses
    chsh_circuits = chsh_circuits
    readout_mitigation_matrix = readout_mitigation_matrix
    twpa_frequency = twpa_frequency
    twpa_power = twpa_power
    twpa_frequency_power = twpa_frequency_power
    rabi_amplitude_ef = rabi_amplitude_ef
    qubit_spectroscopy_ef = qubit_spectroscopy_ef
    qutrit_classification = qutrit_classification
    resonator_amplitude = resonator_amplitude
    avoided_crossing = avoided_crossing
    dispersive_shift_qutrit = dispersive_shift_qutrit
    coupler_resonator_spectroscopy = coupler_resonator_spectroscopy
    coupler_qubit_spectroscopy = coupler_qubit_spectroscopy
    spurious_identification = spurious_identification<|MERGE_RESOLUTION|>--- conflicted
+++ resolved
@@ -102,15 +102,12 @@
     resonator_frequency = resonator_frequency
     fast_reset = fast_reset
     zeno = zeno
-<<<<<<< HEAD
     t1_t2_vs_temperature = t1_t2_vs_temperature
     resonator_twpa_pow = resonator_twpa_pow
     resonator_twpa_freq = resonator_twpa_freq
     resonator_qubit_spectroscopy = resonator_qubit_spectroscopy
     zeno_msr = zeno_msr
-=======
     zeno_signal = zeno_signal
->>>>>>> b319f133
     chsh_pulses = chsh_pulses
     chsh_circuits = chsh_circuits
     readout_mitigation_matrix = readout_mitigation_matrix
