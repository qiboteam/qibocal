from enum import Enum

from .allxy.allxy import allxy
from .allxy.allxy_drag_pulse_tuning import allxy_drag_pulse_tuning
from .allxy.drag_pulse_tuning import drag_pulse_tuning
from .classification import single_shot_classification
from .coherence.spin_echo import spin_echo
from .coherence.t1 import t1
from .coherence.t1_sequences import t1_sequences
from .coherence.t2 import t2
from .coherence.t2_sequences import t2_sequences
from .coherence.zeno import zeno
from .dispersive_shift import dispersive_shift
from .fast_reset.fast_reset import fast_reset
from .flipping import flipping
from .flux_dependence.qubit_flux_dependence import qubit_crosstalk, qubit_flux
from .flux_dependence.resonator_flux_dependence import (
    resonator_crosstalk,
    resonator_flux,
)
from .qubit_spectroscopy import qubit_spectroscopy
from .rabi.amplitude import rabi_amplitude
from .rabi.length import rabi_length
from .rabi.length_sequences import rabi_length_sequences
from .ramsey import ramsey
from .ramsey_sequences import ramsey_sequences
from .randomized_benchmarking.clifford_filtered_rb import clifford_filtered_rb
from .randomized_benchmarking.standard_rb import standard_rb
from .readout_characterization import readout_characterization
from .readout_mitigation_matrix import readout_mitigation_matrix
from .readout_optimization.resonator_amplitude import resonator_amplitude
from .readout_optimization.resonator_frequency import resonator_frequency
from .readout_optimization.twpa_calibration.frequency import twpa_frequency
from .readout_optimization.twpa_calibration.power import twpa_power
from .resonator_punchout import resonator_punchout
from .resonator_punchout_attenuation import resonator_punchout_attenuation
from .resonator_spectroscopy import resonator_spectroscopy
from .resonator_spectroscopy_attenuation import resonator_spectroscopy_attenuation
from .signal_experiments.time_of_flight_readout import time_of_flight_readout
from .two_qubit_interaction import chevron, chsh_circuits, chsh_pulses, cz_virtualz


class Operation(Enum):
    resonator_spectroscopy = resonator_spectroscopy
    resonator_spectroscopy_attenuation = resonator_spectroscopy_attenuation
    resonator_punchout = resonator_punchout
    resonator_punchout_attenuation = resonator_punchout_attenuation
    resonator_flux = resonator_flux
    resonator_crosstalk = resonator_crosstalk
    qubit_spectroscopy = qubit_spectroscopy
    qubit_flux = qubit_flux
    qubit_crosstalk = qubit_crosstalk
    rabi_amplitude = rabi_amplitude
    rabi_length = rabi_length
    rabi_length_sequences = rabi_length_sequences
    ramsey = ramsey
    ramsey_sequences = ramsey_sequences
    t1 = t1
    t1_sequences = t1_sequences
    t2 = t2
    t2_sequences = t2_sequences
    time_of_flight_readout = time_of_flight_readout
    single_shot_classification = single_shot_classification
    spin_echo = spin_echo
    allxy = allxy
    allxy_drag_pulse_tuning = allxy_drag_pulse_tuning
    drag_pulse_tuning = drag_pulse_tuning
    flipping = flipping
    dispersive_shift = dispersive_shift
    chevron = chevron
    cz_virtualz = cz_virtualz
    standard_rb = standard_rb
    readout_characterization = readout_characterization
    resonator_frequency = resonator_frequency
    fast_reset = fast_reset
    zeno = zeno
    chsh_pulses = chsh_pulses
    chsh_circuits = chsh_circuits
    readout_mitigation_matrix = readout_mitigation_matrix
    twpa_frequency = twpa_frequency
    twpa_power = twpa_power
<<<<<<< HEAD
    clifford_filtered_rb = clifford_filtered_rb
=======
    resonator_amplitude = resonator_amplitude
>>>>>>> 3bd6404e
<|MERGE_RESOLUTION|>--- conflicted
+++ resolved
@@ -79,8 +79,5 @@
     readout_mitigation_matrix = readout_mitigation_matrix
     twpa_frequency = twpa_frequency
     twpa_power = twpa_power
-<<<<<<< HEAD
-    clifford_filtered_rb = clifford_filtered_rb
-=======
     resonator_amplitude = resonator_amplitude
->>>>>>> 3bd6404e
+    clifford_filtered_rb = clifford_filtered_rb