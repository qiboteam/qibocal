from enum import Enum

from .allxy.allxy import allxy
from .allxy.allxy_drag_pulse_tuning import allxy_drag_pulse_tuning
from .allxy.drag_pulse_tuning import drag_pulse_tuning
from .classification import single_shot_classification
from .coherence.spin_echo import spin_echo
from .coherence.spin_echo_sequence import spin_echo_sequence
from .coherence.t1 import t1
from .coherence.t1_sequences import t1_sequences
from .coherence.t1_signal import t1_signal
from .coherence.t2 import t2
from .coherence.t2_sequences import t2_sequences
from .coherence.t2_signal import t2_signal
from .coherence.zeno import zeno
from .coherence.zeno_signal import zeno_signal
from .couplers.coupler_qubit_spectroscopy import coupler_qubit_spectroscopy
from .couplers.coupler_resonator_spectroscopy import coupler_resonator_spectroscopy
from .dispersive_shift import dispersive_shift
from .dispersive_shift_qutrit import dispersive_shift_qutrit
from .fast_reset.fast_reset import fast_reset
from .flipping import flipping
from .flipping_signal import flipping_signal
from .flux_dependence.avoided_crossing import avoided_crossing
from .flux_dependence.qubit_crosstalk import qubit_crosstalk
from .flux_dependence.qubit_flux_dependence import qubit_flux
from .flux_dependence.qubit_flux_tracking import qubit_flux_tracking
from .flux_dependence.resonator_crosstalk import resonator_crosstalk
from .flux_dependence.resonator_flux_dependence import resonator_flux
from .qubit_spectroscopy import qubit_spectroscopy
from .qubit_spectroscopy_ef import qubit_spectroscopy_ef
from .qutrit_classification import qutrit_classification
from .rabi.amplitude import rabi_amplitude
from .rabi.amplitude_signal import rabi_amplitude_signal
from .rabi.ef import rabi_amplitude_ef
from .rabi.length import rabi_length
from .rabi.length_sequences import rabi_length_sequences
from .rabi.length_signal import rabi_length_signal
from .ramsey import ramsey
from .ramsey_sequences import ramsey_sequences
from .ramsey_signal import ramsey_signal
from .randomized_benchmarking.standard_rb import standard_rb
from .readout_characterization import readout_characterization
from .readout_mitigation_matrix import readout_mitigation_matrix
from .readout_optimization.resonator_amplitude import resonator_amplitude
from .readout_optimization.resonator_frequency import resonator_frequency
from .readout_optimization.twpa_calibration.frequency import twpa_frequency
from .readout_optimization.twpa_calibration.frequency_power import twpa_frequency_power
from .readout_optimization.twpa_calibration.frequency_SNR import twpa_frequency_snr
from .readout_optimization.twpa_calibration.power import twpa_power
from .readout_optimization.twpa_calibration.power_SNR import twpa_power_snr
from .resonator_punchout import resonator_punchout
from .resonator_punchout_attenuation import resonator_punchout_attenuation
from .resonator_spectroscopy import resonator_spectroscopy
from .resonator_spectroscopy_attenuation import resonator_spectroscopy_attenuation
from .signal_experiments.calibrate_state_discrimination import (
    calibrate_state_discrimination,
)
from .signal_experiments.time_of_flight_readout import time_of_flight_readout
from .two_qubit_interaction import (
    chevron,
    chsh_circuits,
    chsh_pulses,
    cz_virtualz,
    cz_virtualz_signal,
    tune_landscape,
    tune_landscape_snz,
)


class Operation(Enum):
    resonator_spectroscopy = resonator_spectroscopy
    resonator_spectroscopy_attenuation = resonator_spectroscopy_attenuation
    resonator_punchout = resonator_punchout
    resonator_punchout_attenuation = resonator_punchout_attenuation
    resonator_flux = resonator_flux
    resonator_crosstalk = resonator_crosstalk
    qubit_spectroscopy = qubit_spectroscopy
    qubit_flux = qubit_flux
    qubit_flux_tracking = qubit_flux_tracking
    qubit_crosstalk = qubit_crosstalk
    rabi_amplitude = rabi_amplitude
    rabi_length = rabi_length
    rabi_length_sequences = rabi_length_sequences
    rabi_amplitude_signal = rabi_amplitude_signal
    rabi_length_signal = rabi_length_signal
    ramsey = ramsey
    ramsey_signal = ramsey_signal
    ramsey_sequences = ramsey_sequences
    t1 = t1
    t1_signal = t1_signal
    t1_sequences = t1_sequences
    t2 = t2
    t2_signal = t2_signal
    t2_sequences = t2_sequences
    time_of_flight_readout = time_of_flight_readout
    single_shot_classification = single_shot_classification
    spin_echo = spin_echo
    spin_echo_sequence = spin_echo_sequence
    allxy = allxy
    allxy_drag_pulse_tuning = allxy_drag_pulse_tuning
    drag_pulse_tuning = drag_pulse_tuning
    flipping = flipping
    dispersive_shift = dispersive_shift
    chevron = chevron
    cz_virtualz = cz_virtualz
    standard_rb = standard_rb
    readout_characterization = readout_characterization
    resonator_frequency = resonator_frequency
    fast_reset = fast_reset
    zeno = zeno
    zeno_signal = zeno_signal
    chsh_pulses = chsh_pulses
    chsh_circuits = chsh_circuits
    readout_mitigation_matrix = readout_mitigation_matrix
    twpa_frequency = twpa_frequency
    twpa_frequency_SNR = twpa_frequency_snr
    twpa_power = twpa_power
    twpa_power_SNR = twpa_power_snr
    twpa_frequency_power = twpa_frequency_power
    rabi_amplitude_ef = rabi_amplitude_ef
    qubit_spectroscopy_ef = qubit_spectroscopy_ef
    qutrit_classification = qutrit_classification
    resonator_amplitude = resonator_amplitude
    avoided_crossing = avoided_crossing
    dispersive_shift_qutrit = dispersive_shift_qutrit
    coupler_resonator_spectroscopy = coupler_resonator_spectroscopy
    coupler_qubit_spectroscopy = coupler_qubit_spectroscopy
    cz_virtualz_signal = cz_virtualz_signal
    tune_landscape = tune_landscape
<<<<<<< HEAD
    tune_landscape_snz = tune_landscape_snz
=======
    flipping_signal = flipping_signal
    calibrate_state_discrimination = calibrate_state_discrimination
>>>>>>> 6c09def9
<|MERGE_RESOLUTION|>--- conflicted
+++ resolved
@@ -128,9 +128,6 @@
     coupler_qubit_spectroscopy = coupler_qubit_spectroscopy
     cz_virtualz_signal = cz_virtualz_signal
     tune_landscape = tune_landscape
-<<<<<<< HEAD
     tune_landscape_snz = tune_landscape_snz
-=======
     flipping_signal = flipping_signal
-    calibrate_state_discrimination = calibrate_state_discrimination
->>>>>>> 6c09def9
+    calibrate_state_discrimination = calibrate_state_discrimination