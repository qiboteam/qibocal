--- conflicted
+++ resolved
@@ -43,8 +43,5 @@
     drag_pulse_tuning = drag_pulse_tuning
     flipping = flipping
     dispersive_shift = dispersive_shift
-<<<<<<< HEAD
     chevron = chevron
-=======
-    standard_rb = standard_rb
->>>>>>> 943684c8
+    standard_rb = standard_rb