from enum import Enum

from .allxy.allxy import allxy
from .allxy.allxy_drag_pulse_tuning import allxy_drag_pulse_tuning
from .allxy.drag_pulse_tuning import drag_pulse_tuning
from .classification import single_shot_classification
from .coherence.spin_echo import spin_echo
from .coherence.t1 import t1
from .coherence.t1_sequences import t1_sequences
from .coherence.t2 import t2
from .coherence.t2_sequences import t2_sequences
from .coherence.zeno import zeno
from .dispersive_shift import dispersive_shift
from .fast_reset.fast_reset import fast_reset
from .flipping import flipping
from .flux_dependence.qubit_flux_dependence import qubit_crosstalk, qubit_flux
from .flux_dependence.resonator_flux_dependence import (
    resonator_crosstalk,
    resonator_flux,
)
from .qubit_spectroscopy import qubit_spectroscopy
from .rabi.amplitude import rabi_amplitude
from .rabi.length import rabi_length
from .rabi.length_sequences import rabi_length_sequences
from .ramsey import ramsey
from .ramsey_sequences import ramsey_sequences
from .randomized_benchmarking.standard_rb import standard_rb
from .readout_characterization import readout_characterization
from .readout_optimization.resonator_frequency import resonator_frequency
from .readout_optimization.twpa_calibration.frequency import twpa_frequency
from .readout_optimization.twpa_calibration.power import twpa_power
from .resonator_punchout import resonator_punchout
from .resonator_punchout_attenuation import resonator_punchout_attenuation
from .resonator_spectroscopy import resonator_spectroscopy
from .resonator_spectroscopy_attenuation import resonator_spectroscopy_attenuation
from .signal_experiments.time_of_flight_readout import time_of_flight_readout
from .t1_t2_vs_temperature import t1_t2_vs_temperature
from .two_qubit_interaction.chevron import chevron
from .two_qubit_interaction.cz_virtualz import cz_virtualz


class Operation(Enum):
    resonator_spectroscopy = resonator_spectroscopy
    resonator_spectroscopy_attenuation = resonator_spectroscopy_attenuation
    resonator_punchout = resonator_punchout
    resonator_punchout_attenuation = resonator_punchout_attenuation
    resonator_flux = resonator_flux
    resonator_crosstalk = resonator_crosstalk
    qubit_spectroscopy = qubit_spectroscopy
    qubit_flux = qubit_flux
    qubit_crosstalk = qubit_crosstalk
    rabi_amplitude = rabi_amplitude
    rabi_length = rabi_length
    rabi_length_sequences = rabi_length_sequences
    ramsey = ramsey
    ramsey_sequences = ramsey_sequences
    t1 = t1
    t1_sequences = t1_sequences
    t2 = t2
    t2_sequences = t2_sequences
    time_of_flight_readout = time_of_flight_readout
    single_shot_classification = single_shot_classification
    spin_echo = spin_echo
    allxy = allxy
    allxy_drag_pulse_tuning = allxy_drag_pulse_tuning
    drag_pulse_tuning = drag_pulse_tuning
    flipping = flipping
    dispersive_shift = dispersive_shift
    chevron = chevron
    cz_virtualz = cz_virtualz
    standard_rb = standard_rb
    readout_characterization = readout_characterization
    resonator_frequency = resonator_frequency
    fast_reset = fast_reset
    zeno = zeno
<<<<<<< HEAD
    t1_t2_vs_temperature = t1_t2_vs_temperature
=======
    twpa_frequency = twpa_frequency
    twpa_power = twpa_power
>>>>>>> 5ed20cf8
<|MERGE_RESOLUTION|>--- conflicted
+++ resolved
@@ -73,9 +73,6 @@
     resonator_frequency = resonator_frequency
     fast_reset = fast_reset
     zeno = zeno
-<<<<<<< HEAD
     t1_t2_vs_temperature = t1_t2_vs_temperature
-=======
     twpa_frequency = twpa_frequency
-    twpa_power = twpa_power
->>>>>>> 5ed20cf8
+    twpa_power = twpa_power