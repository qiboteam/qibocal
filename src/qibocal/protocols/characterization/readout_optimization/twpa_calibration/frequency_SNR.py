from dataclasses import dataclass, field
from typing import Optional

import numpy as np
import numpy.typing as npt
import plotly.graph_objects as go
from plotly.subplots import make_subplots
from qibolab.platform import Platform
from qibolab.qubits import QubitId

from qibocal.auto.operation import Data, Parameters, Qubits, Results, Routine
<<<<<<< HEAD
from qibocal.protocols.characterization.utils import HZ_TO_GHZ, PowerLevel, table_dict, table_html
=======
from qibocal.protocols.characterization import resonator_spectroscopy
from qibocal.protocols.characterization.utils import (
    HZ_TO_GHZ,
    V_TO_UV,
    PowerLevel,
    table_dict,
    table_html,
)
>>>>>>> 3f131d91


@dataclass
class ResonatorTWPAFrequencyParameters(Parameters):
    """ResonatorTWPAFrequency runcard inputs."""

    freq_width: int
    """Width for frequency sweep relative to the readout frequency (Hz)."""
    freq_step: int
    """Frequency step for sweep (Hz)."""
    twpa_freq_width: int
    """Width for TPWA frequency sweep (Hz)."""
    twpa_freq_step: int
    """TPWA frequency step (Hz)."""
    power_level: PowerLevel
    """resonator Power regime (low or high)."""
    nshots: Optional[int] = None
    """Number of shots."""
    relaxation_time: Optional[int] = None
    """Relaxation time (ns)."""

    def __post_init__(self):
        self.power_level = PowerLevel(self.power_level)


@dataclass
class ResonatorTWPAFrequencyResults(Results):
    """ResonatorTWPAFrequency outputs."""

    twpa_frequency: dict[QubitId, float] = field(metadata=dict(update="twpa_frequency"))
    """TWPA frequency [GHz] for each qubit."""

    frequency: Optional[dict[QubitId, float]] = field(
        default_factory=dict, metadata=dict(update="readout_frequency")
    )
    """Readout frequency [GHz] for each qubit."""

    bare_frequency: Optional[dict[QubitId, float]] = field(
        default_factory=dict, metadata=dict(update="bare_resonator_frequency")
    )
    """Bare frequency [GHz] for each qubit."""


ResonatorTWPAFrequencyType = np.dtype(
    [
        ("freq", np.float64),
        ("twpa_freq", np.float64),
        ("signal", np.float64),
        ("phase", np.float64),
    ]
)
"""Custom dtype for Resonator TWPA Frequency."""


@dataclass
class ResonatorTWPAFrequencyData(Data):
    """ResonatorTWPAFrequency data acquisition."""

    resonator_type: str
    """Resonator type."""
    data: dict[QubitId, npt.NDArray[ResonatorTWPAFrequencyType]] = field(
        default_factory=dict
    )
    """Raw data acquired."""
    power_level: Optional[PowerLevel] = None
    """Power regime of the resonator."""

    @classmethod
    def load(cls, path):
        obj = super().load(path)
        # Instantiate PowerLevel object
        if obj.power_level is not None:  # pylint: disable=E1101
            obj.power_level = PowerLevel(obj.power_level)  # pylint: disable=E1101
        return obj

    def register_qubit(self, qubit, freq, twpa_freq, signal, phase):
        """Store output for single qubit."""
        size = len(freq)
        ar = np.empty(size, dtype=ResonatorTWPAFrequencyType)
        ar["freq"] = freq
        ar["twpa_freq"] = np.array([twpa_freq] * size)
        ar["signal"] = signal
        ar["phase"] = phase
        if qubit in self.data:
            self.data[qubit] = np.rec.array(np.concatenate((self.data[qubit], ar)))
        else:
            self.data[qubit] = np.rec.array(ar)


def _acquisition(
    params: ResonatorTWPAFrequencyParameters,
    platform: Platform,
    qubits: Qubits,
) -> ResonatorTWPAFrequencyData:
    r"""
    Data acquisition for TWPA frequency optmization using SNR.
    This protocol perform a classification protocol for twpa frequencies
    in the range [twpa_frequency - frequency_width / 2, twpa_frequency + frequency_width / 2]
    with step frequency_step.

    Args:
        params (:class:`ResonatorTWPAFrequencyParameters`): input parameters
        platform (:class:`Platform`): Qibolab's platform
        qubits (dict): dict of target :class:`Qubit` objects to be characterized

    Returns:
        data (:class:`ResonatorTWPAFrequencyData`)
    """

    data = ResonatorTWPAFrequencyData(
        power_level=params.power_level,
        resonator_type=platform.resonator_type,
    )

    TWPAFrequency_range = np.arange(
        -params.twpa_freq_width // 2, params.twpa_freq_width // 2, params.twpa_freq_step
    )

    for _freq in TWPAFrequency_range:
        for z in qubits:
            qubits[z].twpa.local_oscillator.frequency = _freq

        resonator_spectroscopy_data = resonator_spectroscopy._acquisition(
            resonator_spectroscopy.ResonatorSpectroscopyParameters.load(
                {
                    "freq_width": params.freq_width,
                    "freq_step": params.freq_step,
                    "power_level": params.power_level,
                    "nshots": params.nshots,
                }
            ),
            platform,
            qubits,
        )

        for qubit in qubits:
            data.register_qubit(
                qubit,
                signal=resonator_spectroscopy_data.data[qubit]["signal"],
                phase=resonator_spectroscopy_data.data[qubit]["phase"],
                freq=resonator_spectroscopy_data.data[qubit]["freq"],
                twpa_freq=_freq,
            )

    return data


def _fit(data: ResonatorTWPAFrequencyData) -> ResonatorTWPAFrequencyResults:
    """Post-processing function for ResonatorTWPASpectroscopy."""
    qubits = data.qubits
    bare_frequency = {}
    frequency = {}
    twpa_frequency = {}
    for qubit in qubits:
<<<<<<< HEAD
            data_qubit = data[qubit]
            if data.resonator_type == "3D":
                index_best_freq = np.argmax(data_qubit["signal"])
                twpa_frequency[qubit] = data_qubit["twpa_freq"][index_best_freq]
            else:
                index_best_freq = np.argmin(data_qubit["signal"])
                twpa_frequency[qubit] = data_qubit["twpa_freq"][index_best_freq]

            if data.power_level is PowerLevel.high:
                bare_frequency[qubit] = data_qubit["freq"][index_best_freq]
            else:
                frequency[qubit] = data_qubit["freq"][index_best_freq]
=======
        data_qubit = data[qubit]
        if data.resonator_type == "3D":
            print("3D")
            index_best_freq = np.argmax(data_qubit["signal"])
            twpa_frequency[qubit] = data_qubit["twpa_freq"][index_best_freq]
        else:
            print("2D")
            index_best_freq = np.argmin(data_qubit["signal"])
            twpa_frequency[qubit] = data_qubit["twpa_freq"][index_best_freq]

        if data.power_level is PowerLevel.high:
            print("high")
            bare_frequency[qubit] = data_qubit["freq"][index_best_freq]
        else:
            print("low")
            frequency[qubit] = data_qubit["freq"][index_best_freq]
>>>>>>> 3f131d91

    if data.power_level is PowerLevel.high:
        return ResonatorTWPAFrequencyResults(
            twpa_frequency=twpa_frequency,
            bare_frequency=bare_frequency,
        )
    else:
        return ResonatorTWPAFrequencyResults(
            twpa_frequency=twpa_frequency,
            frequency=frequency,
        )


def _plot(data: ResonatorTWPAFrequencyData, fit: ResonatorTWPAFrequencyResults, qubit):
    """Plotting for ResonatorTWPAFrequency."""

    figures = []
    fitting_report = ""
    fig = make_subplots(
        rows=1,
        cols=2,
        horizontal_spacing=0.1,
        vertical_spacing=0.2,
        subplot_titles=(
            "signal",
            "phase [rad]",
        ),
    )

    qubit_data = data[qubit]
    resonator_frequencies = qubit_data.freq * HZ_TO_GHZ
    twpa_frequencies = qubit_data.twpa_freq

    fig.add_trace(
        go.Heatmap(
            x=resonator_frequencies,
            y=twpa_frequencies,
            z=qubit_data.signal,
            colorbar_x=0.46,
        ),
        row=1,
        col=1,
    )
    fig.update_xaxes(title_text=f"{qubit}: Frequency [Hz]", row=1, col=1)
    fig.update_yaxes(title_text="TWPA Frequency", row=1, col=1)
    fig.add_trace(
        go.Heatmap(
            x=resonator_frequencies,
            y=twpa_frequencies,
            z=qubit_data.phase,
            colorbar_x=1.01,
        ),
        row=1,
        col=2,
    )
    fig.update_xaxes(title_text=f"{qubit}/: Frequency [Hz]", row=1, col=2)
    fig.update_yaxes(title_text="TWPA Frequency", row=1, col=2)

    if qubit in fit.bare_frequency:
        summary = table_dict(
            qubit,
            [
                "High Power Resonator Frequency [Hz]",
                "TWPA Frequency [Hz]",
            ],
            [
                np.round(fit.bare_frequency[qubit]),
                np.round(fit.twpa_frequency[qubit]),
            ],
        )
    else:
        summary = table_dict(
            qubit,
            [
                "Low Power Resonator Frequency [Hz]",
                "TWPA Frequency [Hz]",
            ],
            [
                np.round(fit.frequency[qubit]),
                np.round(fit.twpa_frequency[qubit]),
            ],
        )

    fitting_report = table_html(summary)

    fig.update_layout(
        showlegend=False,
    )

    figures.append(fig)

    return figures, fitting_report


twpa_frequency_snr = Routine(_acquisition, _fit, _plot)
"""Resonator TWPA Frequency Routine object."""<|MERGE_RESOLUTION|>--- conflicted
+++ resolved
@@ -9,18 +9,7 @@
 from qibolab.qubits import QubitId
 
 from qibocal.auto.operation import Data, Parameters, Qubits, Results, Routine
-<<<<<<< HEAD
 from qibocal.protocols.characterization.utils import HZ_TO_GHZ, PowerLevel, table_dict, table_html
-=======
-from qibocal.protocols.characterization import resonator_spectroscopy
-from qibocal.protocols.characterization.utils import (
-    HZ_TO_GHZ,
-    V_TO_UV,
-    PowerLevel,
-    table_dict,
-    table_html,
-)
->>>>>>> 3f131d91
 
 
 @dataclass
@@ -175,7 +164,6 @@
     frequency = {}
     twpa_frequency = {}
     for qubit in qubits:
-<<<<<<< HEAD
             data_qubit = data[qubit]
             if data.resonator_type == "3D":
                 index_best_freq = np.argmax(data_qubit["signal"])
@@ -188,24 +176,6 @@
                 bare_frequency[qubit] = data_qubit["freq"][index_best_freq]
             else:
                 frequency[qubit] = data_qubit["freq"][index_best_freq]
-=======
-        data_qubit = data[qubit]
-        if data.resonator_type == "3D":
-            print("3D")
-            index_best_freq = np.argmax(data_qubit["signal"])
-            twpa_frequency[qubit] = data_qubit["twpa_freq"][index_best_freq]
-        else:
-            print("2D")
-            index_best_freq = np.argmin(data_qubit["signal"])
-            twpa_frequency[qubit] = data_qubit["twpa_freq"][index_best_freq]
-
-        if data.power_level is PowerLevel.high:
-            print("high")
-            bare_frequency[qubit] = data_qubit["freq"][index_best_freq]
-        else:
-            print("low")
-            frequency[qubit] = data_qubit["freq"][index_best_freq]
->>>>>>> 3f131d91
 
     if data.power_level is PowerLevel.high:
         return ResonatorTWPAFrequencyResults(
