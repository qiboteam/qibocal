--- conflicted
+++ resolved
@@ -17,8 +17,8 @@
     embed_circuit,
     layer_circuit,
 )
-<<<<<<< HEAD
-from qibocal.protocols.characterization.randomized_benchmarking.utils import (
+from .fitting import bootstrap, exp1B_func, fit_exp1B_func
+from .utils import (
     data_mean_errors,
     extract_from_data,
     number_to_str,
@@ -26,12 +26,6 @@
     resample_p0,
     samples_to_p0,
 )
-
-from .fitting import bootstrap, exp1B_func, fit_exp1B_func
-=======
-from .fitting import exp1B_func, fit_exp1B_func
-from .utils import extract_from_data, random_clifford
->>>>>>> d5b3b9b3
 
 NPULSES_PER_CLIFFORD = 1.875
 
@@ -197,18 +191,13 @@
         # Every executed circuit gets a row where the data is stored.
         data_list.append({"depth": depth, "samples": samples})
     # Build the data object which will be returned and later saved.
-    data = pd.DataFrame(data_list)
+    data = pd.DataFrame(data)
 
     # The signal here is the survival probability.
-<<<<<<< HEAD
     standardrb_data = RBData(
         data.assign(signal=lambda x: samples_to_p0(x.samples.to_list()))
     )
     # Store the paramters to display them later.
-=======
-    standardrb_data = RBData(data.assign(signal=lambda x: p0s(x.samples.to_list())))
-    # Store the parameters to display them later.
->>>>>>> d5b3b9b3
     standardrb_data.attrs = params.__dict__
     return standardrb_data
 
