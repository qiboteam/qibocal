from dataclasses import dataclass, field
from typing import Iterable, Optional, TypedDict, Union

import numpy as np
import plotly.graph_objects as go
from qibolab.platform import Platform
from qibolab.qubits import QubitId

<<<<<<< HEAD
from qibocal.auto.operation import Parameters, Results, Routine
=======
from qibocal.auto.operation import Data, Parameters, Results, Routine
from qibocal.auto.transpile import (
    dummy_transpiler,
    execute_transpiled_circuit,
    execute_transpiled_circuits,
)
from qibocal.config import raise_error
from qibocal.protocols.characterization.randomized_benchmarking import noisemodels
>>>>>>> e81fc382

from ..utils import table_dict, table_html
from .fitting import exp1B_func, fit_exp1B_func
from .utils import RBData, data_uncertainties, number_to_str, rb_acquisition

NPULSES_PER_CLIFFORD = 1.875


class Depthsdict(TypedDict):
    """dictionary used to build a list of depths as ``range(start, stop, step)``."""

    start: int
    stop: int
    step: int


@dataclass
class StandardRBParameters(Parameters):
    """Standard Randomized Benchmarking runcard inputs."""

    depths: Union[list, Depthsdict]
    """A list of depths/sequence lengths. If a dictionary is given the list will be build."""
    niter: int
    """Sets how many iterations over the same depth value."""
    uncertainties: Optional[float] = None
    """Method of computing the error bars of the signal and uncertainties of the fit. If ``None``,
    it computes the standard deviation. Otherwise it computes the corresponding confidence interval. Defaults `None`."""
    unrolling: bool = False
    """If ``True`` it uses sequence unrolling to deploy multiple circuits in a single instrument call.
    Defaults to ``False``."""
    seed: Optional[int] = None
    """A fixed seed to initialize ``np.random.Generator``. If ``None``, uses a random seed.
    Defaults is ``None``."""
    noise_model: Optional[str] = None
    """For simulation purposes, string has to match what is in
    :mod:`qibocal.protocols.characterization.randomized_benchmarking.noisemodels`"""
    noise_params: Optional[list] = field(default_factory=list)
    """With this the noise model will be initialized, if not given random values will be used."""
    nshots: int = 10
    """Just to add the default value"""

    def __post_init__(self):
        if isinstance(self.depths, dict):
            self.depths = list(
                range(self.depths["start"], self.depths["stop"], self.depths["step"])
            )


@dataclass
class StandardRBResult(Results):
    """Standard RB outputs."""

    fidelity: dict[QubitId, float]
    """The overall fidelity of this qubit."""
    pulse_fidelity: dict[QubitId, float]
    """The pulse fidelity of the gates acting on this qubit."""
    fit_parameters: dict[QubitId, tuple[float, float, float]]
    """Raw fitting parameters."""
    fit_uncertainties: dict[QubitId, tuple[float, float, float]]
    """Fitting parameters uncertainties."""
    error_bars: dict[QubitId, Optional[Union[float, list[float]]]] = None
    """Error bars for y."""

    # FIXME: fix this after https://github.com/qiboteam/qibocal/pull/597
    def __contains__(self, qubit: QubitId):
        return True


def _acquisition(
    params: StandardRBParameters,
    platform: Platform,
    targets: list[QubitId],
) -> RBData:
    """The data acquisition stage of Standard Randomized Benchmarking.

    1. Set up the scan
    2. Execute the scan
    3. Post process the data and initialize a standard rb data object with it.

    Args:
        params (StandardRBParameters): All parameters in one object.
        platform (Platform): Platform the experiment is executed on.
        target (dict[int, Union[str, int]] or list[Union[str, int]]): list of qubits the experiment is executed on.

    Returns:
        RBData: The depths, samples and ground state probability of each experiment in the scan.
    """

<<<<<<< HEAD
    return rb_acquisition(params, targets)
=======
    backend = GlobalBackend()
    # For simulations, a noise model can be added.
    noise_model = None
    if params.noise_model is not None:
        if backend.name == "qibolab":
            raise_error(
                ValueError,
                "Backend qibolab (%s) does not perform noise models simulation. ",
            )

        noise_model = getattr(noisemodels, params.noise_model)(params.noise_params)
        params.noise_params = noise_model.params.tolist()
    # 1. Set up the scan (here an iterator of circuits of random clifford gates with an inverse).
    nqubits = len(targets)
    data = RBData(
        depths=params.depths,
        uncertainties=params.uncertainties,
        seed=params.seed,
        nshots=params.nshots,
        niter=params.niter,
    )

    circuits = []
    indexes = {}
    samples = []
    qubits_ids = targets
    rb_gen = RB_Generator(params.seed)
    for depth in params.depths:
        # TODO: This does not generate multi qubit circuits
        circuits_depth, random_indexes = random_circuits(
            depth, qubits_ids, params.niter, rb_gen, noise_model
        )
        circuits.extend(circuits_depth)
        for qubit in random_indexes.keys():
            indexes[(qubit, depth)] = random_indexes[qubit]
    transpiler = dummy_transpiler(backend)
    qubit_maps = [[i] for i in targets] * (len(params.depths) * params.niter)
    # Execute the circuits
    if params.unrolling:
        _, executed_circuits = execute_transpiled_circuits(
            circuits,
            qubit_maps=qubit_maps,
            backend=backend,
            nshots=params.nshots,
            transpiler=transpiler,
        )
    else:
        executed_circuits = [
            execute_transpiled_circuit(
                circuit,
                qubit_map=qubit_map,
                backend=backend,
                nshots=params.nshots,
                transpiler=transpiler,
            )[1]
            for circuit, qubit_map in zip(circuits, qubit_maps)
        ]

    for circ in executed_circuits:
        samples.extend(circ.samples())
    samples = np.reshape(samples, (-1, nqubits, params.nshots))
    for i, depth in enumerate(params.depths):
        index = (i * params.niter, (i + 1) * params.niter)
        for nqubit, qubit_id in enumerate(targets):
            data.register_qubit(
                RBType,
                (qubit_id, depth),
                dict(
                    samples=samples[index[0] : index[1]][:, nqubit],
                ),
            )
    data.circuits = indexes

    return data
>>>>>>> e81fc382


def _fit(data: RBData) -> StandardRBResult:
    """Takes a data frame, extracts the depths and the signal and fits it with an
    exponential function y = Ap^x+B.

    Args:
        data (RBData): Data from the data acquisition stage.

    Returns:
        StandardRBResult: Aggregated and processed data.
    """
    qubits = data.qubits

    fidelity, pulse_fidelity = {}, {}
    popts, perrs = {}, {}
    error_barss = {}
    for qubit in qubits:
        # Extract depths and probabilities
        x = data.depths
        probs = data.extract_probabilities(qubit)
        samples_mean = np.mean(probs, axis=1)
        # TODO: Should we use the median or the mean?
        median = np.median(probs, axis=1)

        error_bars = data_uncertainties(
            probs,
            method=data.uncertainties,
            data_median=median,
        )

        sigma = (
            np.max(error_bars, axis=0) if data.uncertainties is not None else error_bars
        )

        popt, perr = fit_exp1B_func(x, samples_mean, sigma=sigma, bounds=[0, 1])
        # Compute the fidelities
        infidelity = (1 - popt[1]) / 2
        fidelity[qubit] = 1 - infidelity
        pulse_fidelity[qubit] = 1 - infidelity / NPULSES_PER_CLIFFORD

        # conversion from np.array to list/tuple
        error_bars = error_bars.tolist()
        error_barss[qubit] = error_bars
        perrs[qubit] = perr
        popts[qubit] = popt

    return StandardRBResult(fidelity, pulse_fidelity, popts, perrs, error_barss)


def _plot(
    data: RBData, fit: StandardRBResult, target: QubitId
) -> tuple[list[go.Figure], str]:
    """Builds the table for the qq pipe, calls the plot function of the result object
    and returns the figure es list.

    Args:
        data (RBData): Data object used for the table.
        fit (StandardRBResult): Is called for the plot.
        target (_type_): Not used yet.

    Returns:
        tuple[list[go.Figure], str]:
    """

    qubit = target
    fig = go.Figure()
    fitting_report = ""
    x = data.depths
    raw_data = data.extract_probabilities(qubit)
    y = np.mean(raw_data, axis=1)
    raw_depths = [[depth] * data.niter for depth in data.depths]

    fig.add_trace(
        go.Scatter(
            x=np.hstack(raw_depths),
            y=np.hstack(raw_data),
            line=dict(color="#6597aa"),
            mode="markers",
            marker={"opacity": 0.2, "symbol": "square"},
            name="iterations",
        )
    )

    fig.add_trace(
        go.Scatter(
            x=x,
            y=y,
            line=dict(color="#aa6464"),
            mode="markers",
            name="average",
        )
    )
    # Create a dictionary for the error bars
    error_y_dict = None
    if fit is not None:
        popt, perr = fit.fit_parameters[qubit], fit.fit_uncertainties[qubit]
        label = "Fit: y=Ap^x<br>A: {}<br>p: {}<br>B: {}".format(
            number_to_str(popt[0], perr[0]),
            number_to_str(popt[1], perr[1]),
            number_to_str(popt[2], perr[2]),
        )
        x_fit = np.linspace(min(x), max(x), len(x) * 20)
        y_fit = exp1B_func(x_fit, *popt)
        fig.add_trace(
            go.Scatter(
                x=x_fit,
                y=y_fit,
                name=label,
                line=go.scatter.Line(dash="dot", color="#00cc96"),
            )
        )
        if fit.error_bars is not None:
            error_bars = fit.error_bars[qubit]
            # Constant error bars
            if isinstance(error_bars, Iterable) is False:
                error_y_dict = {"type": "constant", "value": error_bars}
            # Symmetric error bars
            elif isinstance(error_bars[0], Iterable) is False:
                error_y_dict = {"type": "data", "array": error_bars}
            # Asymmetric error bars
            else:
                error_y_dict = {
                    "type": "data",
                    "symmetric": False,
                    "array": error_bars[1],
                    "arrayminus": error_bars[0],
                }
            fig.add_trace(
                go.Scatter(
                    x=x,
                    y=y,
                    error_y=error_y_dict,
                    line={"color": "#aa6464"},
                    mode="markers",
                    name="error bars",
                )
            )
    if fit is not None:
        fitting_report = table_html(
            table_dict(
                qubit,
                ["niter", "nshots", "uncertainties", "fidelity", "pulse_fidelity"],
                [
                    data.niter,
                    data.nshots,
                    data.uncertainties,
                    number_to_str(
                        fit.fidelity[qubit],
                        np.array(fit.fit_uncertainties[qubit][1]) / 2,
                    ),
                    number_to_str(
                        fit.pulse_fidelity[qubit],
                        np.array(fit.fit_uncertainties[qubit][1])
                        / (2 * NPULSES_PER_CLIFFORD),
                    ),
                ],
            )
        )

    fig.update_layout(
        showlegend=True,
        xaxis_title="Circuit depth",
        yaxis_title="Survival Probability",
    )

    return [fig], fitting_report


standard_rb = Routine(_acquisition, _fit, _plot)<|MERGE_RESOLUTION|>--- conflicted
+++ resolved
@@ -6,18 +6,9 @@
 from qibolab.platform import Platform
 from qibolab.qubits import QubitId
 
-<<<<<<< HEAD
+
 from qibocal.auto.operation import Parameters, Results, Routine
-=======
-from qibocal.auto.operation import Data, Parameters, Results, Routine
-from qibocal.auto.transpile import (
-    dummy_transpiler,
-    execute_transpiled_circuit,
-    execute_transpiled_circuits,
-)
-from qibocal.config import raise_error
-from qibocal.protocols.characterization.randomized_benchmarking import noisemodels
->>>>>>> e81fc382
+
 
 from ..utils import table_dict, table_html
 from .fitting import exp1B_func, fit_exp1B_func
@@ -106,84 +97,8 @@
         RBData: The depths, samples and ground state probability of each experiment in the scan.
     """
 
-<<<<<<< HEAD
+
     return rb_acquisition(params, targets)
-=======
-    backend = GlobalBackend()
-    # For simulations, a noise model can be added.
-    noise_model = None
-    if params.noise_model is not None:
-        if backend.name == "qibolab":
-            raise_error(
-                ValueError,
-                "Backend qibolab (%s) does not perform noise models simulation. ",
-            )
-
-        noise_model = getattr(noisemodels, params.noise_model)(params.noise_params)
-        params.noise_params = noise_model.params.tolist()
-    # 1. Set up the scan (here an iterator of circuits of random clifford gates with an inverse).
-    nqubits = len(targets)
-    data = RBData(
-        depths=params.depths,
-        uncertainties=params.uncertainties,
-        seed=params.seed,
-        nshots=params.nshots,
-        niter=params.niter,
-    )
-
-    circuits = []
-    indexes = {}
-    samples = []
-    qubits_ids = targets
-    rb_gen = RB_Generator(params.seed)
-    for depth in params.depths:
-        # TODO: This does not generate multi qubit circuits
-        circuits_depth, random_indexes = random_circuits(
-            depth, qubits_ids, params.niter, rb_gen, noise_model
-        )
-        circuits.extend(circuits_depth)
-        for qubit in random_indexes.keys():
-            indexes[(qubit, depth)] = random_indexes[qubit]
-    transpiler = dummy_transpiler(backend)
-    qubit_maps = [[i] for i in targets] * (len(params.depths) * params.niter)
-    # Execute the circuits
-    if params.unrolling:
-        _, executed_circuits = execute_transpiled_circuits(
-            circuits,
-            qubit_maps=qubit_maps,
-            backend=backend,
-            nshots=params.nshots,
-            transpiler=transpiler,
-        )
-    else:
-        executed_circuits = [
-            execute_transpiled_circuit(
-                circuit,
-                qubit_map=qubit_map,
-                backend=backend,
-                nshots=params.nshots,
-                transpiler=transpiler,
-            )[1]
-            for circuit, qubit_map in zip(circuits, qubit_maps)
-        ]
-
-    for circ in executed_circuits:
-        samples.extend(circ.samples())
-    samples = np.reshape(samples, (-1, nqubits, params.nshots))
-    for i, depth in enumerate(params.depths):
-        index = (i * params.niter, (i + 1) * params.niter)
-        for nqubit, qubit_id in enumerate(targets):
-            data.register_qubit(
-                RBType,
-                (qubit_id, depth),
-                dict(
-                    samples=samples[index[0] : index[1]][:, nqubit],
-                ),
-            )
-    data.circuits = indexes
-
-    return data
->>>>>>> e81fc382
 
 
 def _fit(data: RBData) -> StandardRBResult:
