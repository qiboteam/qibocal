from dataclasses import dataclass, field
from typing import Optional

import numpy as np
import numpy.typing as npt
import plotly.graph_objects as go
from qibolab import AcquisitionType, AveragingMode, ExecutionParameters
from qibolab.platform import Platform
from qibolab.pulses import PulseSequence
from qibolab.qubits import QubitId
from scipy.optimize import curve_fit

from qibocal import update
from qibocal.auto.operation import Data, Parameters, Qubits, Results, Routine
from qibocal.config import log
from qibocal.protocols.characterization.utils import table_dict, table_html

from .utils import COLORBAND, COLORBAND_LINE, chi2_reduced


@dataclass
class FlippingParameters(Parameters):
    """Flipping runcard inputs."""

    nflips_max: int
    """Maximum number of flips ([RX(pi) - RX(pi)] sequences). """
    nflips_step: int
    """Flip step."""


@dataclass
class FlippingResults(Results):
    """Flipping outputs."""

    amplitude: dict[QubitId, tuple[float, Optional[float]]]
    """Drive amplitude for each qubit."""
    amplitude_factors: dict[QubitId, tuple[float, Optional[float]]]
    """Drive amplitude correction factor for each qubit."""
    fitted_parameters: dict[QubitId, dict[str, float]]
    """Raw fitting output."""
    chi2: dict[QubitId, tuple[float, Optional[float]]] = field(default_factory=dict)
    """Chi squared estimate mean value and error. """


FlippingType = np.dtype(
    [("flips", np.float64), ("prob", np.float64), ("error", np.float64)]
)


@dataclass
class FlippingData(Data):
    """Flipping acquisition outputs."""

    resonator_type: str
    """Resonator type."""
    pi_pulse_amplitudes: dict[QubitId, float]
    """Pi pulse amplitudes for each qubit."""
    data: dict[QubitId, npt.NDArray[FlippingType]] = field(default_factory=dict)
    """Raw data acquired."""


def _acquisition(
    params: FlippingParameters,
    platform: Platform,
    qubits: Qubits,
) -> FlippingData:
    r"""
    Data acquisition for flipping.

    The flipping experiment correct the delta amplitude in the qubit drive pulse. We measure a qubit after applying
    a Rx(pi/2) and N flips (Rx(pi) rotations). After fitting we can obtain the delta amplitude to refine pi pulses.

    Args:
        params (:class:`SingleShotClassificationParameters`): input parameters
        platform (:class:`Platform`): Qibolab's platform
        qubits (dict): dict of target :class:`Qubit` objects to be characterized

    Returns:
        data (:class:`FlippingData`)
    """

    data = FlippingData(
        resonator_type=platform.resonator_type,
        pi_pulse_amplitudes={
            qubit: qubits[qubit].native_gates.RX.amplitude for qubit in qubits
        },
    )
    # sweep the parameter
    for flips in range(0, params.nflips_max, params.nflips_step):
        # create a sequence of pulses for the experiment
        sequence = PulseSequence()
        ro_pulses = {}
        for qubit in qubits:
            RX90_pulse = platform.create_RX90_pulse(qubit, start=0)
            sequence.add(RX90_pulse)
            # execute sequence RX(pi/2) - [RX(pi) - RX(pi)] from 0...flips times - RO
            start1 = RX90_pulse.duration
            for _ in range(flips):
                RX_pulse1 = platform.create_RX_pulse(qubit, start=start1)
                start2 = start1 + RX_pulse1.duration
                RX_pulse2 = platform.create_RX_pulse(qubit, start=start2)
                sequence.add(RX_pulse1)
                sequence.add(RX_pulse2)
                start1 = start2 + RX_pulse2.duration

            # add ro pulse at the end of the sequence
            ro_pulses[qubit] = platform.create_qubit_readout_pulse(qubit, start=start1)
            sequence.add(ro_pulses[qubit])
        # execute the pulse sequence
        results = platform.execute_pulse_sequence(
            sequence,
            ExecutionParameters(
                nshots=params.nshots,
                relaxation_time=params.relaxation_time,
                acquisition_type=AcquisitionType.DISCRIMINATION,
                averaging_mode=AveragingMode.SINGLESHOT,
            ),
        )
        for qubit in qubits:
            prob = results[qubit].probability(state=1)
            data.register_qubit(
                FlippingType,
                (qubit),
                dict(
                    flips=[flips],
                    prob=prob.tolist(),
                    error=np.sqrt(prob * (1 - prob) / params.nshots).tolist(),
                ),
            )

    return data


def flipping_fit(x, offset, amplitude, omega, phase, gamma):
    return np.sin(x * omega + phase) * amplitude * np.exp(-x * gamma) + offset


def _fit(data: FlippingData) -> FlippingResults:
    r"""Post-processing function for Flipping.

    The used model is

    .. math::

        y = p_0 sin\Big(\frac{2 \pi x}{p_2} + p_3\Big) + p_1.
    """
    qubits = data.qubits
    corrected_amplitudes = {}
    fitted_parameters = {}
    amplitude_correction_factors = {}
    chi2 = {}
    for qubit in qubits:
        qubit_data = data[qubit]
        pi_pulse_amplitude = data.pi_pulse_amplitudes[qubit]
        y = qubit_data.prob
        x = qubit_data.flips
        pguess = [0.5, 0.5, 1, np.pi, 0]
        try:
            popt, perr = curve_fit(
                flipping_fit,
                x,
                y,
                p0=pguess,
                maxfev=2000000,
                bounds=(
                    [0, 0, -np.inf, 0, 0],
                    [1, np.inf, np.inf, 2 * np.pi, np.inf],
                ),
                sigma=qubit_data.error,
            )
<<<<<<< HEAD
            translated_popt = [
                y_min + (y_max - y_min) * popt[0],
                (y_max - y_min)
                * popt[1]
                * np.exp(x_min * popt[4] * 2 * np.pi * f / (x_max - x_min)),
                popt[2] * 2 * np.pi * f / (x_max - x_min),
                popt[3] - x_min * 2 * np.pi * f / (x_max - x_min) * popt[2],
                popt[4] * 2 * np.pi * f / (x_max - x_min),
            ]
            if popt[3] > np.pi / 2 and popt[3] < 3 * np.pi / 2:
                signed_correction = -translated_popt[2] / 2
            else:
                signed_correction = translated_popt[2] / 2
            # The amplitude is directly proportional to the rotation angle
            corrected_amplitudes[qubit] = (pi_pulse_amplitude * np.pi) / (
                np.pi + signed_correction
            )
            fitted_parameters[qubit] = translated_popt
            amplitude_correction_factors[qubit] = (
                signed_correction / np.pi * pi_pulse_amplitude
            )
        except Exception as e:
            log.warning(f"Flipping fit failed for qubit{qubit} due to {e}.")
=======
            perr = np.sqrt(np.diag(perr)).tolist()
            popt = popt.tolist()
        except:
            log.warning("flipping_fit: the fitting was not succesful")
            popt = [0] * 4
            perr = [1] * 4

        if popt[3] > np.pi / 2 and popt[3] < 3 * np.pi / 2:
            signed_correction = -popt[2] / 2
        else:
            signed_correction = popt[2] / 2
        # The amplitude is directly proportional to the rotation angle
        corrected_amplitudes[qubit] = (
            float((pi_pulse_amplitude * np.pi) / (np.pi + signed_correction)),
            float(
                pi_pulse_amplitude
                * np.pi
                * 1
                / (np.pi + signed_correction) ** 2
                * perr[2]
                / 2
            ),
        )
        fitted_parameters[qubit] = popt
        amplitude_correction_factors[qubit] = (
            float(signed_correction / np.pi * pi_pulse_amplitude),
            float(perr[2] * pi_pulse_amplitude / np.pi / 2),
        )
        chi2[qubit] = (
            chi2_reduced(
                y,
                flipping_fit(x, *popt),
                qubit_data.error,
            ),
            np.sqrt(2 / len(x)),
        )
>>>>>>> 3b1edda1

    return FlippingResults(
        corrected_amplitudes, amplitude_correction_factors, fitted_parameters, chi2
    )


def _plot(data: FlippingData, qubit, fit: FlippingResults = None):
    """Plotting function for Flipping."""

    figures = []
    fig = go.Figure()

    fitting_report = ""
    qubit_data = data[qubit]

    probs = qubit_data.prob
    error_bars = qubit_data.error

    fig.add_trace(
        go.Scatter(
            x=qubit_data.flips,
            y=qubit_data.prob,
            opacity=1,
            name="Signal",
            showlegend=True,
            legendgroup="Signal",
        ),
    )
    fig.add_trace(
        go.Scatter(
            x=np.concatenate((qubit_data.flips, qubit_data.flips[::-1])),
            y=np.concatenate((probs + error_bars, (probs - error_bars)[::-1])),
            fill="toself",
            fillcolor=COLORBAND,
            line=dict(color=COLORBAND_LINE),
            showlegend=True,
            name="Errors",
        ),
    )

    if fit is not None:
        flips_range = np.linspace(
            min(qubit_data.flips),
            max(qubit_data.flips),
            2 * len(qubit_data),
        )

        fig.add_trace(
            go.Scatter(
                x=flips_range,
                y=flipping_fit(
                    flips_range,
                    float(fit.fitted_parameters[qubit][0]),
                    float(fit.fitted_parameters[qubit][1]),
                    float(fit.fitted_parameters[qubit][2]),
                    float(fit.fitted_parameters[qubit][3]),
                    float(fit.fitted_parameters[qubit][4]),
                ),
                name="Fit",
                line=go.scatter.Line(dash="dot"),
            ),
        )
        fitting_report = table_html(
            table_dict(
                qubit,
                [
                    "Amplitude correction factor",
                    "Corrected amplitude [a.u.]",
                    "chi2 reduced",
                ],
                [
                    np.round(fit.amplitude_factors[qubit], 4),
                    np.round(fit.amplitude[qubit], 4),
                    fit.chi2[qubit],
                ],
                display_error=True,
            )
        )

    # last part
    fig.update_layout(
        showlegend=True,
        xaxis_title="Flips",
        yaxis_title="Probability",
    )

    figures.append(fig)

    return figures, fitting_report


def _update(results: FlippingResults, platform: Platform, qubit: QubitId):
    update.drive_amplitude(results.amplitude[qubit], platform, qubit)


flipping = Routine(_acquisition, _fit, _plot, _update)
"""Flipping Routine  object."""<|MERGE_RESOLUTION|>--- conflicted
+++ resolved
@@ -168,31 +168,6 @@
                 ),
                 sigma=qubit_data.error,
             )
-<<<<<<< HEAD
-            translated_popt = [
-                y_min + (y_max - y_min) * popt[0],
-                (y_max - y_min)
-                * popt[1]
-                * np.exp(x_min * popt[4] * 2 * np.pi * f / (x_max - x_min)),
-                popt[2] * 2 * np.pi * f / (x_max - x_min),
-                popt[3] - x_min * 2 * np.pi * f / (x_max - x_min) * popt[2],
-                popt[4] * 2 * np.pi * f / (x_max - x_min),
-            ]
-            if popt[3] > np.pi / 2 and popt[3] < 3 * np.pi / 2:
-                signed_correction = -translated_popt[2] / 2
-            else:
-                signed_correction = translated_popt[2] / 2
-            # The amplitude is directly proportional to the rotation angle
-            corrected_amplitudes[qubit] = (pi_pulse_amplitude * np.pi) / (
-                np.pi + signed_correction
-            )
-            fitted_parameters[qubit] = translated_popt
-            amplitude_correction_factors[qubit] = (
-                signed_correction / np.pi * pi_pulse_amplitude
-            )
-        except Exception as e:
-            log.warning(f"Flipping fit failed for qubit{qubit} due to {e}.")
-=======
             perr = np.sqrt(np.diag(perr)).tolist()
             popt = popt.tolist()
         except:
@@ -229,7 +204,6 @@
             ),
             np.sqrt(2 / len(x)),
         )
->>>>>>> 3b1edda1
 
     return FlippingResults(
         corrected_amplitudes, amplitude_correction_factors, fitted_parameters, chi2
