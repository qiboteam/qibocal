from dataclasses import dataclass, field
from typing import Optional

import numpy as np
import numpy.typing as npt
import plotly.graph_objects as go
from qibolab import AcquisitionType, AveragingMode, ExecutionParameters
from qibolab.platform import Platform
from qibolab.pulses import PulseSequence
from qibolab.qubits import QubitId
from qibolab.sweeper import Parameter, Sweeper, SweeperType
from scipy.optimize import curve_fit
from scipy.signal import find_peaks

from qibocal import update
from qibocal.auto.operation import Data, Parameters, Results, Routine

from .utils import GHZ_TO_HZ, chi2_reduced, table_dict, table_html

POPT_EXCEPTION = [0, 0, 0, 0, 0]
"""Fit parameters output to handle exceptions"""
PERR_EXCEPTION = [1] * 5
"""Fit errors to handle exceptions; their choice has no physical meaning
and is meant to avoid breaking the code."""
COLORBAND = "rgba(0,100,80,0.2)"
COLORBAND_LINE = "rgba(255,255,255,0)"


@dataclass
class RamseyParameters(Parameters):
    """Ramsey runcard inputs."""

    delay_between_pulses_start: int
    """Initial delay between RX(pi/2) pulses in ns."""
    delay_between_pulses_end: int
    """Final delay between RX(pi/2) pulses in ns."""
    delay_between_pulses_step: int
    """Step delay between RX(pi/2) pulses in ns."""
    n_osc: Optional[int] = 0
    """Number of oscillations to induce detuning (optional).
        If 0 standard Ramsey experiment is performed."""
    unrolling: bool = False
    """If ``True`` it uses sequence unrolling to deploy multiple sequences in a single instrument call.
    Defaults to ``False``."""


@dataclass
class RamseyResults(Results):
    """Ramsey outputs."""

    frequency: dict[QubitId, tuple[float, Optional[float]]]
    """Drive frequency [GHz] for each qubit."""
    t2: dict[QubitId, tuple[float, Optional[float]]]
    """T2 for each qubit [ns]."""
    delta_phys: dict[QubitId, tuple[float, Optional[float]]]
    """Drive frequency [Hz] correction for each qubit."""
    fitted_parameters: dict[QubitId, list[float]]
    """Raw fitting output."""
    chi2: dict[QubitId, tuple[float, Optional[float]]]
    """Chi squared estimate mean value and error. """


RamseyType = np.dtype(
    [("wait", np.float64), ("prob", np.float64), ("errors", np.float64)]
)
"""Custom dtype for coherence routines."""


@dataclass
class RamseyData(Data):
    """Ramsey acquisition outputs."""

    n_osc: int
    """Number of oscillations for detuning."""
    t_max: int
    """Final delay between RX(pi/2) pulses in ns."""
    detuning_sign: int
    """Sign for induced detuning."""
    qubit_freqs: dict[QubitId, float] = field(default_factory=dict)
    """Qubit freqs for each qubit."""
    data: dict[QubitId, npt.NDArray] = field(default_factory=dict)
    """Raw data acquired."""

    @property
    def waits(self):
        """
        Return a list with the waiting times without repetitions.
        """
        qubit = next(iter(self.data))
        return np.unique(self.data[qubit].wait)


def _acquisition(
    params: RamseyParameters,
    platform: Platform,
    targets: list[QubitId],
) -> RamseyData:
    """Data acquisition for Ramsey Experiment (detuned)."""
    # create a sequence of pulses for the experiment
    # RX90 - t - RX90 - MZ
<<<<<<< HEAD
    ro_pulses = {}
    RX90_pulses1 = {}
    RX90_pulses2 = {}
    freqs = {}
    sequence = PulseSequence()
    for qubit in targets:
        RX90_pulses1[qubit] = platform.create_RX90_pulse(qubit, start=0)
        RX90_pulses2[qubit] = platform.create_RX90_pulse(
            qubit,
            start=RX90_pulses1[qubit].finish,
        )
        ro_pulses[qubit] = platform.create_qubit_readout_pulse(
            qubit, start=RX90_pulses2[qubit].finish
        )
        freqs[qubit] = platform.qubits[qubit].drive_frequency
        sequence.add(RX90_pulses1[qubit])
        sequence.add(RX90_pulses2[qubit])
        sequence.add(ro_pulses[qubit])

=======
>>>>>>> ff4e2f53
    # define the parameter to sweep and its range:
    waits = np.arange(
        # wait time between RX90 pulses
        params.delay_between_pulses_start,
        params.delay_between_pulses_end,
        params.delay_between_pulses_step,
    )

    options = ExecutionParameters(
        nshots=params.nshots,
        relaxation_time=params.relaxation_time,
        acquisition_type=AcquisitionType.DISCRIMINATION,
        averaging_mode=AveragingMode.SINGLESHOT,
    )

    if params.n_osc == 0:
        ro_pulses = {}
        RX90_pulses1 = {}
        RX90_pulses2 = {}
        freqs = {}
        sequence = PulseSequence()
        for qubit in qubits:
            RX90_pulses1[qubit] = platform.create_RX90_pulse(qubit, start=0)
            RX90_pulses2[qubit] = platform.create_RX90_pulse(
                qubit,
                start=RX90_pulses1[qubit].finish,
            )
            ro_pulses[qubit] = platform.create_qubit_readout_pulse(
                qubit, start=RX90_pulses2[qubit].finish
            )
            freqs[qubit] = qubits[qubit].drive_frequency
            sequence.add(RX90_pulses1[qubit])
            sequence.add(RX90_pulses2[qubit])
            sequence.add(ro_pulses[qubit])

        data = RamseyData(
            n_osc=params.n_osc,
            t_max=params.delay_between_pulses_end,
            detuning_sign=+1,
            qubit_freqs=freqs,
        )

        sweeper = Sweeper(
            Parameter.start,
            waits,
            [RX90_pulses2[qubit] for qubit in targets],
            type=SweeperType.ABSOLUTE,
        )

        # execute the sweep
        results = platform.sweep(
            sequence,
            options,
            sweeper,
        )
        for qubit in targets:
            probs = results[qubit].probability()
            # The probability errors are the standard errors of the binomial distribution
            errors = [np.sqrt(prob * (1 - prob) / params.nshots) for prob in probs]
            data.register_qubit(
                RamseyType,
                (qubit),
                dict(
                    wait=waits,
                    prob=probs,
                    errors=errors,
                ),
            )
    if params.n_osc != 0:
        sequences, all_ro_pulses = [], []
        for wait in waits:
<<<<<<< HEAD
            for qubit in targets:
=======
            ro_pulses = {}
            RX90_pulses1 = {}
            RX90_pulses2 = {}
            freqs = {}
            sequence = PulseSequence()
            for qubit in qubits:
                RX90_pulses1[qubit] = platform.create_RX90_pulse(qubit, start=0)
                RX90_pulses2[qubit] = platform.create_RX90_pulse(
                    qubit,
                    start=RX90_pulses1[qubit].finish,
                )
                ro_pulses[qubit] = platform.create_qubit_readout_pulse(
                    qubit, start=RX90_pulses2[qubit].finish
                )

>>>>>>> ff4e2f53
                RX90_pulses2[qubit].start = RX90_pulses1[qubit].finish + wait
                ro_pulses[qubit].start = RX90_pulses2[qubit].finish

<<<<<<< HEAD
            for qubit in targets:
                prob = results[qubit].probability()
=======
                RX90_pulses2[qubit].relative_phase = (
                    RX90_pulses2[qubit].start
                    * (-2 * np.pi)
                    * (params.n_osc)
                    / params.delay_between_pulses_end
                )

                freqs[qubit] = qubits[qubit].drive_frequency
                sequence.add(RX90_pulses1[qubit])
                sequence.add(RX90_pulses2[qubit])
                sequence.add(ro_pulses[qubit])

            sequences.append(sequence)
            all_ro_pulses.append(ro_pulses)

        data = RamseyData(
            n_osc=params.n_osc,
            t_max=params.delay_between_pulses_end,
            detuning_sign=+1,
            qubit_freqs=freqs,
        )

        if params.unrolling:
            results = platform.execute_pulse_sequences(sequences, options)

        elif not params.unrolling:
            results = [
                platform.execute_pulse_sequence(sequence, options)
                for sequence in sequences
            ]

        # We dont need ig as every serial is different
        for ig, (wait, ro_pulses) in enumerate(zip(waits, all_ro_pulses)):
            for qubit in qubits:
                serial = ro_pulses[qubit].serial
                if params.unrolling:
                    result = results[serial][0]
                else:
                    result = results[ig][serial]
                prob = result.probability()
>>>>>>> ff4e2f53
                error = np.sqrt(prob * (1 - prob) / params.nshots)
                data.register_qubit(
                    RamseyType,
                    (qubit),
                    dict(
                        wait=np.array([wait]),
                        prob=np.array([prob]),
                        errors=np.array([error]),
                    ),
                )

    return data


def ramsey_fit(x, p0, p1, p2, p3, p4):
    # A fit to Superconducting Qubit Rabi Oscillation
    #   Offset                       : p[0]
    #   Oscillation amplitude        : p[1]
    #   DeltaFreq                    : p[2]
    #   Phase                        : p[3]
    #   Arbitrary parameter T_2      : 1/p[4]
    return p0 + p1 * np.sin(x * p2 + p3) * np.exp(-x * p4)


def _fit(data: RamseyData) -> RamseyResults:
    r"""
    Fitting routine for Ramsey experiment. The used model is
    .. math::
        y = p_0 + p_1 sin \Big(p_2 x + p_3 \Big) e^{-x p_4}.
    """
    qubits = data.qubits
    waits = data.waits
    popts = {}
    freq_measure = {}
    t2_measure = {}
    delta_phys_measure = {}
    chi2 = {}
    for qubit in qubits:
        qubit_data = data[qubit]
        qubit_freq = data.qubit_freqs[qubit]
        probs = qubit_data["prob"]
        try:
            popt, perr = fitting(waits, probs, qubit_data.errors)
        except:
            popt = POPT_EXCEPTION
            perr = PERR_EXCEPTION

        delta_fitting = popt[2] / (2 * np.pi)
        delta_phys = data.detuning_sign * int(
            (delta_fitting - data.n_osc / data.t_max) * GHZ_TO_HZ
        )
        corrected_qubit_frequency = int(qubit_freq - delta_phys)
        t2 = popt[4]
        freq_measure[qubit] = (
            corrected_qubit_frequency,
            perr[2] * GHZ_TO_HZ / (2 * np.pi * data.t_max),
        )
        t2_measure[qubit] = (t2, perr[4])
        popts[qubit] = popt
        delta_phys_measure[qubit] = (
            delta_phys,
            popt[2] * GHZ_TO_HZ / (2 * np.pi * data.t_max),
        )
        chi2[qubit] = (
            chi2_reduced(
                probs,
                ramsey_fit(waits, *popts[qubit]),
                qubit_data.errors,
            ),
            np.sqrt(2 / len(probs)),
        )
    return RamseyResults(freq_measure, t2_measure, delta_phys_measure, popts, chi2)


def _plot(data: RamseyData, target: QubitId, fit: RamseyResults = None):
    """Plotting function for Ramsey Experiment."""

    figures = []
    fig = go.Figure()
    fitting_report = ""

    qubit_data = data.data[target]
    waits = data.waits
    probs = qubit_data["prob"]
    error_bars = qubit_data["errors"]
    fig = go.Figure(
        [
            go.Scatter(
                x=waits,
                y=probs,
                opacity=1,
                name="Probability of State 0",
                showlegend=True,
                legendgroup="Probability of State 0",
                mode="lines",
            ),
            go.Scatter(
                x=np.concatenate((waits, waits[::-1])),
                y=np.concatenate((probs + error_bars, (probs - error_bars)[::-1])),
                fill="toself",
                fillcolor=COLORBAND,
                line=dict(color=COLORBAND_LINE),
                showlegend=True,
                name="Errors",
            ),
        ]
    )

    if fit is not None:
        fig.add_trace(
            go.Scatter(
                x=waits,
                y=ramsey_fit(
                    waits,
                    float(fit.fitted_parameters[target][0]),
                    float(fit.fitted_parameters[target][1]),
                    float(fit.fitted_parameters[target][2]),
                    float(fit.fitted_parameters[target][3]),
                    float(fit.fitted_parameters[target][4]),
                ),
                name="Fit",
                line=go.scatter.Line(dash="dot"),
            )
        )
        fitting_report = table_html(
            table_dict(
                target,
                [
                    "Delta Frequency [Hz]",
                    "Drive Frequency [Hz]",
                    "T2* [ns]",
                    "chi2 reduced",
                ],
                [
                    fit.delta_phys[target],
                    fit.frequency[target],
                    fit.t2[target],
                    fit.chi2[target],
                ],
                display_error=True,
            )
        )

    fig.update_layout(
        showlegend=True,
        xaxis_title="Time [ns]",
        yaxis_title="Ground state probability",
    )

    figures.append(fig)

    return figures, fitting_report


def _update(results: RamseyResults, platform: Platform, target: QubitId):
    update.drive_frequency(results.frequency[target][0], platform, target)


ramsey = Routine(_acquisition, _fit, _plot, _update)
"""Ramsey Routine object."""


def fitting(x: list, y: list, errors: list = None) -> list:
    """
    Given the inputs list `x` and outputs one `y`, this function fits the
    `ramsey_fit` function and returns a list with the fit parameters.
    """
    y_max = np.max(y)
    y_min = np.min(y)
    x_max = np.max(x)
    x_min = np.min(x)
    delta_y = y_max - y_min
    delta_x = x_max - x_min
    y = (y - y_min) / delta_y
    x = (x - x_min) / delta_x
    err = errors / delta_y if errors is not None else None
    ft = np.fft.rfft(y)
    freqs = np.fft.rfftfreq(len(y), x[1] - x[0])
    mags = abs(ft)
    local_maxima = find_peaks(mags, threshold=10)[0]
    index = local_maxima[0] if len(local_maxima) > 0 else None
    # 0.5 hardcoded guess for less than one oscillation
    f = freqs[index] * 2 * np.pi if index is not None else 0.5
    p0 = [
        0.5,
        0.5,
        f,
        0,
        1,
    ]
    popt, perr = curve_fit(
        ramsey_fit,
        x,
        y,
        p0=p0,
        maxfev=5000,
        bounds=(
            [0, 0, 0, -np.pi, 0],
            [1, 1, np.inf, np.pi, np.inf],
        ),
        sigma=err,
    )
    popt = [
        delta_y * popt[0] + y_min,
        delta_y * popt[1] * np.exp(x_min * popt[4] / delta_x),
        popt[2] / delta_x,
        popt[3] - x_min * popt[2] / delta_x,
        popt[4] / delta_x,
    ]
    perr = np.sqrt(np.diag(perr))
    perr = [
        delta_y * perr[0],
        delta_y
        * np.exp(x_min * popt[4] / delta_x)
        * np.sqrt(perr[1] ** 2 + (popt[1] * x_min * perr[4] / delta_x) ** 2),
        perr[2] / delta_x,
        np.sqrt(perr[3] ** 2 + (perr[2] * x_min / delta_x) ** 2),
        perr[4] / delta_x,
    ]
    return popt, perr<|MERGE_RESOLUTION|>--- conflicted
+++ resolved
@@ -98,28 +98,6 @@
     """Data acquisition for Ramsey Experiment (detuned)."""
     # create a sequence of pulses for the experiment
     # RX90 - t - RX90 - MZ
-<<<<<<< HEAD
-    ro_pulses = {}
-    RX90_pulses1 = {}
-    RX90_pulses2 = {}
-    freqs = {}
-    sequence = PulseSequence()
-    for qubit in targets:
-        RX90_pulses1[qubit] = platform.create_RX90_pulse(qubit, start=0)
-        RX90_pulses2[qubit] = platform.create_RX90_pulse(
-            qubit,
-            start=RX90_pulses1[qubit].finish,
-        )
-        ro_pulses[qubit] = platform.create_qubit_readout_pulse(
-            qubit, start=RX90_pulses2[qubit].finish
-        )
-        freqs[qubit] = platform.qubits[qubit].drive_frequency
-        sequence.add(RX90_pulses1[qubit])
-        sequence.add(RX90_pulses2[qubit])
-        sequence.add(ro_pulses[qubit])
-
-=======
->>>>>>> ff4e2f53
     # define the parameter to sweep and its range:
     waits = np.arange(
         # wait time between RX90 pulses
@@ -141,7 +119,7 @@
         RX90_pulses2 = {}
         freqs = {}
         sequence = PulseSequence()
-        for qubit in qubits:
+        for qubit in targets:
             RX90_pulses1[qubit] = platform.create_RX90_pulse(qubit, start=0)
             RX90_pulses2[qubit] = platform.create_RX90_pulse(
                 qubit,
@@ -150,7 +128,7 @@
             ro_pulses[qubit] = platform.create_qubit_readout_pulse(
                 qubit, start=RX90_pulses2[qubit].finish
             )
-            freqs[qubit] = qubits[qubit].drive_frequency
+            freqs[qubit] = platform.qubits[qubit].drive_frequency
             sequence.add(RX90_pulses1[qubit])
             sequence.add(RX90_pulses2[qubit])
             sequence.add(ro_pulses[qubit])
@@ -191,15 +169,12 @@
     if params.n_osc != 0:
         sequences, all_ro_pulses = [], []
         for wait in waits:
-<<<<<<< HEAD
-            for qubit in targets:
-=======
             ro_pulses = {}
             RX90_pulses1 = {}
             RX90_pulses2 = {}
             freqs = {}
             sequence = PulseSequence()
-            for qubit in qubits:
+            for qubit in targets:
                 RX90_pulses1[qubit] = platform.create_RX90_pulse(qubit, start=0)
                 RX90_pulses2[qubit] = platform.create_RX90_pulse(
                     qubit,
@@ -209,14 +184,9 @@
                     qubit, start=RX90_pulses2[qubit].finish
                 )
 
->>>>>>> ff4e2f53
                 RX90_pulses2[qubit].start = RX90_pulses1[qubit].finish + wait
                 ro_pulses[qubit].start = RX90_pulses2[qubit].finish
 
-<<<<<<< HEAD
-            for qubit in targets:
-                prob = results[qubit].probability()
-=======
                 RX90_pulses2[qubit].relative_phase = (
                     RX90_pulses2[qubit].start
                     * (-2 * np.pi)
@@ -224,7 +194,7 @@
                     / params.delay_between_pulses_end
                 )
 
-                freqs[qubit] = qubits[qubit].drive_frequency
+                freqs[qubit] = platform.qubits[qubit].drive_frequency
                 sequence.add(RX90_pulses1[qubit])
                 sequence.add(RX90_pulses2[qubit])
                 sequence.add(ro_pulses[qubit])
@@ -250,14 +220,13 @@
 
         # We dont need ig as every serial is different
         for ig, (wait, ro_pulses) in enumerate(zip(waits, all_ro_pulses)):
-            for qubit in qubits:
+            for qubit in targets:
                 serial = ro_pulses[qubit].serial
                 if params.unrolling:
                     result = results[serial][0]
                 else:
                     result = results[ig][serial]
                 prob = result.probability()
->>>>>>> ff4e2f53
                 error = np.sqrt(prob * (1 - prob) / params.nshots)
                 data.register_qubit(
                     RamseyType,
