from dataclasses import dataclass, field
from typing import Optional

import numpy as np
import numpy.typing as npt
import plotly.graph_objects as go
from qibolab import AcquisitionType, AveragingMode, ExecutionParameters
from qibolab.platform import Platform
from qibolab.pulses import PulseSequence
from qibolab.qubits import QubitId
from qibolab.sweeper import Parameter, Sweeper, SweeperType
from scipy.optimize import curve_fit
from scipy.signal import find_peaks

from qibocal import update
<<<<<<< HEAD
from qibocal.auto.operation import Data, Parameters, Qubits, Results, Routine
from qibocal.config import log
=======
from qibocal.auto.operation import Data, Parameters, Results, Routine
>>>>>>> 9c7a34c5

from .utils import GHZ_TO_HZ, chi2_reduced, table_dict, table_html

COLORBAND = "rgba(0,100,80,0.2)"
COLORBAND_LINE = "rgba(255,255,255,0)"


@dataclass
class RamseyParameters(Parameters):
    """Ramsey runcard inputs."""

    delay_between_pulses_start: int
    """Initial delay between RX(pi/2) pulses in ns."""
    delay_between_pulses_end: int
    """Final delay between RX(pi/2) pulses in ns."""
    delay_between_pulses_step: int
    """Step delay between RX(pi/2) pulses in ns."""
    n_osc: Optional[int] = 0
    """Number of oscillations to induce detuning (optional).
        If 0 standard Ramsey experiment is performed."""
    unrolling: bool = False
    """If ``True`` it uses sequence unrolling to deploy multiple sequences in a single instrument call.
    Defaults to ``False``."""


@dataclass
class RamseyResults(Results):
    """Ramsey outputs."""

    frequency: dict[QubitId, tuple[float, Optional[float]]]
    """Drive frequency [GHz] for each qubit."""
    t2: dict[QubitId, tuple[float, Optional[float]]]
    """T2 for each qubit [ns]."""
    delta_phys: dict[QubitId, tuple[float, Optional[float]]]
    """Drive frequency [Hz] correction for each qubit."""
    fitted_parameters: dict[QubitId, list[float]]
    """Raw fitting output."""
    chi2: dict[QubitId, tuple[float, Optional[float]]]
    """Chi squared estimate mean value and error. """


RamseyType = np.dtype(
    [("wait", np.float64), ("prob", np.float64), ("errors", np.float64)]
)
"""Custom dtype for coherence routines."""


@dataclass
class RamseyData(Data):
    """Ramsey acquisition outputs."""

    n_osc: int
    """Number of oscillations for detuning."""
    t_max: int
    """Final delay between RX(pi/2) pulses in ns."""
    detuning_sign: int
    """Sign for induced detuning."""
    qubit_freqs: dict[QubitId, float] = field(default_factory=dict)
    """Qubit freqs for each qubit."""
    data: dict[QubitId, npt.NDArray] = field(default_factory=dict)
    """Raw data acquired."""

    @property
    def waits(self):
        """
        Return a list with the waiting times without repetitions.
        """
        qubit = next(iter(self.data))
        return np.unique(self.data[qubit].wait)


def _acquisition(
    params: RamseyParameters,
    platform: Platform,
    targets: list[QubitId],
) -> RamseyData:
    """Data acquisition for Ramsey Experiment (detuned)."""
    # create a sequence of pulses for the experiment
    # RX90 - t - RX90 - MZ
    # define the parameter to sweep and its range:
    waits = np.arange(
        # wait time between RX90 pulses
        params.delay_between_pulses_start,
        params.delay_between_pulses_end,
        params.delay_between_pulses_step,
    )

    options = ExecutionParameters(
        nshots=params.nshots,
        relaxation_time=params.relaxation_time,
        acquisition_type=AcquisitionType.DISCRIMINATION,
        averaging_mode=AveragingMode.SINGLESHOT,
    )

    if params.n_osc == 0:
        ro_pulses = {}
        RX90_pulses1 = {}
        RX90_pulses2 = {}
        freqs = {}
        sequence = PulseSequence()
        for qubit in targets:
            RX90_pulses1[qubit] = platform.create_RX90_pulse(qubit, start=0)
            RX90_pulses2[qubit] = platform.create_RX90_pulse(
                qubit,
                start=RX90_pulses1[qubit].finish,
            )
            ro_pulses[qubit] = platform.create_qubit_readout_pulse(
                qubit, start=RX90_pulses2[qubit].finish
            )
            freqs[qubit] = platform.qubits[qubit].drive_frequency
            sequence.add(RX90_pulses1[qubit])
            sequence.add(RX90_pulses2[qubit])
            sequence.add(ro_pulses[qubit])

        data = RamseyData(
            n_osc=params.n_osc,
            t_max=params.delay_between_pulses_end,
            detuning_sign=+1,
            qubit_freqs=freqs,
        )

        sweeper = Sweeper(
            Parameter.start,
            waits,
            [RX90_pulses2[qubit] for qubit in targets],
            type=SweeperType.ABSOLUTE,
        )

        # execute the sweep
        results = platform.sweep(
            sequence,
            options,
            sweeper,
        )
        for qubit in targets:
            probs = results[qubit].probability()
            # The probability errors are the standard errors of the binomial distribution
            errors = [np.sqrt(prob * (1 - prob) / params.nshots) for prob in probs]
            data.register_qubit(
                RamseyType,
                (qubit),
                dict(
                    wait=waits,
                    prob=probs,
                    errors=errors,
                ),
            )
    if params.n_osc != 0:
        sequences, all_ro_pulses = [], []
        for wait in waits:
            ro_pulses = {}
            RX90_pulses1 = {}
            RX90_pulses2 = {}
            freqs = {}
            sequence = PulseSequence()
            for qubit in targets:
                RX90_pulses1[qubit] = platform.create_RX90_pulse(qubit, start=0)
                RX90_pulses2[qubit] = platform.create_RX90_pulse(
                    qubit,
                    start=RX90_pulses1[qubit].finish,
                )
                ro_pulses[qubit] = platform.create_qubit_readout_pulse(
                    qubit, start=RX90_pulses2[qubit].finish
                )

                RX90_pulses2[qubit].start = RX90_pulses1[qubit].finish + wait
                ro_pulses[qubit].start = RX90_pulses2[qubit].finish

                RX90_pulses2[qubit].relative_phase = (
                    RX90_pulses2[qubit].start
                    * (-2 * np.pi)
                    * (params.n_osc)
                    / params.delay_between_pulses_end
                )

                freqs[qubit] = platform.qubits[qubit].drive_frequency
                sequence.add(RX90_pulses1[qubit])
                sequence.add(RX90_pulses2[qubit])
                sequence.add(ro_pulses[qubit])

            sequences.append(sequence)
            all_ro_pulses.append(ro_pulses)

        data = RamseyData(
            n_osc=params.n_osc,
            t_max=params.delay_between_pulses_end,
            detuning_sign=+1,
            qubit_freqs=freqs,
        )

        if params.unrolling:
            results = platform.execute_pulse_sequences(sequences, options)

        elif not params.unrolling:
            results = [
                platform.execute_pulse_sequence(sequence, options)
                for sequence in sequences
            ]

        # We dont need ig as every serial is different
        for ig, (wait, ro_pulses) in enumerate(zip(waits, all_ro_pulses)):
            for qubit in targets:
                serial = ro_pulses[qubit].serial
                if params.unrolling:
                    result = results[serial][0]
                else:
                    result = results[ig][serial]
                prob = result.probability()
                error = np.sqrt(prob * (1 - prob) / params.nshots)
                data.register_qubit(
                    RamseyType,
                    (qubit),
                    dict(
                        wait=np.array([wait]),
                        prob=np.array([prob]),
                        errors=np.array([error]),
                    ),
                )

    return data


def ramsey_fit(x, p0, p1, p2, p3, p4):
    # A fit to Superconducting Qubit Rabi Oscillation
    #   Offset                       : p[0]
    #   Oscillation amplitude        : p[1]
    #   DeltaFreq                    : p[2]
    #   Phase                        : p[3]
    #   Arbitrary parameter T_2      : 1/p[4]
    return p0 + p1 * np.sin(x * p2 + p3) * np.exp(-x * p4)


def _fit(data: RamseyData) -> RamseyResults:
    r"""
    Fitting routine for Ramsey experiment. The used model is
    .. math::
        y = p_0 + p_1 sin \Big(p_2 x + p_3 \Big) e^{-x p_4}.
    """
    qubits = data.qubits
    waits = data.waits
    popts = {}
    freq_measure = {}
    t2_measure = {}
    delta_phys_measure = {}
    chi2 = {}
    for qubit in qubits:
        qubit_data = data[qubit]
        qubit_freq = data.qubit_freqs[qubit]
        probs = qubit_data["prob"]
        try:
            popt, perr = fitting(waits, probs, qubit_data.errors)

            delta_fitting = popt[2] / (2 * np.pi)
            delta_phys = data.detuning_sign * int(
                (delta_fitting - data.n_osc / data.t_max) * GHZ_TO_HZ
            )
            corrected_qubit_frequency = int(qubit_freq - delta_phys)
            t2 = popt[4]
            freq_measure[qubit] = (
                corrected_qubit_frequency,
                perr[2] * GHZ_TO_HZ / (2 * np.pi * data.t_max),
            )
            t2_measure[qubit] = (t2, perr[4])
            popts[qubit] = popt
            delta_phys_measure[qubit] = (
                delta_phys,
                popt[2] * GHZ_TO_HZ / (2 * np.pi * data.t_max),
            )
            chi2[qubit] = (
                chi2_reduced(
                    probs,
                    ramsey_fit(waits, *popts[qubit]),
                    qubit_data.errors,
                ),
                np.sqrt(2 / len(probs)),
            )
        except Exception as e:
            log.warning(f"Ramsey fitting failed for qubit {qubit} due to {e}.")

    return RamseyResults(freq_measure, t2_measure, delta_phys_measure, popts, chi2)


def _plot(data: RamseyData, target: QubitId, fit: RamseyResults = None):
    """Plotting function for Ramsey Experiment."""

    figures = []
    fig = go.Figure()
    fitting_report = ""

    qubit_data = data.data[target]
    waits = data.waits
    probs = qubit_data["prob"]
    error_bars = qubit_data["errors"]
    fig = go.Figure(
        [
            go.Scatter(
                x=waits,
                y=probs,
                opacity=1,
                name="Probability of State 0",
                showlegend=True,
                legendgroup="Probability of State 0",
                mode="lines",
            ),
            go.Scatter(
                x=np.concatenate((waits, waits[::-1])),
                y=np.concatenate((probs + error_bars, (probs - error_bars)[::-1])),
                fill="toself",
                fillcolor=COLORBAND,
                line=dict(color=COLORBAND_LINE),
                showlegend=True,
                name="Errors",
            ),
        ]
    )

    if fit is not None:
        fig.add_trace(
            go.Scatter(
                x=waits,
                y=ramsey_fit(
                    waits,
                    float(fit.fitted_parameters[target][0]),
                    float(fit.fitted_parameters[target][1]),
                    float(fit.fitted_parameters[target][2]),
                    float(fit.fitted_parameters[target][3]),
                    float(fit.fitted_parameters[target][4]),
                ),
                name="Fit",
                line=go.scatter.Line(dash="dot"),
            )
        )
        fitting_report = table_html(
            table_dict(
                target,
                [
                    "Delta Frequency [Hz]",
                    "Drive Frequency [Hz]",
                    "T2* [ns]",
                    "chi2 reduced",
                ],
                [
                    fit.delta_phys[target],
                    fit.frequency[target],
                    fit.t2[target],
                    fit.chi2[target],
                ],
                display_error=True,
            )
        )

    fig.update_layout(
        showlegend=True,
        xaxis_title="Time [ns]",
        yaxis_title="Ground state probability",
    )

    figures.append(fig)

    return figures, fitting_report


def _update(results: RamseyResults, platform: Platform, target: QubitId):
    update.drive_frequency(results.frequency[target][0], platform, target)


ramsey = Routine(_acquisition, _fit, _plot, _update)
"""Ramsey Routine object."""


def fitting(x: list, y: list, errors: list = None) -> list:
    """
    Given the inputs list `x` and outputs one `y`, this function fits the
    `ramsey_fit` function and returns a list with the fit parameters.
    """
    y_max = np.max(y)
    y_min = np.min(y)
    x_max = np.max(x)
    x_min = np.min(x)
    delta_y = y_max - y_min
    delta_x = x_max - x_min
    y = (y - y_min) / delta_y
    x = (x - x_min) / delta_x
    err = errors / delta_y if errors is not None else None
    ft = np.fft.rfft(y)
    freqs = np.fft.rfftfreq(len(y), x[1] - x[0])
    mags = abs(ft)
    local_maxima = find_peaks(mags, threshold=10)[0]
    index = local_maxima[0] if len(local_maxima) > 0 else None
    # 0.5 hardcoded guess for less than one oscillation
    f = freqs[index] * 2 * np.pi if index is not None else 0.5
    p0 = [
        0.5,
        0.5,
        f,
        0,
        1,
    ]
    popt, perr = curve_fit(
        ramsey_fit,
        x,
        y,
        p0=p0,
        maxfev=5000,
        bounds=(
            [0, 0, 0, -np.pi, 0],
            [1, 1, np.inf, np.pi, np.inf],
        ),
        sigma=err,
    )
    popt = [
        delta_y * popt[0] + y_min,
        delta_y * popt[1] * np.exp(x_min * popt[4] / delta_x),
        popt[2] / delta_x,
        popt[3] - x_min * popt[2] / delta_x,
        popt[4] / delta_x,
    ]
    perr = np.sqrt(np.diag(perr))
    perr = [
        delta_y * perr[0],
        delta_y
        * np.exp(x_min * popt[4] / delta_x)
        * np.sqrt(perr[1] ** 2 + (popt[1] * x_min * perr[4] / delta_x) ** 2),
        perr[2] / delta_x,
        np.sqrt(perr[3] ** 2 + (perr[2] * x_min / delta_x) ** 2),
        perr[4] / delta_x,
    ]
    return popt, perr<|MERGE_RESOLUTION|>--- conflicted
+++ resolved
@@ -13,12 +13,8 @@
 from scipy.signal import find_peaks
 
 from qibocal import update
-<<<<<<< HEAD
-from qibocal.auto.operation import Data, Parameters, Qubits, Results, Routine
+from qibocal.auto.operation import Data, Parameters, Results, Routine
 from qibocal.config import log
-=======
-from qibocal.auto.operation import Data, Parameters, Results, Routine
->>>>>>> 9c7a34c5
 
 from .utils import GHZ_TO_HZ, chi2_reduced, table_dict, table_html
 
