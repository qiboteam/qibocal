--- conflicted
+++ resolved
@@ -229,23 +229,12 @@
                 popt[4] / (x_max - x_min),
             ]
             delta_fitting = popt[2] / (2 * np.pi)
-<<<<<<< HEAD
-            # FIXME: check this formula
-
-            delta_phys = -int((delta_fitting - data.n_osc / data.t_max) * 1e9)
-            corrected_qubit_frequency = int(qubit_freq - delta_phys)
-
-            # delta_phys = +int((delta_fitting - data.n_osc / data.t_max) * 1e9)
-            # corrected_qubit_frequency = int(qubit_freq + delta_phys)
-
-=======
             delta_phys = data.detuning_sign * int(
                 (delta_fitting - data.n_osc / data.t_max) * 1e9
             )
             # FIXME: for qblox the correct formula is the following (there is a bug related to the phase)
             # corrected_qubit_frequency = int(qubit_freq + delta_phys)
             corrected_qubit_frequency = int(qubit_freq - delta_phys)
->>>>>>> 9418a98a
             t2 = 1.0 / popt[4]
 
         except Exception as e:
