--- conflicted
+++ resolved
@@ -274,13 +274,9 @@
     """Plotting function for Ramsey Experiment."""
 
     figures = []
-<<<<<<< HEAD
     fig = go.Figure()
     fitting_report = ""
 
-=======
-    fitting_report = None
->>>>>>> 3bd6404e
     qubit_data = data.data[qubit]
     waits = data.waits
     probs = qubit_data["prob"]
