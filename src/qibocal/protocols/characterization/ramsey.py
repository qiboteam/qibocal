from dataclasses import dataclass, field
from typing import Optional

import numpy as np
import numpy.typing as npt
import plotly.graph_objects as go
from qibolab import AcquisitionType, AveragingMode, ExecutionParameters
from qibolab.platform import Platform
from qibolab.pulses import PulseSequence
from qibolab.qubits import QubitId
from qibolab.sweeper import Parameter, Sweeper, SweeperType
from scipy.optimize import curve_fit
from scipy.signal import find_peaks

from qibocal.auto.operation import Data, Parameters, Qubits, Results, Routine
from qibocal.bootstrap import bootstrap
from qibocal.config import log

from .utils import GHZ_TO_HZ, V_TO_UV, chi2_reduced, fill_table


@dataclass
class RamseyParameters(Parameters):
    """Ramsey runcard inputs."""

    delay_between_pulses_start: int
    """Initial delay between RX(pi/2) pulses in ns."""
    delay_between_pulses_end: int
    """Final delay between RX(pi/2) pulses in ns."""
    delay_between_pulses_step: int
    """Step delay between RX(pi/2) pulses in ns."""
    n_osc: Optional[int] = 0
    """Number of oscillations to induce detuning (optional).
        If 0 standard Ramsey experiment is performed."""
    nshots: Optional[int] = None
    """Number of shots."""
    relaxation_time: Optional[int] = None
    """Relaxation time (ns)."""


@dataclass
class RamseyResults(Results):
    """Ramsey outputs."""

    frequency: dict[QubitId, tuple[float, Optional[float]]] = field(
        metadata=dict(update="drive_frequency")
    )
    """Drive frequency [GHz] for each qubit."""
    t2: dict[QubitId, tuple[float, Optional[float]]]
    """T2 for each qubit [ns]."""
    delta_phys: dict[QubitId, tuple[float, Optional[float]]]
    """Drive frequency [Hz] correction for each qubit."""
    fitted_parameters: dict[QubitId, list[float]]
    """Raw fitting output."""
    chi2: dict[QubitId, float]


RamseyType = np.dtype(
    [("wait", np.float64), ("msr", np.float64), ("phase", np.float64)]
)
"""Custom dtype for coherence routines."""


@dataclass
class RamseyData(Data):
    """Ramsey acquisition outputs."""

    n_osc: int
    """Number of oscillations for detuning."""
    t_max: int
    """Final delay between RX(pi/2) pulses in ns."""
    detuning_sign: int
    """Sign for induced detuning."""
    nboot: int
    """Number of bootstrap samples"""
    qubit_freqs: dict[QubitId, float] = field(default_factory=dict)
    """Qubit freqs for each qubit."""
    data: dict[QubitId, npt.NDArray[RamseyType]] = field(default_factory=dict)
    """Raw data acquired."""

    def register_qubit(self, qubit, wait, msr, phase):
        """Store output for single qubit."""
        # to be able to handle the non-sweeper case
        ar = np.empty(msr.shape, dtype=RamseyType)
        ar["wait"] = wait
        ar["msr"] = np.array([msr])
        ar["phase"] = np.array([phase])
        if qubit in self.data:
            self.data[qubit] = np.rec.array(np.concatenate((self.data[qubit], ar)))
        else:
            self.data[qubit] = np.rec.array(ar)

    @property
    def waits(self):
        """
        Return a list with the waiting times without repetitions.
        """
        qubit = next(iter(self.data))
        return np.unique(self.data[qubit].wait)


def _acquisition(
    params: RamseyParameters,
    platform: Platform,
    qubits: Qubits,
) -> RamseyData:
    """Data acquisition for Ramsey Experiment (detuned)."""
    # create a sequence of pulses for the experiment
    # RX90 - t - RX90 - MZ
    ro_pulses = {}
    RX90_pulses1 = {}
    RX90_pulses2 = {}
    freqs = {}
    sequence = PulseSequence()
    for qubit in qubits:
        RX90_pulses1[qubit] = platform.create_RX90_pulse(qubit, start=0)
        RX90_pulses2[qubit] = platform.create_RX90_pulse(
            qubit,
            start=RX90_pulses1[qubit].finish,
        )
        ro_pulses[qubit] = platform.create_qubit_readout_pulse(
            qubit, start=RX90_pulses2[qubit].finish
        )
        freqs[qubit] = qubits[qubit].drive_frequency
        sequence.add(RX90_pulses1[qubit])
        sequence.add(RX90_pulses2[qubit])
        sequence.add(ro_pulses[qubit])

    # define the parameter to sweep and its range:
    waits = np.arange(
        # wait time between RX90 pulses
        params.delay_between_pulses_start,
        params.delay_between_pulses_end,
        params.delay_between_pulses_step,
    )

    data = RamseyData(
        n_osc=params.n_osc,
        t_max=params.delay_between_pulses_end,
        detuning_sign=+1,
        nboot=params.nboot,
        qubit_freqs=freqs,
    )

    if params.n_osc == 0 and params.nboot == 0:
        sweeper = Sweeper(
            Parameter.start,
            waits,
            [RX90_pulses2[qubit] for qubit in qubits],
            type=SweeperType.ABSOLUTE,
        )

        # execute the sweep
        results = platform.sweep(
            sequence,
            ExecutionParameters(
                nshots=params.nshots,
                relaxation_time=params.relaxation_time,
                acquisition_type=AcquisitionType.INTEGRATION,
                averaging_mode=AveragingMode.CYCLIC,
            ),
            sweeper,
        )
        for qubit in qubits:
            result = results[ro_pulses[qubit].serial]
            data.register_qubit(
                qubit, wait=waits, msr=result.magnitude, phase=result.phase
            )

    else:
        for wait in waits:
            for qubit in qubits:
                RX90_pulses2[qubit].start = RX90_pulses1[qubit].finish + wait
                ro_pulses[qubit].start = RX90_pulses2[qubit].finish
                if params.n_osc != 0:
                    RX90_pulses2[qubit].relative_phase = (
                        RX90_pulses2[qubit].start
                        * (-2 * np.pi)
                        * (params.n_osc)
                        / params.delay_between_pulses_end
                    )

            results = platform.execute_pulse_sequence(
                sequence,
                ExecutionParameters(
                    nshots=params.nshots,
                    relaxation_time=params.relaxation_time,
                    acquisition_type=AcquisitionType.INTEGRATION,
                    averaging_mode=(
                        AveragingMode.SINGLESHOT
                        if params.nboot != 0
                        else AveragingMode.CYCLIC
                    ),
                ),
            )
            for qubit in qubits:
                result = results[ro_pulses[qubit].serial]
                data.register_qubit(
                    qubit,
                    wait=wait,
                    msr=result.magnitude,
                    phase=result.phase,
                )

    return data


def ramsey_fit(x, p0, p1, p2, p3, p4):
    # A fit to Superconducting Qubit Rabi Oscillation
    #   Offset                       : p[0]
    #   Oscillation amplitude        : p[1]
    #   DeltaFreq                    : p[2]
    #   Phase                        : p[3]
    #   Arbitrary parameter T_2      : 1/p[4]
    return p0 + p1 * np.sin(x * p2 + p3) * np.exp(-x * p4)


def _fit(data: RamseyData) -> RamseyResults:
    r"""
    Fitting routine for Ramsey experiment. The used model is
    .. math::
        y = p_0 + p_1 sin \Big(p_2 x + p_3 \Big) e^{-x p_4}.
    """
    qubits = data.qubits
    waits = data.waits
    popts = {}
    freq_measure = {}
    t2_measure = {}
    delta_phys_measure = {}
    chi2 = {}
    for qubit in qubits:
        qubit_data = data[qubit]
        qubit_freq = data.qubit_freqs[qubit]
        msrs = qubit_data[["msr"]].tolist()
        t2s = []
        deltas_phys_list = []
        new_freqs = []
        if data.nboot != 0:
            msrs = np.reshape(msrs, (len(waits), -1)) * V_TO_UV
            nsamples = msrs.shape[1]
            error_bars = np.std(msrs, axis=1).flatten() / np.sqrt(nsamples)
            bootstrap_samples = bootstrap(msrs, data.nboot)
            voltages = np.mean(bootstrap_samples, axis=1)
            fit_out = []
            for i in range(data.nboot):
                y = voltages[:, i]
                x = waits
                try:
                    popt = fitting(x, y)

                    delta_fitting = popt[2] / (2 * np.pi)
                    delta_phys = data.detuning_sign * int(
                        (delta_fitting - data.n_osc / data.t_max) * GHZ_TO_HZ
                    )

<<<<<<< HEAD
                    corrected_qubit_frequency = int(qubit_freq - delta_phys)
                    deltas_phys_list.append(delta_phys)
                    new_freqs.append(corrected_qubit_frequency)
                    t2s.append(1.0 / popt[4])
                    new_freqs.append(corrected_qubit_frequency)

                except Exception as e:
                    popt = [0] * 5
                    log.warning(f"ramsey_fit: the fitting was not succesful. {e}")
                    t2s.append(0)
                    deltas_phys_list.append(0)
                    new_freqs.append(0)

                fit_out.append(popt)
                freq_measure[qubit] = (np.mean(new_freqs), np.std(new_freqs))
                t2_measure[qubit] = (np.mean(t2s), np.std(t2s))
                delta_phys_measure[qubit] = (
                    np.mean(deltas_phys_list),
                    np.std(deltas_phys_list),
                )
                popts[qubit] = np.mean(fit_out, axis=0).tolist()
                y = np.array(y)
                x = np.array(x)
                chi2[qubit] = chi2_reduced(y, ramsey_fit(x, *popts[qubit]), error_bars)

        else:
            msrs = np.reshape(msrs, (len(waits))) * V_TO_UV
            popt = fitting(waits, msrs)
=======
        try:
            y_max = np.max(voltages)
            y_min = np.min(voltages)
            y = (voltages - y_min) / (y_max - y_min)
            x_max = np.max(times)
            x_min = np.min(times)
            x = (times - x_min) / (x_max - x_min)

            ft = np.fft.rfft(y)
            freqs = np.fft.rfftfreq(len(y), x[1] - x[0])
            mags = abs(ft)

            local_maxima = find_peaks(mags, threshold=10)[0]
            index = local_maxima[0] if len(local_maxima) > 0 else None
            # 0.5 hardcoded guess for less than one oscillation
            f = freqs[index] * 2 * np.pi if index is not None else 0.5
            p0 = [
                0.5,
                0.5,
                f,
                0,
                0,
            ]
            popt = curve_fit(
                ramsey_fit,
                x,
                y,
                p0=p0,
                maxfev=2000000,
                bounds=(
                    [0, 0, 0, -np.pi, 0],
                    [1, 1, np.inf, np.pi, np.inf],
                ),
            )[0]
            popt = [
                (y_max - y_min) * popt[0] + y_min,
                (y_max - y_min) * popt[1] * np.exp(x_min * popt[4] / (x_max - x_min)),
                popt[2] / (x_max - x_min),
                popt[3] - x_min * popt[2] / (x_max - x_min),
                popt[4] / (x_max - x_min),
            ]
>>>>>>> e37d65bf
            delta_fitting = popt[2] / (2 * np.pi)
            delta_phys = data.detuning_sign * int(
                (delta_fitting - data.n_osc / data.t_max) * GHZ_TO_HZ
            )
            corrected_qubit_frequency = int(qubit_freq - delta_phys)
            t2 = 1.0 / popt[4]

            freq_measure[qubit] = (corrected_qubit_frequency, None)
            t2_measure[qubit] = (t2, None)
            delta_phys_measure[qubit] = (delta_phys, None)
            popts[qubit] = popt

    return RamseyResults(freq_measure, t2_measure, delta_phys_measure, popts, chi2)


def _plot(data: RamseyData, fit: RamseyResults, qubit):
    """Plotting function for Ramsey Experiment."""

    figures = []
    fig = go.Figure()
    fitting_report = ""

    qubit_data = data.data[qubit]
    waits = data.waits
    msrs = qubit_data[["msr"]].tolist()
    if data.nboot != 0:
        msrs = np.reshape(msrs, (len(waits), -1)) * V_TO_UV
        nsamples = msrs.shape[1]
        error_bars = np.std(msrs, axis=1).flatten() / np.sqrt(nsamples)
        msrs = np.mean(msrs, axis=1).flatten()
    else:
        msrs = np.reshape(msrs, (len(waits))) * V_TO_UV
        error_bars = np.zeros(len(msrs))

    fig.add_trace(
        go.Scatter(
            x=waits,
            y=msrs,
            error_y=dict(
                type="data",  # value of error bar given in data coordinates
                array=error_bars,
                visible=True,
            ),
            opacity=1,
            name="Voltage",
            showlegend=True,
            legendgroup="Voltage",
        )
    )

    # add fitting trace
    waitrange = np.linspace(
        min(waits),
        max(waits),
        2 * len(qubit_data),
    )

    fig.add_trace(
        go.Scatter(
            x=waitrange,
            y=ramsey_fit(
                waitrange,
                float(fit.fitted_parameters[qubit][0]),
                float(fit.fitted_parameters[qubit][1]),
                float(fit.fitted_parameters[qubit][2]),
                float(fit.fitted_parameters[qubit][3]),
                float(fit.fitted_parameters[qubit][4]),
            ),
            name="Fit",
            line=go.scatter.Line(dash="dot"),
        )
    )
    fitting_report = (
        fitting_report
        + (
            fill_table(
                qubit,
                "Delta_frequency",
                fit.delta_phys[qubit][0],
                fit.delta_phys[qubit][1],
                "Hz",
            )
        )
        + (
            fill_table(
                qubit,
                "Drive_frequency",
                fit.frequency[qubit][0],
                fit.frequency[qubit][1],
                "Hz",
            )
        )
        + (fill_table(qubit, "T2*", fit.t2[qubit][0], fit.t2[qubit][1], "ns"))
        + "<br>"
    )
    if fit.chi2:
        fitting_report += fill_table(qubit, "chi2 reduced", fit.chi2[qubit], error=None)
    fig.update_layout(
        showlegend=True,
        uirevision="0",  # ``uirevision`` allows zooming while live plotting
        xaxis_title="Time (ns)",
        yaxis_title="MSR (uV)",
    )

    figures.append(fig)

    return figures, fitting_report


ramsey = Routine(_acquisition, _fit, _plot)
"""Ramsey Routine object."""


def fitting(x: list, y: list) -> list:
    """
    Given the inputs list `x` and outputs one `y`, this function fits the
    `ramsey_fit` function and returns a list with the fit parameters.
    """
    y_max = np.max(y)
    y_min = np.min(y)
    y = (y - y_min) / (y_max - y_min)
    x_max = np.max(x)
    x_min = np.min(x)
    x = (x - x_min) / (x_max - x_min)

    ft = np.fft.rfft(y)
    freqs = np.fft.rfftfreq(len(y), x[1] - x[0])
    mags = abs(ft)
    index = np.argmax(mags) if np.argmax(mags) != 0 else np.argmax(mags[1:]) + 1
    f = freqs[index] * 2 * np.pi
    p0 = [
        0.5,
        0.5,
        f,
        0,
        0,
    ]
    popt = curve_fit(
        ramsey_fit,
        x,
        y,
        p0=p0,
        maxfev=2000000,
        bounds=(
            [0, 0, 0, -np.pi, 0],
            [1, 1, np.inf, np.pi, np.inf],
        ),
    )[0]
    popt = [
        (y_max - y_min) * popt[0] + y_min,
        (y_max - y_min) * popt[1] * np.exp(x_min * popt[4] / (x_max - x_min)),
        popt[2] / (x_max - x_min),
        popt[3] - x_min * popt[2] / (x_max - x_min),
        popt[4] / (x_max - x_min),
    ]
    return popt<|MERGE_RESOLUTION|>--- conflicted
+++ resolved
@@ -253,7 +253,6 @@
                         (delta_fitting - data.n_osc / data.t_max) * GHZ_TO_HZ
                     )
 
-<<<<<<< HEAD
                     corrected_qubit_frequency = int(qubit_freq - delta_phys)
                     deltas_phys_list.append(delta_phys)
                     new_freqs.append(corrected_qubit_frequency)
@@ -282,49 +281,7 @@
         else:
             msrs = np.reshape(msrs, (len(waits))) * V_TO_UV
             popt = fitting(waits, msrs)
-=======
-        try:
-            y_max = np.max(voltages)
-            y_min = np.min(voltages)
-            y = (voltages - y_min) / (y_max - y_min)
-            x_max = np.max(times)
-            x_min = np.min(times)
-            x = (times - x_min) / (x_max - x_min)
-
-            ft = np.fft.rfft(y)
-            freqs = np.fft.rfftfreq(len(y), x[1] - x[0])
-            mags = abs(ft)
-
-            local_maxima = find_peaks(mags, threshold=10)[0]
-            index = local_maxima[0] if len(local_maxima) > 0 else None
-            # 0.5 hardcoded guess for less than one oscillation
-            f = freqs[index] * 2 * np.pi if index is not None else 0.5
-            p0 = [
-                0.5,
-                0.5,
-                f,
-                0,
-                0,
-            ]
-            popt = curve_fit(
-                ramsey_fit,
-                x,
-                y,
-                p0=p0,
-                maxfev=2000000,
-                bounds=(
-                    [0, 0, 0, -np.pi, 0],
-                    [1, 1, np.inf, np.pi, np.inf],
-                ),
-            )[0]
-            popt = [
-                (y_max - y_min) * popt[0] + y_min,
-                (y_max - y_min) * popt[1] * np.exp(x_min * popt[4] / (x_max - x_min)),
-                popt[2] / (x_max - x_min),
-                popt[3] - x_min * popt[2] / (x_max - x_min),
-                popt[4] / (x_max - x_min),
-            ]
->>>>>>> e37d65bf
+
             delta_fitting = popt[2] / (2 * np.pi)
             delta_phys = data.detuning_sign * int(
                 (delta_fitting - data.n_osc / data.t_max) * GHZ_TO_HZ
@@ -453,8 +410,10 @@
     ft = np.fft.rfft(y)
     freqs = np.fft.rfftfreq(len(y), x[1] - x[0])
     mags = abs(ft)
-    index = np.argmax(mags) if np.argmax(mags) != 0 else np.argmax(mags[1:]) + 1
-    f = freqs[index] * 2 * np.pi
+    local_maxima = find_peaks(mags, threshold=10)[0]
+    index = local_maxima[0] if len(local_maxima) > 0 else None
+    # 0.5 hardcoded guess for less than one oscillation
+    f = freqs[index] * 2 * np.pi if index is not None else 0.5
     p0 = [
         0.5,
         0.5,
