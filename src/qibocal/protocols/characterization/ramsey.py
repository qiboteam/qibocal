--- conflicted
+++ resolved
@@ -3,11 +3,7 @@
 
 import numpy as np
 import plotly.graph_objects as go
-<<<<<<< HEAD
-from qibo.config import raise_error
-=======
 from qibolab import AcquisitionType, AveragingMode, ExecutionParameters
->>>>>>> 272b0f5e
 from qibolab.platforms.abstract import AbstractPlatform
 from qibolab.pulses import PulseSequence
 from qibolab.sweeper import Parameter, Sweeper
@@ -124,7 +120,6 @@
     # additionally include wait time and t_max
     data = RamseyData(params.n_osc, params.delay_between_pulses_end, detuning_sign=+1)
 
-<<<<<<< HEAD
     if params.n_osc != 0:
         # sweep the parameter
         for wait in waits:
@@ -158,22 +153,6 @@
                         "qubit_freqs[Hz]": qubits[qubit].drive_frequency,
                         "qubit": qubit,
                     }
-=======
-    # sweep the parameter
-    for wait in waits:
-        for qubit in qubits:
-            RX90_pulses2[qubit].start = RX90_pulses1[qubit].finish + wait
-            ro_pulses[qubit].start = RX90_pulses2[qubit].finish
-            if params.n_osc != 0:
-                # FIXME: qblox will induce a positive detuning with minus sign
-                RX90_pulses2[qubit].relative_phase = (
-                    RX90_pulses2[qubit].start
-                    * data.detuning_sign
-                    * 2
-                    * np.pi
-                    * (params.n_osc)
-                    / params.delay_between_pulses_end
->>>>>>> 272b0f5e
                 )
                 data.add_data_from_dict(r)
 
