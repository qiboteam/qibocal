--- conflicted
+++ resolved
@@ -2,12 +2,8 @@
 from typing import Dict, Optional, Union
 
 import numpy as np
-<<<<<<< HEAD
+from qibolab import AcquisitionType, AveragingMode, ExecutionParameters
 from qibolab.platform import Platform
-=======
-from qibolab import AcquisitionType, AveragingMode, ExecutionParameters
-from qibolab.platforms.abstract import AbstractPlatform
->>>>>>> 53d76ab1
 from qibolab.pulses import PulseSequence
 from qibolab.sweeper import Parameter, Sweeper
 
