from dataclasses import dataclass, field
from statistics import mode
from typing import Optional

import numpy as np
import numpy.typing as npt
import plotly.graph_objects as go
from plotly.subplots import make_subplots
from qibolab import AcquisitionType, AveragingMode, ExecutionParameters
from qibolab.platform import Platform
from qibolab.pulses import PulseSequence
from qibolab.qubits import QubitId
from qibolab.sweeper import Parameter, Sweeper, SweeperType

from qibocal.auto.operation import Data, Parameters, Qubits, Results, Routine
from qibocal.config import log

from .utils import GHZ_TO_HZ, HZ_TO_GHZ, V_TO_UV, norm


@dataclass
class ResonatorPunchoutParameters(Parameters):
    """ "ResonatorPunchout runcard inputs."""

    freq_width: int
    """Width for frequency sweep relative  to the readout frequency (Hz)."""
    freq_step: int
    """Frequency step for sweep (Hz)."""
    min_amp_factor: float
    """Minimum amplitude multiplicative factor."""
    max_amp_factor: float
    """Maximum amplitude multiplicative factor."""
    step_amp_factor: float
    """Step amplitude multiplicative factor."""
    amplitude: float = None
    """Initial readout amplitude."""
    nshots: Optional[int] = None
    """Number of shots."""
    relaxation_time: Optional[int] = None
    """Relaxation time (ns)."""


@dataclass
class ResonatorPunchoutResults(Results):
    """ResonatorPunchout outputs."""

    readout_frequency: dict[QubitId, float] = field(
        metadata=dict(update="readout_frequency")
    )
    """Readout frequency [GHz] for each qubit."""
    readout_amplitude: dict[QubitId, float] = field(
        metadata=dict(update="readout_amplitude")
    )
    """Readout amplitude for each qubit."""
    bare_frequency: Optional[dict[QubitId, float]] = field(
        metadata=dict(update="bare_resonator_frequency")
    )
    """Bare resonator frequency [GHz] for each qubit."""


ResPunchoutType = np.dtype(
    [
        ("freq", np.float64),
        ("amp", np.float64),
        ("msr", np.float64),
        ("phase", np.float64),
    ]
)
"""Custom dtype for resonator punchout."""


@dataclass
class ResonatorPunchoutData(Data):
    """ResonatorPunchout data acquisition."""

    resonator_type: str
    """Resonator type."""
    amplitudes: dict[QubitId, float]
    """Amplitudes provided by the user."""
    data: dict[QubitId, npt.NDArray[ResPunchoutType]] = field(default_factory=dict)
    """Raw data acquired."""

    def register_qubit(self, qubit, freq, amp, msr, phase):
        """Store output for single qubit."""
        size = len(freq) * len(amp)
        frequency, amplitude = np.meshgrid(freq, amp)
        ar = np.empty(size, dtype=ResPunchoutType)
        ar["freq"] = frequency.ravel()
        ar["amp"] = amplitude.ravel()
        ar["msr"] = msr.ravel()
        ar["phase"] = phase.ravel()
        self.data[qubit] = np.rec.array(ar)


def _acquisition(
    params: ResonatorPunchoutParameters,
    platform: Platform,
    qubits: Qubits,
) -> ResonatorPunchoutData:
    """Data acquisition for Punchout over amplitude."""
    # create a sequence of pulses for the experiment:
    # MZ

    # taking advantage of multiplexing, apply the same set of gates to all qubits in parallel
    sequence = PulseSequence()

    ro_pulses = {}
    amplitudes = {}
    for qubit in qubits:
        ro_pulses[qubit] = platform.create_qubit_readout_pulse(qubit, start=0)
        if params.amplitude is not None:
            ro_pulses[qubit].amplitude = params.amplitude
<<<<<<< HEAD
=======

        amplitudes[qubit] = ro_pulses[qubit].amplitude
>>>>>>> 8d2b6309
        sequence.add(ro_pulses[qubit])

    # define the parameters to sweep and their range:
    # resonator frequency
    delta_frequency_range = np.arange(
        -params.freq_width // 2, params.freq_width // 2, params.freq_step
    )
    freq_sweeper = Sweeper(
        Parameter.frequency,
        delta_frequency_range,
        [ro_pulses[qubit] for qubit in qubits],
        type=SweeperType.OFFSET,
    )

    # amplitude
    amplitude_range = np.arange(
        params.min_amp_factor, params.max_amp_factor, params.step_amp_factor
    )
    amp_sweeper = Sweeper(
        Parameter.amplitude,
        amplitude_range,
        [ro_pulses[qubit] for qubit in qubits],
        type=SweeperType.FACTOR,
    )

    # create a DataUnits object to store the results,
    # DataUnits stores by default MSR, phase, i, q
    # additionally include resonator frequency and attenuation
    data = ResonatorPunchoutData(
        amplitudes=amplitudes,
        resonator_type=platform.resonator_type,
    )

    results = platform.sweep(
        sequence,
        ExecutionParameters(
            nshots=params.nshots,
            relaxation_time=params.relaxation_time,
            acquisition_type=AcquisitionType.INTEGRATION,
            averaging_mode=AveragingMode.CYCLIC,
        ),
        amp_sweeper,
        freq_sweeper,
    )

    # retrieve the results for every qubit
    for qubit, ro_pulse in ro_pulses.items():
        # average msr, phase, i and q over the number of shots defined in the runcard
        result = results[ro_pulse.serial]
        data.register_qubit(
            qubit,
            msr=result.magnitude,
            phase=result.phase,
            freq=delta_frequency_range + ro_pulse.frequency,
            amp=amplitude_range * amplitudes[qubit],
        )

    return data


def _fit(data: ResonatorPunchoutData, fit_type="amp") -> ResonatorPunchoutResults:
    """Fit frequency and attenuation at high and low power for a given resonator."""

    qubits = data.qubits

    bare_freqs = {}
    dressed_freqs = {}
    ro_amplitudes = {}

    for qubit in qubits:
        qubit_data = data[qubit]
        try:
            n_amps = len(np.unique(qubit_data.amp))
            n_freq = len(np.unique(qubit_data.freq))
            for i in range(n_amps):
                qubit_data.msr[i * n_freq : (i + 1) * n_freq] = norm(
                    qubit_data.msr[i * n_freq : (i + 1) * n_freq]
                )

            min_msr_indices = np.where(
                qubit_data.msr == (1 if data.resonator_type == "3D" else 0)
            )[0]

            max_freq = np.max(qubit_data.freq[min_msr_indices])
            min_freq = np.min(qubit_data.freq[min_msr_indices])
            middle_freq = (max_freq + min_freq) / 2

            hp_points_indices = np.where(
                qubit_data.freq[min_msr_indices] < middle_freq
            )[0]
            lp_points_indices = np.where(
                qubit_data.freq[min_msr_indices] >= middle_freq
            )[0]

            freq_hp = mode(qubit_data.freq[hp_points_indices])
            freq_lp = mode(qubit_data.freq[lp_points_indices])

            lp_max = np.max(
                getattr(qubit_data, fit_type)[np.where(qubit_data.freq == freq_lp)[0]]
            )

            ro_amp = lp_max

        except:
            log.warning("resonator_punchout_fit: the fitting was not succesful")
            freq_lp = 0.0
            freq_hp = 0.0
            ro_amp = 0.0

        dressed_freqs[qubit] = freq_lp * HZ_TO_GHZ
        bare_freqs[qubit] = freq_hp * HZ_TO_GHZ
        ro_amplitudes[qubit] = ro_amp

    return ResonatorPunchoutResults(
        dressed_freqs,
        ro_amplitudes,
        bare_freqs,
    )


def _plot(data: ResonatorPunchoutData, fit: ResonatorPunchoutResults, qubit):
    """Plotting function for ResonatorPunchout."""
    figures = []
    fitting_report = ""

    fig = make_subplots(
        rows=1,
        cols=2,
        horizontal_spacing=0.1,
        vertical_spacing=0.2,
        subplot_titles=(
            "Normalised MSR",
            "phase (rad)",
        ),
    )

    qubit_data = data[qubit]
    frequencies = qubit_data.freq * HZ_TO_GHZ
    amplitudes = qubit_data.amp
    n_amps = len(np.unique(qubit_data.amp))
    n_freq = len(np.unique(qubit_data.freq))
    for i in range(n_amps):
        qubit_data.msr[i * n_freq : (i + 1) * n_freq] = norm(
            qubit_data.msr[i * n_freq : (i + 1) * n_freq]
        )
    fig.add_trace(
        go.Heatmap(
            x=frequencies,
            y=amplitudes,
            z=qubit_data.msr * V_TO_UV,
            colorbar_x=0.46,
        ),
        row=1,
        col=1,
    )
    fig.update_xaxes(title_text="Frequency (GHz)", row=1, col=1)
    fig.update_xaxes(title_text="Frequency (GHz)", row=1, col=2)
    fig.update_yaxes(title_text="Amplitude", row=1, col=1)
    fig.update_yaxes(title_text="Amplitude", row=1, col=2)
    fig.add_trace(
        go.Heatmap(
            x=frequencies,
            y=amplitudes,
            z=qubit_data.phase,
            colorbar_x=1.01,
        ),
        row=1,
        col=2,
    )

    fig.add_trace(
        go.Scatter(
            x=[
                fit.readout_frequency[qubit],
            ],
            y=[
                fit.readout_amplitude[qubit],
            ],
            mode="markers",
            marker=dict(
                size=8,
                color="gray",
                symbol="circle",
            ),
        )
    )
    title_text = ""
    title_text += f"{qubit} | Resonator frequency at low power:  {fit.readout_frequency[qubit]*GHZ_TO_HZ:,.0f} Hz<br>"
    title_text += f"{qubit} | Resonator frequency at high power: {fit.bare_frequency[qubit]*GHZ_TO_HZ:,.0f} Hz<br>"
    title_text += f"{qubit} | Readout amplitude at low power: {fit.readout_amplitude[qubit]:,.3f} <br>"

    fitting_report = fitting_report + title_text

    fig.update_layout(
        showlegend=False,
        uirevision="0",  # ``uirevision`` allows zooming while live plotting
    )

    figures.append(fig)

    return figures, fitting_report


resonator_punchout = Routine(_acquisition, _fit, _plot)
"""ResonatorPunchout Routine object."""<|MERGE_RESOLUTION|>--- conflicted
+++ resolved
@@ -110,11 +110,8 @@
         ro_pulses[qubit] = platform.create_qubit_readout_pulse(qubit, start=0)
         if params.amplitude is not None:
             ro_pulses[qubit].amplitude = params.amplitude
-<<<<<<< HEAD
-=======
 
         amplitudes[qubit] = ro_pulses[qubit].amplitude
->>>>>>> 8d2b6309
         sequence.add(ro_pulses[qubit])
 
     # define the parameters to sweep and their range:
