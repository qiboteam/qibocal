"""SWAP experiment for two qubit gates, chevron plot."""
from dataclasses import dataclass, field
from typing import Optional

import numpy as np
import numpy.typing as npt
import plotly.graph_objects as go
from plotly.subplots import make_subplots
from qibolab import AcquisitionType, AveragingMode, ExecutionParameters
from qibolab.platform import Platform
from qibolab.pulses import PulseSequence
<<<<<<< HEAD
from qibolab.qubits import QubitId, QubitPairId
=======
from qibolab.qubits import QubitPairId
>>>>>>> 4077637a
from qibolab.sweeper import Parameter, Sweeper, SweeperType
from scipy.optimize import curve_fit

from qibocal import update
from qibocal.auto.operation import Data, Parameters, Qubits, Results, Routine

from .utils import fit_flux_amplitude, order_pair

COLORAXIS = ["coloraxis2", "coloraxis1"]


@dataclass
class ChevronParameters(Parameters):
    """CzFluxTime runcard inputs."""

    amplitude_min: float
    """Amplitude minimum."""
    amplitude_max: float
    """Amplitude maximum."""
    amplitude_step: float
    """Amplitude step."""
    duration_min: float
    """Duration minimum."""
    duration_max: float
    """Duration maximum."""
    duration_step: float
    """Duration step."""
    dt: Optional[int] = 0
    """Time delay between flux pulses and readout."""
    nshots: Optional[int] = None
    """Number of shots per point."""
    relaxation_time: Optional[int] = None
    """Relaxation time [ns]"""
    parking: bool = True
    """Wether to park non interacting qubits or not."""


@dataclass
class ChevronResults(Results):
    """CzFluxTime outputs when fitting will be done."""

<<<<<<< HEAD
    amplitude: dict[QubitPairId, int]
=======
    amplitude: dict[QubitPairId, float]
>>>>>>> 4077637a
    """CZ angle."""
    duration: dict[QubitPairId, int]
    """Virtual Z phase correction."""


ChevronType = np.dtype(
    [
        ("amp", np.float64),
        ("length", np.float64),
        ("prob_high", np.float64),
        ("prob_low", np.float64),
    ]
)
"""Custom dtype for Chevron."""


@dataclass
class ChevronData(Data):
    """Chevron acquisition outputs."""

    data: dict[QubitPairId, npt.NDArray[ChevronType]] = field(default_factory=dict)

    def register_qubit(self, low_qubit, high_qubit, length, amp, prob_low, prob_high):
        """Store output for single qubit."""
        size = len(length) * len(amp)
        amplitude, duration = np.meshgrid(amp, length)
        ar = np.empty(size, dtype=ChevronType)
        ar["length"] = duration.ravel()
        ar["amp"] = amplitude.ravel()
        ar["prob_low"] = prob_low.ravel()
        ar["prob_high"] = prob_high.ravel()
        self.data[low_qubit, high_qubit] = np.rec.array(ar)


def _aquisition(
    params: ChevronParameters,
    platform: Platform,
    qubits: Qubits,
) -> ChevronData:
    r"""
    Perform an iSWAP/CZ experiment between pairs of qubits by changing its frequency.

    Args:
        platform: Platform to use.
        params: Experiment parameters.
        qubits: Qubits to use.

    Returns:
        ChevronData: Acquisition data.
    """

    # create a DataUnits object to store the results,
    data = ChevronData()
    for pair in qubits:
        # order the qubits so that the low frequency one is the first
        sequence = PulseSequence()
        ordered_pair = order_pair(pair, platform.qubits)
        # initialize in system in 11 state
        initialize_lowfreq = platform.create_RX_pulse(
            ordered_pair[0], start=0, relative_phase=0
        )
        initialize_highfreq = platform.create_RX_pulse(
            ordered_pair[1], start=0, relative_phase=0
        )
        sequence.add(initialize_highfreq)
        sequence.add(initialize_lowfreq)
        cz, _ = platform.create_CZ_pulse_sequence(
            qubits=(ordered_pair[1], ordered_pair[0]),
            start=initialize_highfreq.finish,
        )

        sequence.add(cz.get_qubit_pulses(ordered_pair[0]))
        sequence.add(cz.get_qubit_pulses(ordered_pair[1]))

        if params.parking:
            for pulse in cz:
                if pulse.qubit not in ordered_pair:
                    sequence.add(pulse)

        # add readout
        measure_lowfreq = platform.create_qubit_readout_pulse(
            ordered_pair[0],
            start=initialize_lowfreq.finish + params.duration_max + params.dt,
        )
        measure_highfreq = platform.create_qubit_readout_pulse(
            ordered_pair[1],
            start=initialize_highfreq.finish + params.duration_max + params.dt,
        )

        sequence.add(measure_lowfreq)
        sequence.add(measure_highfreq)

        # define the parameter to sweep and its range:
        delta_amplitude_range = np.arange(
            params.amplitude_min,
            params.amplitude_max,
            params.amplitude_step,
        )
        delta_duration_range = np.arange(
            params.duration_min, params.duration_max, params.duration_step
        )

        sweeper_amplitude = Sweeper(
            Parameter.amplitude,
            delta_amplitude_range,
            pulses=[cz.get_qubit_pulses(ordered_pair[1]).qf_pulses[0]],
            type=SweeperType.ABSOLUTE,
        )
        sweeper_duration = Sweeper(
            Parameter.duration,
            delta_duration_range,
            pulses=[cz.get_qubit_pulses(ordered_pair[1]).qf_pulses[0]],
            type=SweeperType.ABSOLUTE,
        )
        results = platform.sweep(
            sequence,
            ExecutionParameters(
                nshots=params.nshots,
                acquisition_type=AcquisitionType.INTEGRATION,
                averaging_mode=AveragingMode.CYCLIC,
            ),
            sweeper_duration,
            sweeper_amplitude,
        )
        data.register_qubit(
            ordered_pair[0],
            ordered_pair[1],
            delta_duration_range,
            delta_amplitude_range,
            results[ordered_pair[0]].magnitude,
            results[ordered_pair[1]].magnitude,
        )
    return data


# fitting function for single row in chevron plot (rabi-like curve)
def cos(x, omega, phase, amplitude, offset):
    return amplitude * np.cos(x * omega + phase) + offset


def _fit(data: ChevronData) -> ChevronResults:
    durations = {}
    amplitudes = {}
    for pair in data.data:
        pair_amplitude = []
        pair_duration = []
        amps = np.unique(data[pair].amp)
        times = np.unique(data[pair].length)

        for qubit in pair:
            msr = data[pair].prob_low if pair[0] == qubit else data[pair].prob_high
            msr_matrix = msr.reshape(len(times), len(amps)).T

            # guess amplitude computing FFT
            amplitude, index, delta = fit_flux_amplitude(msr_matrix, amps, times)
            # estimate duration by rabi curve at amplitude previously estimated
            y = msr_matrix[index, :].ravel()

            popt, _ = curve_fit(cos, times, y, p0=[delta, 0, np.mean(y), np.mean(y)])

            # duration can be estimated as the period of the oscillation
            duration = 1 / (popt[0] / 2 / np.pi)
            pair_amplitude.append(amplitude)
            pair_duration.append(duration)

        amplitudes[pair] = np.mean(pair_amplitude)
        durations[pair] = int(np.mean(duration))

    return ChevronResults(amplitude=amplitudes, duration=durations)


def _plot(data: ChevronData, fit: ChevronResults, qubit):
    """Plot the experiment result for a single pair."""

    # reverse qubit order if not found in data
    if qubit not in data.data:
        qubit = (qubit[1], qubit[0])

    pair_data = data[qubit]

    fig = make_subplots(
        rows=1,
        cols=2,
        subplot_titles=(
            f"Qubit {qubit[0]} - Low Frequency",
            f"Qubit {qubit[1]} - High Frequency",
        ),
    )
    fitting_report = None

    fig.add_trace(
        go.Heatmap(
            x=pair_data.length,
            y=pair_data.amp,
            z=pair_data.prob_low,
            coloraxis=COLORAXIS[0],
        ),
        row=1,
        col=1,
    )

    fig.add_trace(
        go.Heatmap(
            x=pair_data.length,
            y=pair_data.amp,
            z=pair_data.prob_high,
            coloraxis=COLORAXIS[1],
        ),
        row=1,
        col=2,
    )

    for measured_qubit in qubit:
        if fit is not None:
            fig.add_trace(
                go.Scatter(
                    x=[
                        fit.duration[qubit],
                    ],
                    y=[
                        fit.amplitude[qubit],
                    ],
                    mode="markers",
                    marker=dict(
                        size=8,
                        color="black",
                        symbol="cross",
                    ),
                    name="CZ estimate",
                    showlegend=True if measured_qubit == qubit[0] else False,
                    legendgroup="Voltage",
                ),
                row=1,
                col=1 if measured_qubit == qubit[0] else 2,
            )

    fig.update_layout(
        xaxis_title="Duration [ns]",
        xaxis2_title="Duration [ns]",
        yaxis_title="Amplitude [dimensionless]",
        legend=dict(orientation="h"),
    )
    fig.update_layout(
        coloraxis={"colorscale": "Oryel", "colorbar": {"x": 1.15}},
        coloraxis2={"colorscale": "Darkmint", "colorbar": {"x": -0.15}},
    )

    if fit is not None:
        reports = []
        reports.append(f"{qubit[1]} | CZ amplitude: {fit.amplitude[qubit]:.4f}<br>")
        reports.append(f"{qubit[1]} | CZ duration: {fit.duration[qubit]}<br>")
        fitting_report = "".join(list(dict.fromkeys(reports)))

    return [fig], fitting_report


def _update(results: ChevronResults, platform: Platform, qubit_pair: QubitPairId):
    update.CZ_duration(results.duration[qubit_pair], platform, qubit_pair)
    update.CZ_amplitude(results.amplitude[qubit_pair], platform, qubit_pair)


chevron = Routine(_aquisition, _fit, _plot, _update)
"""Chevron routine."""<|MERGE_RESOLUTION|>--- conflicted
+++ resolved
@@ -9,11 +9,7 @@
 from qibolab import AcquisitionType, AveragingMode, ExecutionParameters
 from qibolab.platform import Platform
 from qibolab.pulses import PulseSequence
-<<<<<<< HEAD
-from qibolab.qubits import QubitId, QubitPairId
-=======
 from qibolab.qubits import QubitPairId
->>>>>>> 4077637a
 from qibolab.sweeper import Parameter, Sweeper, SweeperType
 from scipy.optimize import curve_fit
 
@@ -55,11 +51,7 @@
 class ChevronResults(Results):
     """CzFluxTime outputs when fitting will be done."""
 
-<<<<<<< HEAD
-    amplitude: dict[QubitPairId, int]
-=======
     amplitude: dict[QubitPairId, float]
->>>>>>> 4077637a
     """CZ angle."""
     duration: dict[QubitPairId, int]
     """Virtual Z phase correction."""
