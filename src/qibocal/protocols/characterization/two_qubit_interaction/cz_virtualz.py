--- conflicted
+++ resolved
@@ -80,19 +80,6 @@
             if set(pair).issubset(index)
         }
 
-<<<<<<< HEAD
-    @property
-    def global_params_dict(self):
-        """Convert non-arrays attributes into dict."""
-        data_dict = super().global_params_dict
-        # pop vphases since dict with tuple keys is not json seriazable
-        data_dict.pop("vphases")
-        data_dict.pop("amplitudes")
-
-        return data_dict
-
-=======
->>>>>>> aabc7f07
 
 def create_sequence(
     platform: Platform,
@@ -115,18 +102,13 @@
     )
     RX_pulse_start = platform.create_RX_pulse(control_qubit, start=0, relative_phase=0)
 
-<<<<<<< HEAD
     cz, virtual_z_phase = platform.create_CZ_pulse_sequence(
-        (ordered_pair.high_freq, ordered_pair.low_freq),
-=======
-    flux_sequence, virtual_z_phase = platform.create_CZ_pulse_sequence(
         (ordered_pair[1], ordered_pair[0]),
->>>>>>> aabc7f07
         start=max(Y90_pulse.finish, RX_pulse_start.finish),
     )
 
     if amplitude is not None:
-        cz.get_qubit_pulses(ordered_pair.high_freq)[0].amplitude = amplitude
+        cz.get_qubit_pulses(ordered_pair[1])[0].amplitude = amplitude
 
     theta_pulse = platform.create_RX90_pulse(
         target_qubit,
@@ -147,7 +129,7 @@
 
     sequence.add(
         Y90_pulse,
-        cz.get_qubit_pulses(ordered_pair.high_freq),
+        cz.get_qubit_pulses(ordered_pair[1]),
         theta_pulse,
         measure_target,
         measure_control,
@@ -169,7 +151,7 @@
         sequence,
         virtual_z_phase,
         theta_pulse,
-        cz.get_qubit_pulses(ordered_pair.high_freq)[0].amplitude,
+        cz.get_qubit_pulses(ordered_pair[1])[0].amplitude,
     )
 
 
@@ -391,22 +373,14 @@
                 col=1 if fig == fig1 else 2,
             )
 
-<<<<<<< HEAD
-        reports.append(f"{target} | CZ angle: {data_fit.cz_angle[target, control]}<br>")
-        reports.append(
-            f"{target} | Virtual Z phase: { - data_fit.virtual_phase[qubits][target]}<br>"
-        )
-        reports.append(
-            f"{qubits.high_freq} | Flux pulse amplitude: { data.amplitudes[qubits]}<br>"
-        )
-    fitting_report = "".join(list(dict.fromkeys(reports)))
-=======
             reports.append(f"{target} | CZ angle: {fit.cz_angle[target, control]}<br>")
             reports.append(
                 f"{target} | Virtual Z phase: { - fit.virtual_phase[qubits][target]}<br>"
             )
+            reports.append(
+                f"{qubits[1]} | Flux pulse amplitude: { data.amplitudes[qubits]}<br>"
+            )
             fitting_report = "".join(list(dict.fromkeys(reports)))
->>>>>>> aabc7f07
 
     fig1.update_layout(
         title_text=f"Phase correction Qubit {qubits[0]}",
