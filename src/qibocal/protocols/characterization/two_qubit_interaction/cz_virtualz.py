"""CZ virtual correction experiment for two qubit gates, tune landscape."""

from dataclasses import dataclass, field
from typing import Optional

import numpy as np
import numpy.typing as npt
import plotly.graph_objects as go
from plotly.subplots import make_subplots
from qibolab import AcquisitionType, AveragingMode, ExecutionParameters
from qibolab.platform import Platform
from qibolab.pulses import Pulse, PulseSequence
from qibolab.qubits import QubitId, QubitPairId
from qibolab.sweeper import Parameter, Sweeper, SweeperType
from scipy.optimize import curve_fit

from qibocal import update
from qibocal.auto.operation import Data, Parameters, Results, Routine
from qibocal.config import log
from qibocal.protocols.characterization.two_qubit_interaction.chevron import order_pair
from qibocal.protocols.characterization.utils import table_dict, table_html


@dataclass
class CZVirtualZParameters(Parameters):
    """CzVirtualZ runcard inputs."""

    theta_start: float
    """Initial angle for the low frequency qubit measurement in radians."""
    theta_end: float
    """Final angle for the low frequency qubit measurement in radians."""
    theta_step: float
    """Step size for the theta sweep in radians."""
    flux_pulse_amplitude: Optional[float] = None
    """Amplitude of flux pulse implementing CZ."""
    flux_pulse_duration: Optional[float] = None
    """Duration of flux pulse implementing CZ."""
    dt: Optional[float] = 20
    """Time delay between flux pulses and readout."""
    parking: bool = True
    """Wether to park non interacting qubits or not."""


@dataclass
class CZVirtualZResults(Results):
    """CzVirtualZ outputs when fitting will be done."""

    fitted_parameters: dict[tuple[str, QubitId],]
    """Fitted parameters"""
    cz_angle: dict[QubitPairId, float]
    """CZ angle."""
    virtual_phase: dict[QubitPairId, dict[QubitId, float]]
    """Virtual Z phase correction."""
    leakage: dict[QubitPairId, dict[QubitId, float]]
    """Leakage on control qubit for pair."""

    def __contains__(self, key: QubitPairId):
        """Check if key is in class.
        While key is a QubitPairId both chsh and chsh_mitigated contain
        an additional key which represents the basis chosen.
        """

        return key in [
            (target, control) for target, control, _ in self.fitted_parameters
        ]


CZVirtualZType = np.dtype([("target", np.float64), ("control", np.float64)])


@dataclass
class CZVirtualZData(Data):
    """CZVirtualZ data."""

    data: dict[tuple, npt.NDArray[CZVirtualZType]] = field(default_factory=dict)
    thetas: list = field(default_factory=list)
    vphases: dict[QubitPairId, dict[QubitId, float]] = field(default_factory=dict)
    amplitudes: dict[tuple[QubitId, QubitId], float] = field(default_factory=dict)
    durations: dict[tuple[QubitId, QubitId], float] = field(default_factory=dict)

    def __getitem__(self, pair):
        return {
            index: value
            for index, value in self.data.items()
            if set(pair).issubset(index)
        }


def create_sequence(
    platform: Platform,
    setup: str,
    target_qubit: QubitId,
    control_qubit: QubitId,
    ordered_pair: list[QubitId, QubitId],
    parking: bool,
    dt: float,
    amplitude: float = None,
    duration: float = None,
) -> tuple[
    PulseSequence,
    dict[QubitId, Pulse],
    dict[QubitId, Pulse],
    dict[QubitId, Pulse],
    dict[QubitId, Pulse],
]:
    """Create the experiment PulseSequence."""

    sequence = PulseSequence()

    Y90_pulse = platform.create_RX90_pulse(
        target_qubit, start=0, relative_phase=np.pi / 2
    )
    RX_pulse_start = platform.create_RX_pulse(control_qubit, start=0, relative_phase=0)

    cz, virtual_z_phase = platform.create_CZ_pulse_sequence(
        (ordered_pair[1], ordered_pair[0]),
        start=max(Y90_pulse.finish, RX_pulse_start.finish),
    )

    if amplitude is not None:
        cz.get_qubit_pulses(ordered_pair[1])[0].amplitude = amplitude

    if duration is not None:
        cz.get_qubit_pulses(ordered_pair[1])[0].duration = duration

    theta_pulse = platform.create_RX90_pulse(
        target_qubit,
        start=cz.finish + dt,
        relative_phase=virtual_z_phase[target_qubit],
    )
    RX_pulse_end = platform.create_RX_pulse(
        control_qubit,
        start=cz.finish + dt,
        relative_phase=virtual_z_phase[control_qubit],
    )
    measure_target = platform.create_qubit_readout_pulse(
        target_qubit, start=theta_pulse.finish
    )
    measure_control = platform.create_qubit_readout_pulse(
        control_qubit, start=theta_pulse.finish
    )

    sequence.add(
        Y90_pulse,
        cz.get_qubit_pulses(ordered_pair[1]),
        theta_pulse,
        measure_target,
        measure_control,
    )

    if setup == "X":
        sequence.add(
            RX_pulse_start,
            RX_pulse_end,
        )

    if parking:
        for pulse in cz:
            if pulse.qubit not in ordered_pair:
                pulse.duration = theta_pulse.finish
                sequence.add(pulse)

    return (
        sequence,
        virtual_z_phase,
        theta_pulse,
        cz.get_qubit_pulses(ordered_pair[1])[0].amplitude,
        cz.get_qubit_pulses(ordered_pair[1])[0].duration,
    )


def _acquisition(
    params: CZVirtualZParameters,
    platform: Platform,
    targets: list[QubitPairId],
) -> CZVirtualZData:
    r"""
    Acquisition for CZVirtualZ.

    Check the two-qubit landscape created by a flux pulse of a given duration
    and amplitude.
    The system is initialized with a Y90 pulse on the low frequency qubit and either
    an Id or an X gate on the high frequency qubit. Then the flux pulse is applied to
    the high frequency qubit in order to perform a two-qubit interaction. The Id/X gate
    is undone in the high frequency qubit and a theta90 pulse is applied to the low
    frequency qubit before measurement. That is, a pi-half pulse around the relative phase
    parametereized by the angle theta.
    Measurements on the low frequency qubit yield the 2Q-phase of the gate and the
    remnant single qubit Z phase aquired during the execution to be corrected.
    Population of the high frequency qubit yield the leakage to the non-computational states
    during the execution of the flux pulse.
    """

    theta_absolute = np.arange(params.theta_start, params.theta_end, params.theta_step)
    data = CZVirtualZData(thetas=theta_absolute.tolist())
    for pair in targets:
        # order the qubits so that the low frequency one is the first
        ord_pair = order_pair(pair, platform)

        for target_q, control_q in (
            (ord_pair[0], ord_pair[1]),
            (ord_pair[1], ord_pair[0]),
        ):
            for setup in ("I", "X"):
                (
                    sequence,
                    virtual_z_phase,
                    theta_pulse,
                    data.amplitudes[ord_pair],
                    data.durations[ord_pair],
                ) = create_sequence(
                    platform,
                    setup,
                    target_q,
                    control_q,
                    ord_pair,
                    params.dt,
                    params.parking,
                    params.flux_pulse_amplitude,
                )
                data.vphases[ord_pair] = dict(virtual_z_phase)
                theta = np.arange(
                    virtual_z_phase[target_q] + params.theta_start,
                    virtual_z_phase[target_q] + params.theta_end,
                    params.theta_step,
                    dtype=float,
                )
                sweeper = Sweeper(
                    Parameter.relative_phase,
                    theta,
                    pulses=[theta_pulse],
                    type=SweeperType.ABSOLUTE,
                )
                results = platform.sweep(
                    sequence,
                    ExecutionParameters(
                        nshots=params.nshots,
                        acquisition_type=AcquisitionType.DISCRIMINATION,
                        averaging_mode=AveragingMode.CYCLIC,
                    ),
                    sweeper,
                )

                result_target = results[target_q].probability(1)
                result_control = results[control_q].probability(1)

                data.register_qubit(
                    CZVirtualZType,
                    (target_q, control_q, setup),
                    dict(
                        target=result_target,
                        control=result_control,
                    ),
                )
    return data


def fit_function(x, p0, p1, p2):
    """Sinusoidal fit function."""
    # return p0 + p1 * np.sin(2*np.pi*p2 * x + p3)
    return np.sin(x + p2) * p0 + p1


def _fit(
    data: CZVirtualZData,
) -> CZVirtualZResults:
    r"""Fitting routine for the experiment.

    The used model is

    .. math::

        y = p_0 sin\Big(x + p_2\Big) + p_1.
    """
    fitted_parameters = {}
    pairs = data.pairs
    virtual_phase = {}
    cz_angle = {}
    leakage = {}
    for pair in pairs:
        virtual_phase[pair] = {}
        leakage[pair] = {}
        for target, control, setup in data[pair]:
            target_data = data[pair][target, control, setup].target
            pguess = [
                np.max(target_data) - np.min(target_data),
                np.mean(target_data),
                np.pi,
            ]
            try:
                popt, _ = curve_fit(
                    fit_function,
                    np.array(data.thetas) + data.vphases[pair][target],
                    target_data,
                    p0=pguess,
                    bounds=(
                        (-np.max(target_data), -np.max(target_data), 0),
                        (np.max(target_data), np.max(target_data), 2 * np.pi),
                    ),
                )
                fitted_parameters[target, control, setup] = popt.tolist()

            except Exception as e:
                log.warning(f"CZ fit failed for pair ({target, control}) due to {e}.")

        for target_q, control_q in (
            pair,
            list(pair)[::-1],
        ):
            cz_angle[target_q, control_q] = abs(
                fitted_parameters[target_q, control_q, "X"][2]
                - fitted_parameters[target_q, control_q, "I"][2]
            )
            virtual_phase[pair][target_q] = -fitted_parameters[
                target_q, control_q, "I"
            ][2]
            # leakage estimate: L = m /2
            # See NZ paper from Di Carlo
            # approximation which does not need qutrits
            leakage[pair][control_q] = 0.5 * float(
                np.mean(
                    data[pair][target_q, control_q, "X"].control
                    - data[pair][target_q, control_q, "I"].control
                )
            )

    return CZVirtualZResults(
        cz_angle=cz_angle,
        virtual_phase=virtual_phase,
        fitted_parameters=fitted_parameters,
        leakage=leakage,
    )


# TODO: remove str
def _plot(data: CZVirtualZData, fit: CZVirtualZResults, target: QubitPairId):
    """Plot routine for CZVirtualZ."""
    pair_data = data[target]
    qubits = next(iter(pair_data))[:2]
    fig1 = make_subplots(
        rows=1,
        cols=2,
        subplot_titles=(
            f"Qubit {qubits[0]}",
            f"Qubit {qubits[1]}",
        ),
    )
    fitting_report = set()
    fig2 = make_subplots(
        rows=1,
        cols=2,
        subplot_titles=(
            f"Qubit {qubits[0]}",
            f"Qubit {qubits[1]}",
        ),
    )

    thetas = data.thetas
    for target_q, control_q, setup in pair_data:
        target_prob = pair_data[target_q, control_q, setup].target
        control_prob = pair_data[target_q, control_q, setup].control
        fig = fig1 if (target_q, control_q) == qubits else fig2
        fig.add_trace(
            go.Scatter(
                x=np.array(thetas) + data.vphases[qubits][target_q],
                y=target_prob,
                name=f"{setup} sequence",
                legendgroup=setup,
            ),
            row=1,
            col=1 if fig == fig1 else 2,
        )

        fig.add_trace(
            go.Scatter(
                x=np.array(thetas) + data.vphases[qubits][control_q],
                y=control_prob,
                name=f"{setup} sequence",
                legendgroup=setup,
            ),
            row=1,
            col=2 if fig == fig1 else 1,
        )
        if fit is not None:
            angle_range = np.linspace(thetas[0], thetas[-1], 100)
            fitted_parameters = fit.fitted_parameters[target_q, control_q, setup]
            fig.add_trace(
                go.Scatter(
                    x=angle_range + data.vphases[qubits][target_q],
                    y=fit_function(
                        angle_range + data.vphases[qubits][target_q],
                        *fitted_parameters,
                    ),
                    name="Fit",
                    line=go.scatter.Line(dash="dot"),
                ),
                row=1,
                col=1 if fig == fig1 else 2,
            )

<<<<<<< HEAD
            fitting_report = table_html(
                table_dict(
                    [target_q, target_q, qubits[1], qubits[1], control_q],
                    [
                        "CZ angle [rad]",
                        "Virtual Z phase [rad]",
                        "Flux pulse amplitude [a.u.]",
                        "Flux pulse duration [ns]",
                        "Leakage [a.u.]",
                    ],
                    [
                        np.round(fit.cz_angle[target_q, control_q], 4),
                        np.round(fit.virtual_phase[tuple(sorted(target))][target_q], 4),
                        np.round(data.amplitudes[qubits]),
                        np.round(data.durations[qubits]),
                        np.round(fit.leakage[tuple(sorted(target))][control_q], 4),
                    ],
=======
            fitting_report.add(
                table_html(
                    table_dict(
                        [target_q, target_q, qubits[1]],
                        [
                            "CZ angle [rad]",
                            "Virtual Z phase [rad]",
                            "Flux pulse amplitude [a.u.]",
                        ],
                        [
                            np.round(fit.cz_angle[target_q, control_q], 4),
                            np.round(
                                fit.virtual_phase[tuple(sorted(target))][target_q], 4
                            ),
                            np.round(data.amplitudes[qubits]),
                        ],
                    )
>>>>>>> 284ab230
                )
            )

    fig1.update_layout(
        title_text=f"Phase correction Qubit {qubits[0]}",
        showlegend=True,
        xaxis1_title="theta [rad] + virtual phase[rad]",
        xaxis2_title="theta [rad] + virtual phase [rad]",
        yaxis_title="Probability of State 0",
    )

    fig2.update_layout(
        title_text=f"Phase correction Qubit {qubits[1]}",
        showlegend=True,
        xaxis1_title="theta [rad] + virtual phase[rad]",
        xaxis2_title="theta [rad] + virtual phase[rad]",
        yaxis_title="Probability of State 0",
    )

    return [fig1, fig2], "".join(fitting_report)  # target and control qubit


def _update(results: CZVirtualZResults, platform: Platform, target: QubitPairId):
    # FIXME: quick fix for qubit order
    qubit_pair = tuple(sorted(target))
    # FIXME: the virtual phase should be corrected with a negative sign?
    target = tuple(sorted(target))
    update.virtual_phases(results.virtual_phase[target], platform, target)


cz_virtualz = Routine(_acquisition, _fit, _plot, _update, two_qubit_gates=True)
"""CZ virtual Z correction routine."""<|MERGE_RESOLUTION|>--- conflicted
+++ resolved
@@ -398,33 +398,16 @@
                 col=1 if fig == fig1 else 2,
             )
 
-<<<<<<< HEAD
-            fitting_report = table_html(
-                table_dict(
-                    [target_q, target_q, qubits[1], qubits[1], control_q],
-                    [
-                        "CZ angle [rad]",
-                        "Virtual Z phase [rad]",
-                        "Flux pulse amplitude [a.u.]",
-                        "Flux pulse duration [ns]",
-                        "Leakage [a.u.]",
-                    ],
-                    [
-                        np.round(fit.cz_angle[target_q, control_q], 4),
-                        np.round(fit.virtual_phase[tuple(sorted(target))][target_q], 4),
-                        np.round(data.amplitudes[qubits]),
-                        np.round(data.durations[qubits]),
-                        np.round(fit.leakage[tuple(sorted(target))][control_q], 4),
-                    ],
-=======
             fitting_report.add(
                 table_html(
                     table_dict(
-                        [target_q, target_q, qubits[1]],
+                        [target_q, target_q, qubits[1], qubits[1], control_q],
                         [
                             "CZ angle [rad]",
                             "Virtual Z phase [rad]",
                             "Flux pulse amplitude [a.u.]",
+                            "Flux pulse duration [ns]",
+                            "Leakage [a.u.]",
                         ],
                         [
                             np.round(fit.cz_angle[target_q, control_q], 4),
@@ -432,9 +415,10 @@
                                 fit.virtual_phase[tuple(sorted(target))][target_q], 4
                             ),
                             np.round(data.amplitudes[qubits]),
+                            np.round(data.durations[qubits]),
+                            np.round(fit.leakage[tuple(sorted(target))][control_q], 4),
                         ],
                     )
->>>>>>> 284ab230
                 )
             )
 
