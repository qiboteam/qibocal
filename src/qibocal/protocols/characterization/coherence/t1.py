from dataclasses import dataclass, field
from typing import Optional

import numpy as np
import numpy.typing as npt
import plotly.graph_objects as go
from qibolab import AcquisitionType, AveragingMode, ExecutionParameters
from qibolab.platform import Platform
from qibolab.pulses import PulseSequence
from qibolab.qubits import QubitId
from qibolab.sweeper import Parameter, Sweeper, SweeperType

from qibocal.auto.operation import Data, Parameters, Qubits, Results, Routine

from ..utils import V_TO_UV
from . import utils


@dataclass
class T1Parameters(Parameters):
    """T1 runcard inputs."""

    delay_before_readout_start: int
    """Initial delay before readout (ns)."""
    delay_before_readout_end: int
    """Final delay before readout (ns)."""
    delay_before_readout_step: int
    """Step delay before readout (ns)."""
    nshots: Optional[int] = None
    """Number of shots."""
    relaxation_time: Optional[int] = None
    """Relaxation time (ns)."""


@dataclass
class T1Results(Results):
    """T1 outputs."""

    t1: dict[QubitId, float] = field(metadata=dict(update="t1"))
    """T1 for each qubit."""
    fitted_parameters: dict[QubitId, dict[str, float]]
    """Raw fitting output."""


CoherenceType = np.dtype(
    [("wait", np.float64), ("msr", np.float64), ("phase", np.float64)]
)
"""Custom dtype for coherence routines."""


@dataclass
class T1Data(Data):
    """T1 acquisition outputs."""

    data: dict[QubitId, npt.NDArray[CoherenceType]] = field(default_factory=dict)
    """Raw data acquired."""

    def register_qubit(self, qubit, wait, msr, phase):
        """Store output for single qubit."""
        # to be able to handle the non-sweeper case
        shape = (1,) if np.isscalar(wait) else wait.shape
        ar = np.empty(shape, dtype=CoherenceType)
        ar["wait"] = wait
        ar["msr"] = msr
        ar["phase"] = phase
        if qubit in self.data:
            self.data[qubit] = np.rec.array(np.concatenate((self.data[qubit], ar)))
        else:
            self.data[qubit] = np.rec.array(ar)


def _acquisition(params: T1Parameters, platform: Platform, qubits: Qubits) -> T1Data:
    r"""Data acquisition for T1 experiment.
    In a T1 experiment, we measure an excited qubit after a delay. Due to decoherence processes
    (e.g. amplitude damping channel), it is possible that, at the time of measurement, after the delay,
    the qubit will not be excited anymore. The larger the delay time is, the more likely is the qubit to
    fall to the ground state. The goal of the experiment is to characterize the decay rate of the qubit
    towards the ground state.

    Args:
        params:
        platform (Platform): Qibolab platform object
        qubits (list): list of target qubits to perform the action
        delay_before_readout_start (int): Initial time delay before ReadOut
        delay_before_readout_end (list): Maximum time delay before ReadOut
        delay_before_readout_step (int): Scan range step for the delay before ReadOut
        software_averages (int): Number of executions of the routine for averaging results
        points (int): Save data results in a file every number of points
    """

    # create a sequence of pulses for the experiment
    # RX - wait t - MZ
    qd_pulses = {}
    ro_pulses = {}
    sequence = PulseSequence()
    for qubit in qubits:
        qd_pulses[qubit] = platform.create_RX_pulse(qubit, start=0)
        ro_pulses[qubit] = platform.create_qubit_readout_pulse(
            qubit, start=qd_pulses[qubit].duration
        )
        sequence.add(qd_pulses[qubit])
        sequence.add(ro_pulses[qubit])

    # define the parameter to sweep and its range:
    # wait time before readout
    ro_wait_range = np.arange(
        params.delay_before_readout_start,
        params.delay_before_readout_end,
        params.delay_before_readout_step,
    )

    sweeper = Sweeper(
        Parameter.start,
        ro_wait_range,
        [ro_pulses[qubit] for qubit in qubits],
        type=SweeperType.ABSOLUTE,
    )

    # create a DataUnits object to store the MSR, phase, i, q and the delay time
    data = T1Data()

    # sweep the parameter
    # execute the pulse sequence
    results = platform.sweep(
        sequence,
        ExecutionParameters(
            nshots=params.nshots,
            relaxation_time=params.relaxation_time,
            acquisition_type=AcquisitionType.INTEGRATION,
            averaging_mode=AveragingMode.CYCLIC,
        ),
        sweeper,
    )

    for qubit in qubits:
        result = results[ro_pulses[qubit].serial]
        data.register_qubit(
            qubit, wait=ro_wait_range, msr=result.magnitude, phase=result.phase
        )

    return data


def _fit(data: T1Data) -> T1Results:
    """
    Fitting routine for T1 experiment. The used model is

        .. math::

            y = p_0-p_1 e^{-x p_2}.
    """
    t1s, fitted_parameters = utils.exponential_fit(data)

    return T1Results(t1s, fitted_parameters)


def _plot(data: T1Data, qubit, fit: T1Results = None):
    """Plotting function for T1 experiment."""

    figures = []
    fig = go.Figure()

    fitting_report = ""
    qubit_data = data[qubit]
    waits = qubit_data.wait

    fig.add_trace(
        go.Scatter(
            x=waits,
            y=qubit_data.msr * V_TO_UV,
            opacity=1,
            name="Voltage",
            showlegend=True,
            legendgroup="Voltage",
        )
    )

    if fit is not None:
        waitrange = np.linspace(
            min(waits),
            max(waits),
            2 * len(qubit_data),
        )

<<<<<<< HEAD
        params = fit.fitted_parameters[qubit]
        fig.add_trace(
            go.Scatter(
                x=waitrange,
                y=utils.exp_decay(waitrange, *params) * 1e6,
                name="Fit",
                line=go.scatter.Line(dash="dot"),
            )
        )
        fitting_report = fitting_report + (
            f"{qubit} | t1: {fit.t1[qubit]:,.0f} ns.<br><br>"
=======
    params = fit.fitted_parameters[qubit]
    fig.add_trace(
        go.Scatter(
            x=waitrange,
            y=utils.exp_decay(waitrange, *params),
            name="Fit",
            line=go.scatter.Line(dash="dot"),
>>>>>>> e251c804
        )

    # last part
    fig.update_layout(
        showlegend=True,
        uirevision="0",  # ``uirevision`` allows zooming while live plotting
        xaxis_title="Time (ns)",
        yaxis_title="MSR (uV)",
    )

    figures.append(fig)

    return figures, fitting_report


t1 = Routine(_acquisition, _fit, _plot)
"""T1 Routine object."""<|MERGE_RESOLUTION|>--- conflicted
+++ resolved
@@ -182,27 +182,17 @@
             2 * len(qubit_data),
         )
 
-<<<<<<< HEAD
         params = fit.fitted_parameters[qubit]
         fig.add_trace(
             go.Scatter(
                 x=waitrange,
-                y=utils.exp_decay(waitrange, *params) * 1e6,
+                y=utils.exp_decay(waitrange, *params),
                 name="Fit",
                 line=go.scatter.Line(dash="dot"),
             )
         )
         fitting_report = fitting_report + (
             f"{qubit} | t1: {fit.t1[qubit]:,.0f} ns.<br><br>"
-=======
-    params = fit.fitted_parameters[qubit]
-    fig.add_trace(
-        go.Scatter(
-            x=waitrange,
-            y=utils.exp_decay(waitrange, *params),
-            name="Fit",
-            line=go.scatter.Line(dash="dot"),
->>>>>>> e251c804
         )
 
     # last part
