--- conflicted
+++ resolved
@@ -197,11 +197,7 @@
             )
         )
         fitting_report = table_html(
-<<<<<<< HEAD
-            table_dict(qubit, "T1 [ns]", np.round(fit.t1[qubit]))
-=======
             table_dict(qubit, ["T1 [ns]"], [fit.t1[qubit]], display_error=True)
->>>>>>> 9abd3024
         )
     # last part
     fig.update_layout(
