from dataclasses import dataclass, field

import numpy as np
import numpy.typing as npt
import plotly.graph_objects as go
from qibolab import AcquisitionType, AveragingMode, ExecutionParameters
from qibolab.platform import Platform
from qibolab.pulses import PulseSequence
from qibolab.qubits import QubitId
from qibolab.sweeper import Parameter, Sweeper, SweeperType

from qibocal import update
from qibocal.auto.operation import Data, Parameters, Qubits, Results, Routine

from ..utils import table_dict, table_html
from . import utils

COLORBAND = "rgba(0,100,80,0.2)"
COLORBAND_LINE = "rgba(255,255,255,0)"


@dataclass
class T1Parameters(Parameters):
    """T1 runcard inputs."""

    delay_before_readout_start: int
    """Initial delay before readout (ns)."""
    delay_before_readout_end: int
    """Final delay before readout (ns)."""
    delay_before_readout_step: int
    """Step delay before readout (ns)."""


@dataclass
class T1Results(Results):
    """T1 outputs."""

    t1: dict[QubitId, tuple[float]]
    """T1 for each qubit."""
    fitted_parameters: dict[QubitId, dict[str, float]]
    """Raw fitting output."""


CoherenceProbType = np.dtype(
    [("wait", np.float64), ("prob", np.float64), ("error", np.float64)]
)
"""Custom dtype for coherence routines."""


@dataclass
class T1Data(Data):
    """T1 acquisition outputs."""

    data: dict[QubitId, npt.NDArray] = field(default_factory=dict)
    """Raw data acquired."""

<<<<<<< HEAD
=======
    def register_qubit(self, qubit, prob, error, wait):
        """Store output for single qubit."""
        # to be able to handle the non-sweeper case
        shape = (1,) if np.isscalar(wait) else wait.shape
        ar = np.empty(shape, dtype=CoherenceProbType)
        ar["wait"] = wait
        ar["prob"] = prob
        ar["error"] = error
        self.data[qubit] = np.rec.array(ar)

>>>>>>> 9abd3024

def _acquisition(params: T1Parameters, platform: Platform, qubits: Qubits) -> T1Data:
    r"""Data acquisition for T1 experiment.
    In a T1 experiment, we measure an excited qubit after a delay. Due to decoherence processes
    (e.g. amplitude damping channel), it is possible that, at the time of measurement, after the delay,
    the qubit will not be excited anymore. The larger the delay time is, the more likely is the qubit to
    fall to the ground state. The goal of the experiment is to characterize the decay rate of the qubit
    towards the ground state.

    Args:
        params:
        platform (Platform): Qibolab platform object
        qubits (list): list of target qubits to perform the action
        delay_before_readout_start (int): Initial time delay before ReadOut
        delay_before_readout_end (list): Maximum time delay before ReadOut
        delay_before_readout_step (int): Scan range step for the delay before ReadOut
        software_averages (int): Number of executions of the routine for averaging results
        points (int): Save data results in a file every number of points
    """

    # create a sequence of pulses for the experiment
    # RX - wait t - MZ
    qd_pulses = {}
    ro_pulses = {}
    sequence = PulseSequence()
    for qubit in qubits:
        qd_pulses[qubit] = platform.create_RX_pulse(qubit, start=0)
        ro_pulses[qubit] = platform.create_qubit_readout_pulse(
            qubit, start=qd_pulses[qubit].duration
        )
        sequence.add(qd_pulses[qubit])
        sequence.add(ro_pulses[qubit])

    # define the parameter to sweep and its range:
    # wait time before readout
    ro_wait_range = np.arange(
        params.delay_before_readout_start,
        params.delay_before_readout_end,
        params.delay_before_readout_step,
    )

    sweeper = Sweeper(
        Parameter.start,
        ro_wait_range,
        [ro_pulses[qubit] for qubit in qubits],
        type=SweeperType.ABSOLUTE,
    )

    data = T1Data()

    # sweep the parameter
    # execute the pulse sequence
    results = platform.sweep(
        sequence,
        ExecutionParameters(
            nshots=params.nshots,
            relaxation_time=params.relaxation_time,
            acquisition_type=AcquisitionType.DISCRIMINATION,
            averaging_mode=AveragingMode.SINGLESHOT,
        ),
        sweeper,
    )

    for qubit in qubits:
<<<<<<< HEAD
        result = results[ro_pulses[qubit].serial]
        data.register_qubit(
            CoherenceType,
            (qubit),
            dict(
                wait=ro_wait_range,
                msr=result.magnitude,
                phase=result.phase,
            ),
        )
=======
        probs = results[ro_pulses[qubit].serial].probability(state=1)
        errors = np.sqrt(probs * (1 - probs) / params.nshots)
        data.register_qubit(qubit, wait=ro_wait_range, prob=probs, error=errors)
>>>>>>> 9abd3024

    return data


def _fit(data: T1Data) -> T1Results:
    """
    Fitting routine for T1 experiment. The used model is

        .. math::

            y = p_0-p_1 e^{-x p_2}.
    """
    t1s, fitted_parameters = utils.exponential_fit_probability(data)
    return T1Results(t1s, fitted_parameters)


def _plot(data: T1Data, qubit, fit: T1Results = None):
    """Plotting function for T1 experiment."""

    figures = []
    fitting_report = ""
    qubit_data = data[qubit]
    waits = qubit_data.wait
    probs = qubit_data.prob
    error_bars = qubit_data.error

    fig = go.Figure(
        [
            go.Scatter(
                x=waits,
                y=probs,
                opacity=1,
                name="Probability of 1",
                showlegend=True,
                legendgroup="Probability of 1",
                mode="lines",
            ),
            go.Scatter(
                x=np.concatenate((waits, waits[::-1])),
                y=np.concatenate((probs + error_bars, (probs - error_bars)[::-1])),
                fill="toself",
                fillcolor=COLORBAND,
                line=dict(color=COLORBAND_LINE),
                showlegend=True,
                name="Errors",
            ),
        ]
    )

    if fit is not None:
        waitrange = np.linspace(
            min(waits),
            max(waits),
            2 * len(qubit_data),
        )

        params = fit.fitted_parameters[qubit]
        fig.add_trace(
            go.Scatter(
                x=waitrange,
                y=utils.exp_decay(waitrange, *params),
                name="Fit",
                line=go.scatter.Line(dash="dot"),
            )
        )
        fitting_report = table_html(
            table_dict(qubit, ["T1 [ns]"], [fit.t1[qubit]], display_error=True)
        )
    # last part
    fig.update_layout(
        showlegend=True,
        xaxis_title="Time (ns)",
        yaxis_title="Probability of State 1",
    )

    figures.append(fig)

    return figures, fitting_report


def _update(results: T1Results, platform: Platform, qubit: QubitId):
    update.t1(results.t1[qubit], platform, qubit)


t1 = Routine(_acquisition, _fit, _plot, _update)
"""T1 Routine object."""<|MERGE_RESOLUTION|>--- conflicted
+++ resolved
@@ -54,19 +54,6 @@
     data: dict[QubitId, npt.NDArray] = field(default_factory=dict)
     """Raw data acquired."""
 
-<<<<<<< HEAD
-=======
-    def register_qubit(self, qubit, prob, error, wait):
-        """Store output for single qubit."""
-        # to be able to handle the non-sweeper case
-        shape = (1,) if np.isscalar(wait) else wait.shape
-        ar = np.empty(shape, dtype=CoherenceProbType)
-        ar["wait"] = wait
-        ar["prob"] = prob
-        ar["error"] = error
-        self.data[qubit] = np.rec.array(ar)
-
->>>>>>> 9abd3024
 
 def _acquisition(params: T1Parameters, platform: Platform, qubits: Qubits) -> T1Data:
     r"""Data acquisition for T1 experiment.
@@ -131,22 +118,13 @@
     )
 
     for qubit in qubits:
-<<<<<<< HEAD
-        result = results[ro_pulses[qubit].serial]
-        data.register_qubit(
-            CoherenceType,
-            (qubit),
-            dict(
-                wait=ro_wait_range,
-                msr=result.magnitude,
-                phase=result.phase,
-            ),
-        )
-=======
         probs = results[ro_pulses[qubit].serial].probability(state=1)
         errors = np.sqrt(probs * (1 - probs) / params.nshots)
-        data.register_qubit(qubit, wait=ro_wait_range, prob=probs, error=errors)
->>>>>>> 9abd3024
+        data.register_qubit(
+            CoherenceProbType,
+            (qubit),
+            dict(wait=ro_wait_range, prob=probs, error=errors),
+        )
 
     return data
 
