--- conflicted
+++ resolved
@@ -56,7 +56,8 @@
 
     def register_qubit(self, qubit, wait, msr, phase):
         """Store output for single qubit."""
-        ar = np.empty((1,), dtype=CoherenceType)
+        shape = (1,) if np.isscalar(wait) else wait.shape
+        ar = np.empty(shape, dtype=CoherenceType)
         ar["wait"] = wait
         ar["msr"] = msr
         ar["phase"] = phase
@@ -140,23 +141,13 @@
         ),
         sweeper,
     )
+
     for qubit in qubits:
-        r = results[ro_pulses[qubit].serial].serialize
-        r.update(
-            {
-                "wait[ns]": ro_wait_range,
-                "qubit": len(ro_wait_range) * [qubit],
-            }
-        )
-<<<<<<< HEAD
-        for qubit in qubits:
-            result = results[ro_pulses[qubit].serial]
-            data.register_qubit(
-                qubit, wait=wait, msr=result.magnitude, phase=result.phase
-            )
-=======
-        data.add_data_from_dict(r)
->>>>>>> 2db0a62a
+        result = results[ro_pulses[qubit].serial]
+        data.register_qubit(
+            qubit, wait=ro_wait_range, msr=result.magnitude, phase=result.phase
+        )
+
     return data
 
 
