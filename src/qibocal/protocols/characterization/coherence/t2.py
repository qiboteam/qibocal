from dataclasses import dataclass, field
from typing import Dict, Optional, Union

import numpy as np
import plotly.graph_objects as go
from qibolab import AcquisitionType, AveragingMode, ExecutionParameters
from qibolab.platforms.abstract import AbstractPlatform
from qibolab.pulses import PulseSequence

from qibocal.auto.operation import Parameters, Qubits, Results, Routine
from qibocal.plots.utils import get_color

from . import t1, utils


@dataclass
class T2Parameters(Parameters):
    """T2 runcard inputs."""

    delay_between_pulses_start: int
    """Initial delay between RX(pi/2) pulses in ns."""
    delay_between_pulses_end: int
    """Final delay between RX(pi/2) pulses in ns."""
    delay_between_pulses_step: int
    """Step delay between RX(pi/2) pulses in ns."""
<<<<<<< HEAD
    qubits: Optional[list] = field(default_factory=list)
    """Local qubits (optional)."""
=======
    nshots: Optional[int] = None
    """Number of shots."""
    relaxation_time: Optional[int] = None
    """Relaxation time (ns)."""
>>>>>>> 53d76ab1


@dataclass
class T2Results(Results):
    """T2 outputs."""

    t2: Dict[Union[str, int], float] = field(metadata=dict(update="t2"))
    """T2 for each qubit (ns)."""
    fitted_parameters: Dict[Union[str, int], Dict[str, float]]
    """Raw fitting output."""


class T2Data(t1.T1Data):
    """T2 acquisition outputs."""


def _acquisition(
    params: T2Parameters,
    platform: AbstractPlatform,
    qubits: Qubits,
) -> T2Data:
    """Data acquisition for Ramsey Experiment (detuned)."""
    # create a sequence of pulses for the experiment
    # RX90 - t - RX90 - MZ
    ro_pulses = {}
    RX90_pulses1 = {}
    RX90_pulses2 = {}
    sequence = PulseSequence()
    for qubit in qubits:
        RX90_pulses1[qubit] = platform.create_RX90_pulse(qubit, start=0)
        RX90_pulses2[qubit] = platform.create_RX90_pulse(
            qubit,
            start=RX90_pulses1[qubit].finish,
        )
        ro_pulses[qubit] = platform.create_qubit_readout_pulse(
            qubit, start=RX90_pulses2[qubit].finish
        )
        sequence.add(RX90_pulses1[qubit])
        sequence.add(RX90_pulses2[qubit])
        sequence.add(ro_pulses[qubit])

    # define the parameter to sweep and its range:
    waits = np.arange(
        # wait time between RX90 pulses
        params.delay_between_pulses_start,
        params.delay_between_pulses_end,
        params.delay_between_pulses_step,
    )

    # create a DataUnits object to store the results,
    # DataUnits stores by default MSR, phase, i, q
    # additionally include wait time and t_max
    data = T2Data()

    # sweep the parameter
    for wait in waits:
        for qubit in qubits:
            RX90_pulses2[qubit].start = RX90_pulses1[qubit].finish + wait
            ro_pulses[qubit].start = RX90_pulses2[qubit].finish

        # execute the pulse sequence
        results = platform.execute_pulse_sequence(
            sequence,
            ExecutionParameters(
                nshots=params.nshots,
                relaxation_time=params.relaxation_time,
                acquisition_type=AcquisitionType.INTEGRATION,
                averaging_mode=AveragingMode.CYCLIC,
            ),
        )
        for qubit, ro_pulse in ro_pulses.items():
            # average msr, phase, i and q over the number of shots defined in the runcard
            r = results[ro_pulse.serial].serialize
            r.update(
                {
                    "wait[ns]": wait,
                    "qubit": qubit,
                }
            )
            data.add_data_from_dict(r)
    return data


def _fit(data: T2Data) -> T2Results:
    r"""
    Fitting routine for Ramsey experiment. The used model is
    .. math::
        y = p_0 - p_1 e^{-x p_2}.
    """
    t2s, fitted_parameters = utils.exponential_fit(data)
    return T2Results(t2s, fitted_parameters)


def _plot(data: T2Data, fit: T2Results, qubit):
    """Plotting function for Ramsey Experiment."""

    figures = []
    fig = go.Figure()
    fitting_report = ""

    qubit_data = data.df[data.df["qubit"] == qubit]

    fig.add_trace(
        go.Scatter(
            x=qubit_data["wait"].pint.magnitude,
            y=qubit_data["MSR"].pint.to("uV").pint.magnitude,
            marker_color=get_color(0),
            opacity=1,
            name="Voltage",
            showlegend=True,
            legendgroup="Voltage",
        )
    )

    # add fitting trace
    if len(data) > 0:
        waitrange = np.linspace(
            min(qubit_data["wait"].pint.to("ns").pint.magnitude),
            max(qubit_data["wait"].pint.to("ns").pint.magnitude),
            2 * len(data),
        )

        params = fit.fitted_parameters[qubit]
        fig.add_trace(
            go.Scatter(
                x=waitrange,
                y=utils.exp_decay(
                    waitrange,
                    *params,
                ),
                name="Fit",
                line=go.scatter.Line(dash="dot"),
                marker_color=get_color(1),
            )
        )
        fitting_report = fitting_report + (
            f"{qubit} | T2: {fit.t2[qubit]:,.0f} ns.<br><br>"
        )

    fig.update_layout(
        showlegend=True,
        uirevision="0",  # ``uirevision`` allows zooming while live plotting
        xaxis_title="Time (ns)",
        yaxis_title="MSR (uV)",
    )

    figures.append(fig)

    return figures, fitting_report


t2 = Routine(_acquisition, _fit, _plot)
"""T2 Routine object."""<|MERGE_RESOLUTION|>--- conflicted
+++ resolved
@@ -23,15 +23,12 @@
     """Final delay between RX(pi/2) pulses in ns."""
     delay_between_pulses_step: int
     """Step delay between RX(pi/2) pulses in ns."""
-<<<<<<< HEAD
     qubits: Optional[list] = field(default_factory=list)
     """Local qubits (optional)."""
-=======
     nshots: Optional[int] = None
     """Number of shots."""
     relaxation_time: Optional[int] = None
     """Relaxation time (ns)."""
->>>>>>> 53d76ab1
 
 
 @dataclass
