from dataclasses import dataclass, field
<<<<<<< HEAD
from typing import Dict, List, Optional, Tuple
=======
from typing import Dict, Optional, Union
>>>>>>> 53d76ab1

import numpy as np
import plotly.graph_objects as go
from qibolab import AcquisitionType, AveragingMode, ExecutionParameters
from qibolab.platforms.abstract import AbstractPlatform
from qibolab.pulses import PulseSequence

from qibocal.auto.operation import Parameters, Qubits, Results, Routine
from qibocal.plots.utils import get_color

from .t1 import T1Data
from .utils import exp_decay, exponential_fit


@dataclass
class SpinEchoParameters(Parameters):
    """SpinEcho runcard inputs."""

    delay_between_pulses_start: int
    """Initial delay between pulses [ns]."""
    delay_between_pulses_end: int
    """Final delay between pulses [ns]."""
    delay_between_pulses_step: int
    """Step delay between pulses (ns)."""
<<<<<<< HEAD
    qubits: Optional[list] = field(default_factory=list)
    """Local qubits (optional)."""
=======
    nshots: Optional[int] = None
    """Number of shots."""
    relaxation_time: Optional[int] = None
    """Relaxation time (ns)."""
>>>>>>> 53d76ab1


@dataclass
class SpinEchoResults(Results):
    """SpinEcho outputs."""

    t2_spin_echo: Dict[Union[str, int], float] = field(
        metadata=dict(update="t2_spin_echo")
    )
    """T2 echo for each qubit."""
    fitted_parameters: Dict[Union[str, int], Dict[str, float]]
    """Raw fitting output."""


class SpinEchoData(T1Data):
    """SpinEcho acquisition outputs."""


def _acquisition(
    params: SpinEchoParameters,
    platform: AbstractPlatform,
    qubits: Qubits,
) -> SpinEchoData:
    """Data acquisition for SpinEcho"""
    # create a sequence of pulses for the experiment:
    # Spin Echo 3 Pulses: RX(pi/2) - wait t(rotates z) - RX(pi) - wait t(rotates z) - RX(pi/2) - readout
    ro_pulses = {}
    RX90_pulses1 = {}
    RX_pulses = {}
    RX90_pulses2 = {}
    sequence = PulseSequence()
    for qubit in qubits:
        RX90_pulses1[qubit] = platform.create_RX90_pulse(qubit, start=0)
        RX_pulses[qubit] = platform.create_RX_pulse(
            qubit, start=RX90_pulses1[qubit].finish
        )
        RX90_pulses2[qubit] = platform.create_RX90_pulse(
            qubit, start=RX_pulses[qubit].finish
        )
        ro_pulses[qubit] = platform.create_qubit_readout_pulse(
            qubit, start=RX90_pulses2[qubit].finish
        )
        sequence.add(RX90_pulses1[qubit])
        sequence.add(RX_pulses[qubit])
        sequence.add(RX90_pulses2[qubit])
        sequence.add(ro_pulses[qubit])

    # define the parameter to sweep and its range:
    # delay between pulses
    ro_wait_range = np.arange(
        params.delay_between_pulses_start,
        params.delay_between_pulses_end,
        params.delay_between_pulses_step,
    )

    data = SpinEchoData()

    # sweep the parameter
    for wait in ro_wait_range:
        # save data as often as defined by points

        for qubit in qubits:
            RX_pulses[qubit].start = RX90_pulses1[qubit].finish + wait
            RX90_pulses2[qubit].start = RX_pulses[qubit].finish + wait
            ro_pulses[qubit].start = RX90_pulses2[qubit].finish

        # execute the pulse sequence
        results = platform.execute_pulse_sequence(
            sequence,
            ExecutionParameters(
                nshots=params.nshots,
                relaxation_time=params.relaxation_time,
                acquisition_type=AcquisitionType.INTEGRATION,
                averaging_mode=AveragingMode.CYCLIC,
            ),
        )

        for ro_pulse in ro_pulses.values():
            # average msr, phase, i and q over the number of shots defined in the runcard
            r = results[ro_pulse.serial].serialize
            r.update(
                {
                    "wait[ns]": 2 * wait,
                    "qubit": ro_pulse.qubit,
                }
            )
            data.add_data_from_dict(r)
    return data


def _fit(data: SpinEchoData) -> SpinEchoResults:
    """Post-processing for SpinEcho."""
    t2Echos, fitted_parameters = exponential_fit(data)

    return SpinEchoResults(t2Echos, fitted_parameters)


def _plot(data: SpinEchoData, fit: SpinEchoResults, qubit: int):
    """Plotting for SpinEcho"""

    figures = []
    fig = go.Figure()

    # iterate over multiple data folders
    fitting_report = ""

    qubit_data = data.df[data.df["qubit"] == qubit]
    waits = data.df["wait"].pint.to("ns").pint.magnitude

    fig.add_trace(
        go.Scatter(
            x=qubit_data["wait"].pint.to("ns").pint.magnitude,
            y=qubit_data["MSR"].pint.to("uV").pint.magnitude,
            marker_color=get_color(0),
            opacity=1,
            name="Voltage",
            showlegend=True,
            legendgroup="Voltage",
        ),
    )

    # add fitting trace
    if len(data) > 0:
        waitrange = np.linspace(
            min(waits),
            max(waits),
            2 * len(data),
        )
        params = fit.fitted_parameters[qubit]

        fig.add_trace(
            go.Scatter(
                x=waitrange,
                y=exp_decay(waitrange, *params),
                name="Fit",
                line=go.scatter.Line(dash="dot"),
                marker_color=get_color(1),
            ),
        )

        fitting_report = fitting_report + (
            f"{qubit} | T2 Spin Echo: {fit.t2_spin_echo[qubit]:,.0f} ns.<br><br>"
        )

    fig.update_layout(
        showlegend=True,
        uirevision="0",  # ``uirevision`` allows zooming while live plotting
        xaxis_title="Time (ns)",
        yaxis_title="MSR (uV)",
    )

    figures.append(fig)

    return figures, fitting_report


spin_echo = Routine(_acquisition, _fit, _plot)
"""SpinEcho Routine object."""<|MERGE_RESOLUTION|>--- conflicted
+++ resolved
@@ -1,9 +1,5 @@
 from dataclasses import dataclass, field
-<<<<<<< HEAD
-from typing import Dict, List, Optional, Tuple
-=======
 from typing import Dict, Optional, Union
->>>>>>> 53d76ab1
 
 import numpy as np
 import plotly.graph_objects as go
@@ -28,15 +24,12 @@
     """Final delay between pulses [ns]."""
     delay_between_pulses_step: int
     """Step delay between pulses (ns)."""
-<<<<<<< HEAD
     qubits: Optional[list] = field(default_factory=list)
     """Local qubits (optional)."""
-=======
     nshots: Optional[int] = None
     """Number of shots."""
     relaxation_time: Optional[int] = None
     """Relaxation time (ns)."""
->>>>>>> 53d76ab1
 
 
 @dataclass
