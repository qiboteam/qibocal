from dataclasses import dataclass, field
<<<<<<< HEAD
from typing import Dict, List, Optional, Tuple
=======
from typing import Dict, Union
>>>>>>> bdd4f5da

import numpy as np
import plotly.graph_objects as go
from qibolab import AcquisitionType, AveragingMode, ExecutionParameters
from qibolab.platforms.abstract import AbstractPlatform
from qibolab.pulses import PulseSequence

from qibocal.auto.operation import Parameters, Qubits, Results, Routine
from qibocal.plots.utils import get_color

from .t1 import T1Data
from .utils import exp_decay, exponential_fit


@dataclass
class SpinEchoParameters(Parameters):
    """SpinEcho runcard inputs."""

    delay_between_pulses_start: int
    """Initial delay between pulses [ns]."""
    delay_between_pulses_end: int
    """Final delay between pulses [ns]."""
    delay_between_pulses_step: int
<<<<<<< HEAD
    """Step delay between pulses (ns)."""
    nshots: Optional[int] = None
    """Number of shots."""
    relaxation_time: Optional[int] = None
    """Relaxation time (ns)."""
=======
    """Step delay between pulses [ns]."""
>>>>>>> bdd4f5da


@dataclass
class SpinEchoResults(Results):
    """SpinEcho outputs."""

    t2_spin_echo: Dict[Union[str, int], float] = field(
        metadata=dict(update="t2_spin_echo")
    )
    """T2 echo for each qubit."""
    fitted_parameters: Dict[Union[str, int], Dict[str, float]]
    """Raw fitting output."""


class SpinEchoData(T1Data):
    """SpinEcho acquisition outputs."""


def _acquisition(
    params: SpinEchoParameters,
    platform: AbstractPlatform,
    qubits: Qubits,
) -> SpinEchoData:
    """Data acquisition for SpinEcho"""
    # create a sequence of pulses for the experiment:
    # Spin Echo 3 Pulses: RX(pi/2) - wait t(rotates z) - RX(pi) - wait t(rotates z) - RX(pi/2) - readout
    ro_pulses = {}
    RX90_pulses1 = {}
    RX_pulses = {}
    RX90_pulses2 = {}
    sequence = PulseSequence()
    for qubit in qubits:
        RX90_pulses1[qubit] = platform.create_RX90_pulse(qubit, start=0)
        RX_pulses[qubit] = platform.create_RX_pulse(
            qubit, start=RX90_pulses1[qubit].finish
        )
        RX90_pulses2[qubit] = platform.create_RX90_pulse(
            qubit, start=RX_pulses[qubit].finish
        )
        ro_pulses[qubit] = platform.create_qubit_readout_pulse(
            qubit, start=RX90_pulses2[qubit].finish
        )
        sequence.add(RX90_pulses1[qubit])
        sequence.add(RX_pulses[qubit])
        sequence.add(RX90_pulses2[qubit])
        sequence.add(ro_pulses[qubit])

    # define the parameter to sweep and its range:
    # delay between pulses
    ro_wait_range = np.arange(
        params.delay_between_pulses_start,
        params.delay_between_pulses_end,
        params.delay_between_pulses_step,
    )

    data = SpinEchoData()

    # sweep the parameter
    for wait in ro_wait_range:
        # save data as often as defined by points

        for qubit in qubits:
            RX_pulses[qubit].start = RX90_pulses1[qubit].finish + wait
            RX90_pulses2[qubit].start = RX_pulses[qubit].finish + wait
            ro_pulses[qubit].start = RX90_pulses2[qubit].finish

        # execute the pulse sequence
        results = platform.execute_pulse_sequence(
            sequence,
            ExecutionParameters(
                nshots=params.nshots,
                relaxation_time=params.relaxation_time,
                acquisition_type=AcquisitionType.INTEGRATION,
                averaging_mode=AveragingMode.CYCLIC,
            ),
        )

        for ro_pulse in ro_pulses.values():
            # average msr, phase, i and q over the number of shots defined in the runcard
            r = results[ro_pulse.serial].serialize
            r.update(
                {
                    "wait[ns]": 2 * wait,
                    "qubit": ro_pulse.qubit,
                }
            )
            data.add_data_from_dict(r)
    return data


def _fit(data: SpinEchoData) -> SpinEchoResults:
    """Post-processing for SpinEcho."""
    t2Echos, fitted_parameters = exponential_fit(data)

    return SpinEchoResults(t2Echos, fitted_parameters)


def _plot(data: SpinEchoData, fit: SpinEchoResults, qubit: int):
    """Plotting for SpinEcho"""

    figures = []
    fig = go.Figure()

    # iterate over multiple data folders
    fitting_report = ""

    qubit_data = data.df[data.df["qubit"] == qubit]
    waits = data.df["wait"].pint.to("ns").pint.magnitude

    fig.add_trace(
        go.Scatter(
            x=qubit_data["wait"].pint.to("ns").pint.magnitude,
            y=qubit_data["MSR"].pint.to("uV").pint.magnitude,
            marker_color=get_color(0),
            opacity=1,
            name="Voltage",
            showlegend=True,
            legendgroup="Voltage",
        ),
    )

    # add fitting trace
    if len(data) > 0:
        waitrange = np.linspace(
            min(waits),
            max(waits),
            2 * len(data),
        )
        params = fit.fitted_parameters[qubit]

        fig.add_trace(
            go.Scatter(
                x=waitrange,
                y=exp_decay(waitrange, *params),
                name="Fit",
                line=go.scatter.Line(dash="dot"),
                marker_color=get_color(1),
            ),
        )

        fitting_report = fitting_report + (
            f"{qubit} | T2 Spin Echo: {fit.t2_spin_echo[qubit]:,.0f} ns.<br><br>"
        )

    fig.update_layout(
        showlegend=True,
        uirevision="0",  # ``uirevision`` allows zooming while live plotting
        xaxis_title="Time (ns)",
        yaxis_title="MSR (uV)",
    )

    figures.append(fig)

    return figures, fitting_report


spin_echo = Routine(_acquisition, _fit, _plot)
"""SpinEcho Routine object."""<|MERGE_RESOLUTION|>--- conflicted
+++ resolved
@@ -1,9 +1,5 @@
 from dataclasses import dataclass, field
-<<<<<<< HEAD
-from typing import Dict, List, Optional, Tuple
-=======
-from typing import Dict, Union
->>>>>>> bdd4f5da
+from typing import Dict, Optional, Union
 
 import numpy as np
 import plotly.graph_objects as go
@@ -27,15 +23,11 @@
     delay_between_pulses_end: int
     """Final delay between pulses [ns]."""
     delay_between_pulses_step: int
-<<<<<<< HEAD
     """Step delay between pulses (ns)."""
     nshots: Optional[int] = None
     """Number of shots."""
     relaxation_time: Optional[int] = None
     """Relaxation time (ns)."""
-=======
-    """Step delay between pulses [ns]."""
->>>>>>> bdd4f5da
 
 
 @dataclass
