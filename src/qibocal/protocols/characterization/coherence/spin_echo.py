from dataclasses import dataclass
from typing import Optional

import numpy as np
import plotly.graph_objects as go
from qibolab import AcquisitionType, AveragingMode, ExecutionParameters
from qibolab.platform import Platform
from qibolab.pulses import PulseSequence
from qibolab.qubits import QubitId

from qibocal import update
from qibocal.auto.operation import Parameters, Qubits, Results, Routine

<<<<<<< HEAD
from ..utils import V_TO_UV
from .t1 import CoherenceType, T1Data
=======
from ..utils import V_TO_UV, table_dict, table_html
from .t1 import T1Data
>>>>>>> cea9d859
from .utils import exp_decay, exponential_fit


@dataclass
class SpinEchoParameters(Parameters):
    """SpinEcho runcard inputs."""

    delay_between_pulses_start: int
    """Initial delay between pulses [ns]."""
    delay_between_pulses_end: int
    """Final delay between pulses [ns]."""
    delay_between_pulses_step: int
    """Step delay between pulses (ns)."""
    nshots: Optional[int] = None
    """Number of shots."""
    relaxation_time: Optional[int] = None
    """Relaxation time (ns)."""


@dataclass
class SpinEchoResults(Results):
    """SpinEcho outputs."""

    t2_spin_echo: dict[QubitId, float]
    """T2 echo for each qubit."""
    fitted_parameters: dict[QubitId, dict[str, float]]
    """Raw fitting output."""


class SpinEchoData(T1Data):
    """SpinEcho acquisition outputs."""


def _acquisition(
    params: SpinEchoParameters,
    platform: Platform,
    qubits: Qubits,
) -> SpinEchoData:
    """Data acquisition for SpinEcho"""
    # create a sequence of pulses for the experiment:
    # Spin Echo 3 Pulses: RX(pi/2) - wait t(rotates z) - RX(pi) - wait t(rotates z) - RX(pi/2) - readout
    ro_pulses = {}
    RX90_pulses1 = {}
    RX_pulses = {}
    RX90_pulses2 = {}
    sequence = PulseSequence()
    for qubit in qubits:
        RX90_pulses1[qubit] = platform.create_RX90_pulse(qubit, start=0)
        RX_pulses[qubit] = platform.create_RX_pulse(
            qubit, start=RX90_pulses1[qubit].finish
        )
        RX90_pulses2[qubit] = platform.create_RX90_pulse(
            qubit, start=RX_pulses[qubit].finish
        )
        ro_pulses[qubit] = platform.create_qubit_readout_pulse(
            qubit, start=RX90_pulses2[qubit].finish
        )
        sequence.add(RX90_pulses1[qubit])
        sequence.add(RX_pulses[qubit])
        sequence.add(RX90_pulses2[qubit])
        sequence.add(ro_pulses[qubit])

    # define the parameter to sweep and its range:
    # delay between pulses
    ro_wait_range = np.arange(
        params.delay_between_pulses_start,
        params.delay_between_pulses_end,
        params.delay_between_pulses_step,
    )

    data = SpinEchoData()

    # sweep the parameter
    for wait in ro_wait_range:
        # save data as often as defined by points

        for qubit in qubits:
            RX_pulses[qubit].start = RX90_pulses1[qubit].finish + wait
            RX90_pulses2[qubit].start = RX_pulses[qubit].finish + wait
            ro_pulses[qubit].start = RX90_pulses2[qubit].finish

        # execute the pulse sequence
        results = platform.execute_pulse_sequence(
            sequence,
            ExecutionParameters(
                nshots=params.nshots,
                relaxation_time=params.relaxation_time,
                acquisition_type=AcquisitionType.INTEGRATION,
                averaging_mode=AveragingMode.CYCLIC,
            ),
        )

        for qubit in qubits:
            result = results[ro_pulses[qubit].serial]
            data.register_qubit(
                CoherenceType,
                qubit,
                wait=np.array([wait]),
                msr=np.array([result.magnitude]),
                phase=np.array([result.phase]),
            )
    return data


def _fit(data: SpinEchoData) -> SpinEchoResults:
    """Post-processing for SpinEcho."""
    t2Echos, fitted_parameters = exponential_fit(data)

    return SpinEchoResults(t2Echos, fitted_parameters)


def _plot(data: SpinEchoData, qubit, fit: SpinEchoResults = None):
    """Plotting for SpinEcho"""

    figures = []
    fig = go.Figure()

    # iterate over multiple data folders
    fitting_report = ""

    qubit_data = data[qubit]
    waits = qubit_data.wait

    fig.add_trace(
        go.Scatter(
            x=waits,
            y=qubit_data.msr * V_TO_UV,
            opacity=1,
            name="Voltage",
            showlegend=True,
            legendgroup="Voltage",
        ),
    )

    if fit is not None:
        # add fitting trace
        waitrange = np.linspace(
            min(waits),
            max(waits),
            2 * len(qubit_data),
        )
        params = fit.fitted_parameters[qubit]

        fig.add_trace(
            go.Scatter(
                x=waitrange,
                y=exp_decay(waitrange, *params),
                name="Fit",
                line=go.scatter.Line(dash="dot"),
            ),
        )

        fitting_report = table_html(
            table_dict(
                qubit,
                "T2 Spin Echo",
                np.round(fit.t2_spin_echo[qubit]),
            )
        )

    fig.update_layout(
        showlegend=True,
        uirevision="0",  # ``uirevision`` allows zooming while live plotting
        xaxis_title="Time (ns)",
        yaxis_title="MSR (uV)",
    )

    figures.append(fig)

    return figures, fitting_report


def _update(results: SpinEchoResults, platform: Platform, qubit: QubitId):
    update.t2_spin_echo(results.t2_spin_echo[qubit], platform, qubit)


spin_echo = Routine(_acquisition, _fit, _plot, _update)
"""SpinEcho Routine object."""<|MERGE_RESOLUTION|>--- conflicted
+++ resolved
@@ -11,13 +11,8 @@
 from qibocal import update
 from qibocal.auto.operation import Parameters, Qubits, Results, Routine
 
-<<<<<<< HEAD
-from ..utils import V_TO_UV
+from ..utils import V_TO_UV, table_dict, table_html
 from .t1 import CoherenceType, T1Data
-=======
-from ..utils import V_TO_UV, table_dict, table_html
-from .t1 import T1Data
->>>>>>> cea9d859
 from .utils import exp_decay, exponential_fit
 
 
