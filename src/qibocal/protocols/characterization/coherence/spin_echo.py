from dataclasses import dataclass

import numpy as np
import plotly.graph_objects as go
from qibolab import AcquisitionType, AveragingMode, ExecutionParameters
from qibolab.platform import Platform
from qibolab.pulses import PulseSequence
from qibolab.qubits import QubitId

from qibocal import update
from qibocal.auto.operation import Parameters, Qubits, Results, Routine

<<<<<<< HEAD
from ..utils import V_TO_UV, table_dict, table_html
from .t1 import CoherenceType, T1Data
from .utils import exp_decay, exponential_fit
=======
from ..utils import table_dict, table_html
from . import t1
from .utils import exp_decay, exponential_fit_probability
>>>>>>> 9abd3024


@dataclass
class SpinEchoParameters(Parameters):
    """SpinEcho runcard inputs."""

    delay_between_pulses_start: int
    """Initial delay between pulses [ns]."""
    delay_between_pulses_end: int
    """Final delay between pulses [ns]."""
    delay_between_pulses_step: int
    """Step delay between pulses (ns)."""


@dataclass
class SpinEchoResults(Results):
    """SpinEcho outputs."""

    t2_spin_echo: dict[QubitId, float]
    """T2 echo for each qubit."""
    fitted_parameters: dict[QubitId, dict[str, float]]
    """Raw fitting output."""


class SpinEchoData(t1.T1Data):
    """SpinEcho acquisition outputs."""


def _acquisition(
    params: SpinEchoParameters,
    platform: Platform,
    qubits: Qubits,
) -> SpinEchoData:
    """Data acquisition for SpinEcho"""
    # create a sequence of pulses for the experiment:
    # Spin Echo 3 Pulses: RX(pi/2) - wait t(rotates z) - RX(pi) - wait t(rotates z) - RX(pi/2) - readout
    ro_pulses = {}
    RX90_pulses1 = {}
    RX_pulses = {}
    RX90_pulses2 = {}
    sequence = PulseSequence()
    for qubit in qubits:
        RX90_pulses1[qubit] = platform.create_RX90_pulse(qubit, start=0)
        RX_pulses[qubit] = platform.create_RX_pulse(
            qubit, start=RX90_pulses1[qubit].finish
        )
        RX90_pulses2[qubit] = platform.create_RX90_pulse(
            qubit, start=RX_pulses[qubit].finish
        )
        ro_pulses[qubit] = platform.create_qubit_readout_pulse(
            qubit, start=RX90_pulses2[qubit].finish
        )
        sequence.add(RX90_pulses1[qubit])
        sequence.add(RX_pulses[qubit])
        sequence.add(RX90_pulses2[qubit])
        sequence.add(ro_pulses[qubit])

    # define the parameter to sweep and its range:
    # delay between pulses
    ro_wait_range = np.arange(
        params.delay_between_pulses_start,
        params.delay_between_pulses_end,
        params.delay_between_pulses_step,
    )

    data = SpinEchoData()
    probs = {qubit: [] for qubit in qubits}
    # sweep the parameter
    for wait in ro_wait_range:
        # save data as often as defined by points

        for qubit in qubits:
            RX_pulses[qubit].start = RX90_pulses1[qubit].finish + wait
            RX90_pulses2[qubit].start = RX_pulses[qubit].finish + wait
            ro_pulses[qubit].start = RX90_pulses2[qubit].finish

        # execute the pulse sequence
        results = platform.execute_pulse_sequence(
            sequence,
            ExecutionParameters(
                nshots=params.nshots,
                relaxation_time=params.relaxation_time,
                acquisition_type=AcquisitionType.DISCRIMINATION,
                averaging_mode=AveragingMode.SINGLESHOT,
            ),
        )

        for qubit in qubits:
<<<<<<< HEAD
            result = results[ro_pulses[qubit].serial]
            data.register_qubit(
                CoherenceType,
                (qubit),
                dict(
                    wait=np.array([wait]),
                    msr=np.array([result.magnitude]),
                    phase=np.array([result.phase]),
                ),
            )
=======
            prob = results[ro_pulses[qubit].serial].probability(state=0)
            probs[qubit].append(prob)

    for qubit in qubits:
        errors = [np.sqrt(prob * (1 - prob) / params.nshots) for prob in probs[qubit]]
        data.register_qubit(qubit, wait=ro_wait_range, prob=probs[qubit], error=errors)

>>>>>>> 9abd3024
    return data


def _fit(data: SpinEchoData) -> SpinEchoResults:
    """Post-processing for SpinEcho."""
    t2Echos, fitted_parameters = exponential_fit_probability(data)

    return SpinEchoResults(t2Echos, fitted_parameters)


def _plot(data: SpinEchoData, qubit, fit: SpinEchoResults = None):
    """Plotting for SpinEcho"""

    figures = []
    # iterate over multiple data folders
    fitting_report = ""

    qubit_data = data[qubit]
    waits = qubit_data.wait
    probs = qubit_data.prob
    error_bars = qubit_data.error

    fig = go.Figure(
        [
            go.Scatter(
                x=waits,
                y=probs,
                opacity=1,
                name="Probability of 0",
                showlegend=True,
                legendgroup="Probability of 0",
                mode="lines",
            ),
            go.Scatter(
                x=np.concatenate((waits, waits[::-1])),
                y=np.concatenate((probs + error_bars, (probs - error_bars)[::-1])),
                fill="toself",
                fillcolor=t1.COLORBAND,
                line=dict(color=t1.COLORBAND_LINE),
                showlegend=True,
                name="Errors",
            ),
        ]
    )

    if fit is not None:
        # add fitting trace
        waitrange = np.linspace(
            min(waits),
            max(waits),
            2 * len(qubit_data),
        )
        params = fit.fitted_parameters[qubit]

        fig.add_trace(
            go.Scatter(
                x=waitrange,
                y=exp_decay(waitrange, *params),
                name="Fit",
                line=go.scatter.Line(dash="dot"),
            ),
        )
        fitting_report = table_html(
            table_dict(
                qubit,
                ["T2 Spin Echo [ns]"],
                [fit.t2_spin_echo[qubit]],
                display_error=True,
            )
        )

    fig.update_layout(
        showlegend=True,
        xaxis_title="Time (ns)",
        yaxis_title="Probability of State 0",
    )

    figures.append(fig)

    return figures, fitting_report


def _update(results: SpinEchoResults, platform: Platform, qubit: QubitId):
    update.t2_spin_echo(results.t2_spin_echo[qubit], platform, qubit)


spin_echo = Routine(_acquisition, _fit, _plot, _update)
"""SpinEcho Routine object."""<|MERGE_RESOLUTION|>--- conflicted
+++ resolved
@@ -10,15 +10,9 @@
 from qibocal import update
 from qibocal.auto.operation import Parameters, Qubits, Results, Routine
 
-<<<<<<< HEAD
-from ..utils import V_TO_UV, table_dict, table_html
-from .t1 import CoherenceType, T1Data
-from .utils import exp_decay, exponential_fit
-=======
 from ..utils import table_dict, table_html
 from . import t1
 from .utils import exp_decay, exponential_fit_probability
->>>>>>> 9abd3024
 
 
 @dataclass
@@ -107,26 +101,17 @@
         )
 
         for qubit in qubits:
-<<<<<<< HEAD
-            result = results[ro_pulses[qubit].serial]
-            data.register_qubit(
-                CoherenceType,
-                (qubit),
-                dict(
-                    wait=np.array([wait]),
-                    msr=np.array([result.magnitude]),
-                    phase=np.array([result.phase]),
-                ),
-            )
-=======
             prob = results[ro_pulses[qubit].serial].probability(state=0)
             probs[qubit].append(prob)
 
     for qubit in qubits:
         errors = [np.sqrt(prob * (1 - prob) / params.nshots) for prob in probs[qubit]]
-        data.register_qubit(qubit, wait=ro_wait_range, prob=probs[qubit], error=errors)
-
->>>>>>> 9abd3024
+        data.register_qubit(
+            t1.CoherenceProbType,
+            (qubit),
+            dict(wait=ro_wait_range, prob=probs[qubit], error=errors),
+        )
+
     return data
 
 
