--- conflicted
+++ resolved
@@ -17,15 +17,8 @@
 
 @dataclass
 class SingleShotClassificationParameters(Parameters):
-<<<<<<< HEAD
-    nshots: int
-    """Number of shots."""
-    qubits: Optional[list] = field(default_factory=list)
-    """Local qubits (optional)."""
-=======
     """SingleShotClassification runcard inputs."""
 
->>>>>>> b33db4f1
     nshots: Optional[int] = None
     """Number of shots."""
     relaxation_time: Optional[int] = None
