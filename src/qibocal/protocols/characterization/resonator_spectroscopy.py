--- conflicted
+++ resolved
@@ -20,13 +20,7 @@
     freq_width: int
     """Width for frequency sweep relative  to the readout frequency (Hz)."""
     freq_step: int
-<<<<<<< HEAD
     """Frequency step for sweep (Hz)."""
-=======
-    """Frequency step for sweep [Hz]."""
-    nshots: int
-    """Number of shots."""
->>>>>>> bdd4f5da
     power_level: PowerLevel
     """Power regime (low or high). If low the readout frequency will be updated.
     If high both the readout frequency and the bare resonator frequency will be updated."""
