--- conflicted
+++ resolved
@@ -146,10 +146,6 @@
     "rabi_length_frequency",
     "rabi_length_frequency_signal",
     "standard_rb_2q",
-<<<<<<< HEAD
     "standard_rb_2q_inter",
-    "cz_sweep",
-=======
     "optimize_two_qubit_gate",
->>>>>>> f348523f
 ]