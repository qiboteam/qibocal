--- conflicted
+++ resolved
@@ -1,55 +1,3 @@
-<<<<<<< HEAD
-from .allxy.allxy import allxy
-from .allxy.allxy_resonator_depletion_tuning import allxy_resonator_depletion_tuning
-from .classification import single_shot_classification
-from .coherence.cpmg import cpmg
-from .coherence.spin_echo import spin_echo
-from .coherence.spin_echo_signal import spin_echo_signal
-from .coherence.t1 import t1
-from .coherence.t1_signal import t1_signal
-from .coherence.t2 import t2
-from .coherence.t2_signal import t2_signal
-from .coherence.zeno import zeno
-from .dispersive_shift import dispersive_shift
-from .dispersive_shift_qutrit import dispersive_shift_qutrit
-from .drag import drag_tuning
-from .drag_simple import drag_simple
-from .flipping import flipping
-from .flux_amplitude_frequency import flux_amplitude_frequency
-from .flux_dependence.qubit_crosstalk import qubit_crosstalk
-from .flux_dependence.qubit_flux_dependence import qubit_flux
-from .flux_dependence.resonator_flux_dependence import resonator_flux
-from .flux_gate import flux_gate
-from .qubit_power_spectroscopy import qubit_power_spectroscopy
-from .qubit_spectroscopy import qubit_spectroscopy
-from .qubit_spectroscopy_ef import qubit_spectroscopy_ef
-from .qutrit_classification import qutrit_classification
-from .rabi.amplitude import rabi_amplitude
-from .rabi.amplitude_frequency import rabi_amplitude_frequency
-from .rabi.amplitude_frequency_signal import rabi_amplitude_frequency_signal
-from .rabi.amplitude_signal import rabi_amplitude_signal
-from .rabi.ef import rabi_amplitude_ef
-from .rabi.length import rabi_length
-from .rabi.length_frequency import rabi_length_frequency
-from .rabi.length_frequency_signal import rabi_length_frequency_signal
-from .rabi.length_signal import rabi_length_signal
-from .ramsey.ramsey import ramsey
-from .ramsey.ramsey_signal import ramsey_signal
-from .ramsey.ramsey_zz import ramsey_zz
-from .randomized_benchmarking.filtered_rb import filtered_rb
-from .randomized_benchmarking.standard_rb import standard_rb
-from .randomized_benchmarking.standard_rb_2q import standard_rb_2q
-from .randomized_benchmarking.standard_rb_2q_inter import standard_rb_2q_inter
-from .readout_characterization import readout_characterization
-from .readout_mitigation_matrix import readout_mitigation_matrix
-from .readout_optimization.resonator_amplitude import resonator_amplitude
-from .readout_optimization.resonator_frequency import resonator_frequency
-from .readout_optimization.resonator_optimization import resonator_optimization
-from .resonator_punchout import resonator_punchout
-from .resonator_spectroscopy import resonator_spectroscopy
-from .signal_experiments.calibrate_state_discrimination import (
-    calibrate_state_discrimination,
-=======
 from . import (
     allxy,
     classification,
@@ -69,7 +17,6 @@
     tomographies,
     two_qubit_interaction,
     twpa,
->>>>>>> beceb528
 )
 from .allxy import *
 from .classification import *
@@ -90,67 +37,6 @@
 from .two_qubit_interaction import *
 from .twpa import *
 
-<<<<<<< HEAD
-__all__ = [
-    "allxy",
-    "single_shot_classification",
-    "spin_echo",
-    "spin_echo_signal",
-    "t1",
-    "t1_signal",
-    "t2",
-    "t2_signal",
-    "zeno",
-    "dispersive_shift",
-    "dispersive_shift_qutrit",
-    "drag_tuning",
-    "flipping",
-    "qubit_crosstalk",
-    "qubit_flux",
-    "resonator_flux",
-    "qubit_spectroscopy",
-    "qubit_spectroscopy_ef",
-    "qutrit_classification",
-    "rabi_amplitude",
-    "rabi_amplitude_signal",
-    "rabi_length",
-    "rabi_amplitude_ef",
-    "rabi_length_signal",
-    "ramsey",
-    "ramsey_signal",
-    "filtered_rb",
-    "standard_rb",
-    "readout_characterization",
-    "readout_mitigation_matrix",
-    "resonator_amplitude",
-    "resonator_frequency",
-    "resonator_punchout",
-    "resonator_optimization",
-    "resonator_spectroscopy",
-    "calibrate_state_discrimination",
-    "time_of_flight_readout",
-    "chevron",
-    "chevron_signal",
-    "correct_virtual_z_phases",
-    "state_tomography",
-    "allxy_resonator_depletion_tuning",
-    "two_qubit_state_tomography",
-    "qubit_power_spectroscopy",
-    "rabi_amplitude_frequency",
-    "rabi_amplitude_frequency_signal",
-    "rabi_length_frequency",
-    "rabi_length_frequency_signal",
-    "standard_rb_2q",
-    "standard_rb_2q_inter",
-    "optimize_two_qubit_gate",
-    "cryoscope",
-    "ramsey_zz",
-    "flux_gate",
-    "flux_amplitude_frequency",
-    "cpmg",
-    "drag_simple",
-]
-=======
 __all__ = []
 __all__ += ["allxy"]
 __all__ += ["coherence"]
@@ -170,5 +56,4 @@
 __all__ += ["resonator_spectroscopies"]
 __all__ += ["qubit_spectroscopies"]
 __all__ += ["two_qubit_interaction"]
-__all__ += ["twpa"]
->>>>>>> beceb528
+__all__ += ["twpa"]