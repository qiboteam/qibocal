--- conflicted
+++ resolved
@@ -130,14 +130,14 @@
     return f_r
 
 
-<<<<<<< HEAD
 def landscape(x, p0, p1, p2):
     #
     # Amplitude                     : p[0]
     # Offset                        : p[1]
     # Phase offset                  : p[2]
     return np.sin(x + p2) * p0 + p1
-=======
+
+
 def cumulative(input_data, points):
     r"""Evaluates in `input_data` the cumulative distribution
     function of `points`.
@@ -152,5 +152,4 @@
         app += np.max(np.searchsorted(points_sort[app::], val), 0)
         prob.append(app)
 
-    return np.array(prob)
->>>>>>> 560db5f9
+    return np.array(prob)