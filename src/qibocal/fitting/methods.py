"""Routine-specific method for post-processing data acquired."""
from functools import partial

import lmfit
import numpy as np
from scipy.optimize import curve_fit

from qibocal.config import log
from qibocal.data import Data
from qibocal.fitting.utils import (
    cos,
    exp,
    flipping,
    freq_q_mathieu,
    freq_r_mathieu,
    freq_r_transmon,
    line,
    lorenzian,
    parse,
    rabi,
    ramsey,
)


def lorentzian_fit(data, x, y, qubits, resonator_type, labels, fit_file_name=None):
    r"""
    Fitting routine for resonator/qubit spectroscopy.
    The used model is

    .. math::

        y = \frac{A}{\pi} \Big[ \frac{\sigma}{(f-f_0)^2 + \sigma^2} \Big] + y_0.

    Args:

    Args:
        data (`DataUnits`): dataset for the fit
        x (str): name of the input values for the Lorentzian model
        y (str): name of the output values for the Lorentzian model
        qubits (list): A list with the IDs of the qubits
        resonator_type (str): the type of readout resonator ['3D', '2D']
        labels (list of str): list containing the lables of the quantities computed by this fitting method.

            -   When using ``resonator_spectroscopy`` the expected labels are [`readout_frequency`, `peak voltage`], where `readout_frequency` is the estimated frequency of the resonator, and `peak_voltage` the peak of the Lorentzian

            -   when using ``qubit_spectroscopy`` the expected labels are [`drive_frequency`, `peak voltage`], where `drive_frequency` is the estimated frequency of the qubit

        fit_file_name (str): file name, ``None`` is the default value.

    Returns:

        A ``Data`` object with the following keys

            - **labels[0]**: peak voltage
            - **labels[1]**: frequency
            - **popt0**: Lorentzian's amplitude
            - **popt1**: Lorentzian's center
            - **popt2**: Lorentzian's sigma
            - **popt3**: Lorentzian's offset
            - **qubit**: The qubit being tested

    Example:

        In the code below, a noisy Lorentzian dataset is implemented and then the ``lorentzian_fit`` method is applied.

            .. testcode::

                import numpy as np
                from qibocal.data import DataUnits
                from qibocal.fitting.methods import lorentzian_fit
                from qibocal.fitting.utils import lorenzian
                import matplotlib.pyplot as plt

                name = "test"
                nqubits = 1
                label = "drive_frequency"
                amplitude = -1
                center = 2
                sigma = 3
                offset = 4

                # generate noisy Lorentzian

                x = np.linspace(center - 10, center + 10, 100)
                noisy_lorentzian = (
                    lorenzian(x, amplitude, center, sigma, offset)
                    + amplitude * np.random.randn(100) * 0.5e-2
                )

                # Initialize data and evaluate the fit

                data = DataUnits(quantities={"frequency": "Hz"}, options=["qubit", "iteration"])

                mydict = {"frequency[Hz]": x, "MSR[V]": noisy_lorentzian, "qubit": 0, "iteration" : 0}

                data.load_data_from_dict(mydict)

                fit = lorentzian_fit(
                    data,
                    "frequency[Hz]",
                    "MSR[V]",
                    qubits = [0],
                    resonator_type='3D',
                    labels=[label, "peak_voltage", "intermediate_freq"],
                    fit_file_name=name,
                )

                fit_params = [fit.get_values(f"popt{i}") for i in range(4)]
                fit_data = lorenzian(x,*fit_params)

                # Plot

                #fig = plt.figure(figsize = (10,5))
                #plt.scatter(x,noisy_lorentzian,label="data",s=10,color = 'darkblue',alpha = 0.9)
                #plt.plot(x,fit_data, label = "fit", color = 'violet', linewidth = 3, alpha = 0.4)
                #plt.xlabel('frequency (Hz)')
                #plt.ylabel('MSR (Volt)')
                #plt.legend()
                #plt.title("Data fit")
                #plt.grid()
                #plt.show()

            The following plot shows the resulting output:

            .. image:: lorentzian_fit_result.png
                :align: center

    """
    if fit_file_name == None:
        data_fit = Data(
            name=f"fits",
            quantities=[
                "popt0",
                "popt1",
                "popt2",
                "popt3",
                labels[0],
                labels[1],
                "qubit",
            ],
        )
    else:
        data_fit = Data(
            name=fit_file_name,
            quantities=[
                "popt0",
                "popt1",
                "popt2",
                "popt3",
                labels[0],
                labels[1],
                "qubit",
            ],
        )
    for qubit in qubits:
        qubit_data = (
            data.df[data.df["qubit"] == qubit]
            .drop(columns=["qubit", "iteration"])
            .groupby("frequency", as_index=False)
            .mean()
        )
        frequencies_keys = parse(x)
        voltages_keys = parse(y)
        frequencies = (
            qubit_data[frequencies_keys[0]].pint.to(frequencies_keys[1]).pint.magnitude
        )  # convert frequencies to GHz for better fitting
        voltages = qubit_data[voltages_keys[0]].pint.to(voltages_keys[1]).pint.magnitude

        # Create a lmfit model for fitting equation defined in resonator_peak
        model_Q = lmfit.Model(lorenzian)

        # Guess parameters for Lorentzian max or min
        if (resonator_type == "3D" and "readout_frequency" in labels[0]) or (
            resonator_type == "2D" and "drive_frequency" in labels[0]
        ):
            guess_center = frequencies[
                np.argmax(voltages)
            ]  # Argmax = Returns the indices of the maximum values along an axis.
            guess_offset = np.mean(
                voltages[np.abs(voltages - np.mean(voltages) < np.std(voltages))]
            )
            guess_sigma = abs(frequencies[np.argmin(voltages)] - guess_center)
            guess_amp = (np.max(voltages) - guess_offset) * guess_sigma * np.pi

        else:
            guess_center = frequencies[
                np.argmin(voltages)
            ]  # Argmin = Returns the indices of the minimum values along an axis.
            guess_offset = np.mean(
                voltages[np.abs(voltages - np.mean(voltages) < np.std(voltages))]
            )
            guess_sigma = abs(frequencies[np.argmax(voltages)] - guess_center)
            guess_amp = (np.min(voltages) - guess_offset) * guess_sigma * np.pi

        # Add guessed parameters to the model
        model_Q.set_param_hint("center", value=guess_center, vary=True)
        model_Q.set_param_hint("sigma", value=guess_sigma, vary=True)
        model_Q.set_param_hint("amplitude", value=guess_amp, vary=True)
        model_Q.set_param_hint("offset", value=guess_offset, vary=True)
        guess_parameters = model_Q.make_params()

        # fit the model with the data and guessed parameters
        try:
            fit_res = model_Q.fit(
                data=voltages, frequency=frequencies, params=guess_parameters
            )
            # get the values for postprocessing and for legend.
            f0 = fit_res.best_values["center"]
            BW = fit_res.best_values["sigma"] * 2
            Q = abs(f0 / BW)
            peak_voltage = (
                fit_res.best_values["amplitude"]
                / (fit_res.best_values["sigma"] * np.pi)
                + fit_res.best_values["offset"]
            )

            freq = f0 * 1e9

            data_fit.add(
                {
                    labels[0]: freq,
                    labels[1]: peak_voltage,
                    "popt0": fit_res.best_values["amplitude"],
                    "popt1": fit_res.best_values["center"],
                    "popt2": fit_res.best_values["sigma"],
                    "popt3": fit_res.best_values["offset"],
                    "qubit": qubit,
                }
            )
        except:
            log.warning("lorentzian_fit: the fitting was not successful")
            data_fit.add(
                {key: 0 if key != "qubit" else qubit for key in data_fit.df.columns}
            )

    return data_fit


def rabi_fit(data, x, y, qubits, resonator_type, labels):
    r"""
    Fitting routine for Rabi experiment. The used model is

    .. math::

        y = p_0 + p_1 sin(2 \pi p_2 x + p_3) e^{-x p_4}.

    Args:

        data (`DataUnits`): dataset for the fit
        x (str): name of the input values for the Rabi model
        y (str): name of the output values for the Rabi model
        qubits (list): A list with the IDs of the qubits
        resonator_type (str): the type of readout resonator ['3D', '2D']
        labels (list of str): list containing the lables of the quantities computed by this fitting method.

    Returns:

        A ``Data`` object with the following keys

            - **popt0**: offset
            - **popt1**: oscillation amplitude
            - **popt2**: frequency
            - **popt3**: phase
            - **popt4**: T2
            - **labels[0]**: pulse parameter
            - **labels[1]**: pulse's maximum voltage
            - **qubit**: The qubit being tested
    """

    data_fit = Data(
        name="fits",
        quantities=[
            "popt0",
            "popt1",
            "popt2",
            "popt3",
            "popt4",
            labels[0],
            labels[1],
            "qubit",
        ],
    )

    parameter_keys = parse(x)
    voltages_keys = parse(y)
    for qubit in qubits:
        qubit_data = (
            data.df[data.df["qubit"] == qubit]
            .drop(columns=["qubit", "iteration"])
            .groupby(parameter_keys[0], as_index=False)
            .mean()
        )
        parameter = (
            qubit_data[parameter_keys[0]].pint.to(parameter_keys[1]).pint.magnitude
        )
        voltages = qubit_data[voltages_keys[0]].pint.to(voltages_keys[1]).pint.magnitude

        if resonator_type == "3D":
            pguess = [
                np.mean(voltages.values),
                np.max(voltages.values) - np.min(voltages.values),
                0.5 / parameter.values[np.argmin(voltages.values)],
                np.pi / 2,
                0.1e-6,
            ]
        else:
            pguess = [
                np.mean(voltages.values),
                np.max(voltages.values) - np.min(voltages.values),
                0.5 / parameter.values[np.argmax(voltages.values)],
                np.pi / 2,
                0.1e-6,
            ]
        try:
            popt, pcov = curve_fit(
                rabi, parameter.values, voltages.values, p0=pguess, maxfev=10000
            )
            smooth_dataset = rabi(parameter.values, *popt)
            pi_pulse_parameter = np.abs((1.0 / popt[2]) / 2)
            pi_pulse_peak_voltage = smooth_dataset.max()
            t2 = 1.0 / popt[4]  # double check T1
            data_fit.add(
                {
                    "popt0": popt[0],
                    "popt1": popt[1],
                    "popt2": popt[2],
                    "popt3": popt[3],
                    "popt4": popt[4],
                    labels[0]: pi_pulse_parameter,
                    labels[1]: pi_pulse_peak_voltage,
                    "qubit": qubit,
                }
            )
        except:
            log.warning("rabi_fit: the fitting was not succesful")
            data_fit.add(
                {key: 0 if key != "qubit" else qubit for key in data_fit.df.columns}
            )

    return data_fit


def ramsey_fit(
    data, x, y, qubits, resonator_type, qubit_freqs, sampling_rate, offset_freq, labels
):
    r"""
    Fitting routine for Ramsey experiment. The used model is

    .. math::

        y = p_0 + p_1 sin \Big(p_2 x + p_3 \Big) e^{-x p_4}.

    Args:

        data (`DataUnits`): dataset for the fit
        x (str): name of the input values for the Ramsey model
        y (str): name of the output values for the Ramsey model
        qubits (list): A list with the IDs of the qubits
        qubits_freq (float): frequency of the qubit
        sampling_rate (float): Platform sampling rate
        offset_freq (float): Total qubit frequency offset. It contains the artificial detunning applied
                             by the experimentalist + the inherent offset in the actual qubit frequency stored in the runcard.
        labels (list of str): list containing the lables of the quantities computed by this fitting method.

    Returns:

        A ``Data`` object with the following keys

            - **popt0**: offset
            - **popt1**: oscillation amplitude
            - **popt2**: frequency
            - **popt3**: phase
            - **popt4**: T2
            - **labels[0]**: Physical detunning of the actual qubit frequency
            - **labels[1]**: New qubit frequency after correcting the actual qubit frequency with the detunning calculated (labels[0])
            - **labels[2]**: T2
            - **qubit**: The qubit being tested
    """
    data_fit = Data(
        name="fits",
        quantities=[
            "popt0",
            "popt1",
            "popt2",
            "popt3",
            "popt4",
            labels[0],
            labels[1],
            labels[2],
            "qubit",
        ],
    )

    parameter_keys = parse(x)
    voltages_keys = parse(y)
    for qubit in qubits:
        qubit_data = (
            data.df[data.df["qubit"] == qubit]
            .drop(columns=["qubit", "iteration"])
            .groupby(parameter_keys[0], as_index=False)
            .mean()
        )
        times = qubit_data[parameter_keys[0]].pint.to(parameter_keys[1]).pint.magnitude
        voltages = qubit_data[voltages_keys[0]].pint.to(voltages_keys[1]).pint.magnitude

        try:
            y_max = np.max(voltages.values)
            y_min = np.min(voltages.values)
            y = (voltages.values - y_min) / (y_max - y_min)
            x_max = np.max(times.values)
            x_min = np.min(times.values)
            x = (times.values - x_min) / (x_max - x_min)
            if resonator_type == "3D":
                index = np.argmin(y)
            else:
                index = np.argmax(y)

            p0 = [
                np.mean(y),
                y_max - y_min,
                0.5 / x[index],
                np.pi / 2,
                0,
            ]
            popt = curve_fit(ramsey, x, y, method="lm", p0=p0)[0]
            popt = [
                (y_max - y_min) * popt[0] + y_min,
                (y_max - y_min) * popt[1] * np.exp(x_min * popt[4] / (x_max - x_min)),
                popt[2] / (x_max - x_min),
                popt[3] - x_min * popt[2] / (x_max - x_min),
                popt[4] / (x_max - x_min),
            ]
            delta_fitting = popt[2] / 2 * np.pi
            delta_phys = int((delta_fitting * sampling_rate) - offset_freq)
            corrected_qubit_frequency = int(qubit_freqs[qubit] + delta_phys)
            t2 = 1.0 / popt[4]

            data_fit.add(
                {
                    "popt0": popt[0],
                    "popt1": popt[1],
                    "popt2": popt[2],
                    "popt3": popt[3],
                    "popt4": popt[4],
                    labels[0]: delta_phys,
                    labels[1]: corrected_qubit_frequency,
                    labels[2]: t2,
                    "qubit": qubit,
                }
            )
        except:
            log.warning("ramsey_fit: the fitting was not succesful")
            data_fit.add(
                {key: 0 if key != "qubit" else qubit for key in data_fit.df.columns}
            )

    return data_fit


def t1_fit(data, x, y, qubits, resonator_type, labels):
    """
    Fitting routine for T1 experiment. The used model is

        .. math::

            y = p_0-p_1 e^{-x p_2}.

    Args:

        data (`DataUnits`): dataset for the fit
        x (str): name of the input values for the T1 model
        y (str): name of the output values for the T1 model
        qubit (int): ID qubit number
        nqubits (int): total number of qubits
        labels (list of str): list containing the lables of the quantities computed by this fitting method.

    Returns:

        A ``Data`` object with the following keys

            - **popt0**: p0
            - **popt1**: p1
            - **popt2**: p2
            - **labels[0]**: T1.

    """

    data_fit = Data(
        name=f"fits",
        quantities=[
            "popt0",
            "popt1",
            "popt2",
            labels[0],
        ],
    )

    parameter_keys = parse(x)
    voltages_keys = parse(y)
    for qubit in qubits:
        qubit_data = (
            data.df[data.df["qubit"] == qubit]
            .drop(columns=["qubit", "iteration"])
            .groupby(parameter_keys[0], as_index=False)
            .mean()
        )
        times = qubit_data[parameter_keys[0]].pint.to(parameter_keys[1]).pint.magnitude
        voltages = qubit_data[voltages_keys[0]].pint.to(voltages_keys[1]).pint.magnitude

        if resonator_type == "3D":
            pguess = [
                max(voltages.values),
                (max(voltages.values) - min(voltages.values)),
                1 / 250,
            ]
        else:
            pguess = [
                min(voltages.values),
                (max(voltages.values) - min(voltages.values)),
                1 / 250,
            ]

        try:
            popt, pcov = curve_fit(
                exp, times.values, voltages.values, p0=pguess, maxfev=2000000
            )
            t1 = abs(1 / popt[2])
            data_fit.add(
                {
                    "popt0": popt[0],
                    "popt1": popt[1],
                    "popt2": popt[2],
                    labels[0]: t1,
                    "qubit": qubit,
                }
            )

        except:
            log.warning("t1_fit: the fitting was not succesful")
            data_fit.add(
                {key: 0 if key != "qubit" else qubit for key in data_fit.df.columns}
            )

    return data_fit


def flipping_fit(data, x, y, qubits, resonator_type, pi_pulse_amplitudes, labels):
    r"""
    Fitting routine for T1 experiment. The used model is

    .. math::

        y = p_0 sin\Big(\frac{2 \pi x}{p_2} + p_3\Big).

    Args:

        data (`DataUnits`): dataset for the fit
        x (str): name of the input values for the flipping model
        y (str): name of the output values for the flipping model
        qubit (int): ID qubit number
        nqubits (int): total number of qubits
        niter(int): Number of times of the flipping sequence applied to the qubit
        pi_pulse_amplitudes(list): list of corrected pi pulse amplitude
        labels (list of str): list containing the lables of the quantities computed by this fitting method.

    Returns:

        A ``Data`` object with the following keys

            - **popt0**: p0
            - **popt1**: p1
            - **popt2**: p2
            - **popt3**: p3
            - **labels[0]**: delta amplitude
            - **labels[1]**: corrected amplitude


    """
    data_fit = Data(
        name="fits",
        quantities=[
            "popt0",
            "popt1",
            "popt2",
            "popt3",
            labels[0],
            labels[1],
            "qubit",
        ],
    )

    for qubit in qubits:
        qubit_data = (
            data.df[data.df["qubit"] == qubit]
            .drop(columns=["qubit", "iteration"])
            .groupby("flips", as_index=False)
            .mean()
        )
        flips_keys = parse(x)
        voltages_keys = parse(y)
        flips = qubit_data[flips_keys[0]].pint.to(flips_keys[1]).pint.magnitude
        voltages = qubit_data[voltages_keys[0]].pint.to(voltages_keys[1]).pint.magnitude

        if resonator_type == "3D":
            pguess = [0.0003, np.mean(voltages), -18, 0]  # epsilon guess parameter
        else:
            pguess = [0.0003, np.mean(voltages), 18, 0]  # epsilon guess parameter

        try:
            popt, pcov = curve_fit(flipping, flips, voltages, p0=pguess, maxfev=2000000)
            epsilon = -np.pi / popt[2]
            amplitude_correction_factor = np.pi / (np.pi + epsilon)
            corrected_amplitude = (
                amplitude_correction_factor * pi_pulse_amplitudes[qubit]
            )
            data_fit.add(
                {
                    "popt0": popt[0],
                    "popt1": popt[1],
                    "popt2": popt[2],
                    "popt3": popt[3],
                    labels[0]: amplitude_correction_factor,
                    labels[1]: corrected_amplitude,
                    "qubit": qubit,
                }
            )
        except:
            log.warning("flipping_fit: the fitting was not succesful")
            data_fit.add(
                {key: 0 if key != "qubit" else qubit for key in data_fit.df.columns}
            )

    return data_fit


def drag_tuning_fit(data: Data, x, y, qubits, labels):
    r"""
    Fitting routine for drag tunning. The used model is

        .. math::

            y = p_1 cos \Big(\frac{2 \pi x}{p_2} + p_3 \Big) + p_0.

    Args:

        data (`DataUnits`): dataset for the fit
        x (str): name of the input values for the model
        y (str): name of the output values for the model
        qubit (int): ID qubit number
        labels (list of str): list containing the lables of the quantities computed by this fitting method.

    Returns:

        A ``Data`` object with the following keys

            - **popt0**: offset
            - **popt1**: oscillation amplitude
            - **popt2**: period
            - **popt3**: phase
            - **labels[0]**: optimal beta.


    """

    data_fit = Data(
        name=f"fits",
        quantities=[
            "popt0",
            "popt1",
            "popt2",
            "popt3",
            labels[0],
            "qubit",
        ],
    )

    for qubit in qubits:
        qubit_data = (
            data.df[data.df["qubit"] == qubit]
            .drop(columns=["qubit", "iteration"])
            .groupby("beta_param", as_index=False)
            .mean()
        )
        beta_params_keys = parse(x)
        voltages_keys = parse(y)
        beta_params = (
            qubit_data[beta_params_keys[0]].pint.to(beta_params_keys[1]).pint.magnitude
        )
        voltages = qubit_data[voltages_keys[0]].pint.to(voltages_keys[1]).pint.magnitude

        pguess = [
            0,  # Offset:    p[0]
            beta_params.values[np.argmax(voltages)]
            - beta_params.values[np.argmin(voltages)],  # Amplitude: p[1]
            4,  # Period:    p[2]
            0.3,  # Phase:     p[3]
        ]

        try:
            popt, pcov = curve_fit(cos, beta_params.values, voltages.values)
            smooth_dataset = cos(beta_params.values, popt[0], popt[1], popt[2], popt[3])
            beta_optimal = beta_params.values[np.argmin(smooth_dataset)]
            data_fit.add(
                {
                    "popt0": popt[0],
                    "popt1": popt[1],
                    "popt2": popt[2],
                    "popt3": popt[3],
                    labels[0]: beta_optimal,
                    "qubit": qubit,
                }
            )
        except:
            log.warning("drag_tuning_fit: the fitting was not succesful")
            data_fit.add(
                {key: 0 if key != "qubit" else qubit for key in data_fit.df.columns}
            )

    return data_fit


def res_spectroscopy_flux_fit(data, x, y, qubit, fluxline, params_fit):
    """Fit frequency as a function of current for the flux resonator spectroscopy
        Args:
        data (DataUnits): Data file with information on the feature response at each current point.
        x (str): Column of the data file associated to x-axis.
        y (str): Column of the data file associated to y-axis.
        qubit (int): qubit coupled to the resonator that we are probing.
        fluxline (int): id of the current line used for the experiment.
        params_fit (list): List of parameters for the fit. [freq_rh, g, Ec, Ej].
                          freq_rh is the resonator frequency at high power and g in the readout coupling.
                          If Ec and Ej are missing, the fit is valid in the transmon limit and if they are indicated,
                          contains the next-order correction.

    Returns:
        data_fit (Data): Data file with labels and fit parameters.

    """

    curr = np.array(data.get_values(*parse(x)))
    freq = np.array(data.get_values(*parse(y)))
    if qubit == fluxline:
        if len(params_fit) == 2:
            quantities = [
                "curr_sp",
                "xi",
                "d",
                "f_q/f_rh",
                "g",
                "f_rh",
                "f_qs",
                "f_rs",
                "f_offset",
                "C_ii",
            ]
        else:
            quantities = [
                "curr_sp",
                "xi",
                "d",
                "g",
                "Ec",
                "Ej",
                "f_rh",
                "f_qs",
                "f_rs",
                "f_offset",
                "C_ii",
            ]

        data_fit = Data(
            name=f"fit1_q{qubit}_f{fluxline}",
            quantities=quantities,
        )
        try:
            f_rh = params_fit[0]
            g = params_fit[1]
            max_c = curr[np.argmax(freq)]
            min_c = curr[np.argmin(freq)]
            xi = 1 / (2 * abs(max_c - min_c))
            if len(params_fit) == 2:
                f_r = np.max(freq)
                f_q_0 = f_rh - g**2 / (f_r - f_rh)
                popt = curve_fit(
                    freq_r_transmon,
                    curr,
                    freq,
                    p0=[max_c, xi, 0, f_q_0 / f_rh, g, f_rh],
                )[0]
                f_qs = popt[3] * popt[5]
                f_rs = freq_r_transmon(popt[0], *popt)
                f_offset = freq_r_transmon(0, *popt)
                C_ii = (f_rs - f_offset) / popt[0]
                data_fit.add(
                    {
                        "curr_sp": popt[0],
                        "xi": popt[1],
                        "d": abs(popt[2]),
                        "f_q/f_rh": popt[3],
                        "g": popt[4],
                        "f_rh": popt[5],
                        "f_qs": f_qs,
                        "f_rs": f_rs,
                        "f_offset": f_offset,
                        "C_ii": C_ii,
                    }
                )
            else:
                Ec = params_fit[2]
                Ej = params_fit[3]
                freq_r_mathieu1 = partial(freq_r_mathieu, p7=0.4999)
                popt = curve_fit(
                    freq_r_mathieu1,
                    curr,
                    freq,
                    p0=[f_rh, g, max_c, xi, 0, Ec, Ej],
                    method="dogbox",
                )[0]
                f_qs = freq_q_mathieu(popt[2], *popt[2::])
                f_rs = freq_r_mathieu(popt[2], *popt)
                f_offset = freq_r_mathieu(0, *popt)
                C_ii = (f_rs - f_offset) / popt[2]
                data_fit.add(
                    {
                        "curr_sp": popt[2],
                        "xi": popt[3],
                        "d": abs(popt[4]),
                        "g": popt[1],
                        "Ec": popt[5],
                        "Ej": popt[6],
                        "f_rh": popt[0],
                        "f_qs": f_qs,
                        "f_rs": f_rs,
                        "f_offset": f_offset,
                        "C_ii": C_ii,
                    }
                )
        except:
            log.warning("The fitting was not successful")
            data_fit.add(
                {key: 0 if key != "qubit" else qubit for key in data_fit.df.columns}
            )

    else:
        data_fit = Data(
            name=f"fit1_q{qubit}_f{fluxline}",
            quantities=[
                "popt0",
                "popt1",
            ],
        )
        try:
            freq_min = np.min(freq)
            freq_max = np.max(freq)
            freq_norm = (freq - freq_min) / (freq_max - freq_min)
            popt = curve_fit(line, curr, freq_norm)[0]
            popt[0] = popt[0] * (freq_max - freq_min)
            popt[1] = popt[1] * (freq_max - freq_min) + freq_min
            data_fit.add(
                {
                    "popt0": popt[0],  # C_ij
                    "popt1": popt[1],
                }
            )
        except:
            log.warning("The fitting was not successful")
            data_fit.add(
                {key: 0 if key != "qubit" else qubit for key in data_fit.df.columns}
            )

    return data_fit


def res_spectroscopy_flux_matrix(folder, fluxlines):
    """Calculation of the resonator flux matrix, Mf.
       curr = Mf*freq + offset_c.
       Mf = Mc^-1, offset_c = -Mc^-1 * offset_f
       freq = Mc*curr + offset_f
        Args:
        folder (str): Folder where the data files with the experimental and fit data are.
        fluxlines (list): ids of the current line used for the experiment.

    Returns:
        data (Data): Data file with len(fluxlines)+1 columns that contains the flux matrix (Mf) and
                     offset (offset_c) in the last column.

    """
    import os

    from pandas import DataFrame

    fits = []
    for q in fluxlines:
        for f in fluxlines:
            file = f"{folder}/data/resonator_flux_sample/fit1_q{q}_f{f}.csv"
            if os.path.exists(file):
                fits += [f]
    if len(fits) == len(fluxlines) ** 2:
        mat = np.zeros((len(fluxlines), len(fluxlines)))
        offset = np.zeros(len(fluxlines))
        for i, q in enumerate(fluxlines):
            for j, f in enumerate(fluxlines):
                data_fit = Data.load_data(
                    folder, "data", "resonator_flux_sample", "csv", f"fit1_q{q}_f{f}"
                )
                if q == f:
                    element = "C_ii"
                    offset[i] = data_fit.get_values("f_offset")[0]
                else:
                    element = "popt0"
                mat[i, j] = data_fit.get_values(element)[0]
        m = np.linalg.inv(mat)
        offset_c = -m @ offset
        data = Data(name=f"flux_matrix")
        data.df = DataFrame(m)
        data.df.insert(len(fluxlines), "offset_c", offset_c, True)
        # [m, offset_c] freq = M*curr + offset --> curr = m*freq + offset_c  m = M^-1, offset_c = -M^-1 * offset
        data.to_csv(f"{folder}/data/resonator_flux_sample/")
    else:
        data = Data(name=f"flux_matrix")
    return data


def spin_echo_fit(data, x, y, qubits, resonator_type, labels):
    data_fit = Data(
        name=f"fits",
        quantities=[
            "popt0",
            "popt1",
            "popt2",
            labels[0],
        ],
    )

    parameter_keys = parse(x)
    voltages_keys = parse(y)
    for qubit in qubits:
        qubit_data = (
            data.df[data.df["qubit"] == qubit]
            .drop(columns=["qubit", "iteration"])
            .groupby(parameter_keys[0], as_index=False)
            .mean()
        )
        times = qubit_data[parameter_keys[0]].pint.to(parameter_keys[1]).pint.magnitude
        voltages = qubit_data[voltages_keys[0]].pint.to(voltages_keys[1]).pint.magnitude

        if resonator_type == "3D":
            pguess = [
                max(voltages.values),
                (max(voltages.values) - min(voltages.values)),
                1 / 250,
            ]
        else:
            pguess = [
                min(voltages.values),
                (max(voltages.values) - min(voltages.values)),
                1 / 250,
            ]

        try:
            popt, pcov = curve_fit(
                exp, times.values, voltages.values, p0=pguess, maxfev=2000000
            )
            t2 = abs(1 / popt[2])

            data_fit.add(
                {
                    "popt0": popt[0],
                    "popt1": popt[1],
                    "popt2": popt[2],
                    labels[0]: t2,
                    "qubit": qubit,
                }
            )
        except:
            log.warning("spin_echo_fit: the fitting was not succesful")
            data_fit.add(
                {key: 0 if key != "qubit" else qubit for key in data_fit.df.columns}
            )

    return data_fit


def calibrate_qubit_states_fit(data, x, y, nshots, qubits, degree=True):
    parameters = Data(
        name=f"parameters",
        quantities={
            "rotation_angle",  # in degrees
            "threshold",
            "fidelity",
            "assignment_fidelity",
            "average_state0",
            "average_state1",
            "qubit",
        },
    )

    i_keys = parse(x)
    q_keys = parse(y)

    for qubit in qubits:
        qubit_data = data.df[data.df["qubit"] == qubit]

        iq_state0 = (
            qubit_data[qubit_data["state"] == 0][i_keys[0]]
            .pint.to(i_keys[1])
            .pint.magnitude
            + 1.0j
            * qubit_data[qubit_data["state"] == 0][q_keys[0]]
            .pint.to(q_keys[1])
            .pint.magnitude
        )
        iq_state1 = (
            qubit_data[qubit_data["state"] == 1][i_keys[0]]
            .pint.to(i_keys[1])
            .pint.magnitude
            + 1.0j
            * qubit_data[qubit_data["state"] == 1][q_keys[0]]
            .pint.to(q_keys[1])
            .pint.magnitude
        )

        iq_state1 = np.array(iq_state1)
        iq_state0 = np.array(iq_state0)

        iq_mean_state1 = np.mean(iq_state1)
        iq_mean_state0 = np.mean(iq_state0)
        origin = iq_mean_state0

        iq_state0_translated = iq_state0 - origin
        iq_state1_translated = iq_state1 - origin
        rotation_angle = np.angle(np.mean(iq_state1_translated))

        iq_state1_rotated = iq_state1_translated * np.exp(-1j * rotation_angle)
        iq_state0_rotated = iq_state0_translated * np.exp(-1j * rotation_angle)
<<<<<<< HEAD

        # iq_state1_rotated = iq_state1 * np.exp(-1j * rotation_angle)
        # iq_state0_rotated = iq_state0 * np.exp(-1j * rotation_angle)
=======
>>>>>>> 25c8ff2f

        real_values_state1 = iq_state1_rotated.real
        real_values_state0 = iq_state0_rotated.real

        real_values_combined = np.concatenate((real_values_state1, real_values_state0))
        real_values_combined.sort()

        # Fix too slow cum dist pandas
        cum_distribution_state1 = [
            sum(map(lambda x: x.real >= real_value, real_values_state1))
            for real_value in real_values_combined
        ]
        cum_distribution_state0 = [
            sum(map(lambda x: x.real >= real_value, real_values_state0))
            for real_value in real_values_combined
        ]

        cum_distribution_diff = np.abs(
            np.array(cum_distribution_state1) - np.array(cum_distribution_state0)
        )

        argmax = np.argmax(cum_distribution_diff)
        threshold = real_values_combined[argmax]
        errors_state1 = nshots - cum_distribution_state1[argmax]
        errors_state0 = cum_distribution_state0[argmax]
        fidelity = cum_distribution_diff[argmax] / nshots
        assignment_fidelity = 1 - (errors_state1 + errors_state0) / nshots / 2
        # assignment_fidelity = 1/2 + (cum_distribution_state1[argmax] - cum_distribution_state0[argmax])/nshots/2
        if degree:
            rotation_angle = (rotation_angle * 360 / (2 * np.pi)) % 360

        results = {
<<<<<<< HEAD
            "rotation_angle": -rotation_angle,  # (-rotation_angle * 360 / (2 * np.pi)) % 360,  # in degrees
=======
            "rotation_angle": rotation_angle,
>>>>>>> 25c8ff2f
            "threshold": threshold,
            "fidelity": fidelity,
            "assignment_fidelity": assignment_fidelity,
            "average_state0": iq_mean_state0,
            "average_state1": iq_mean_state1,
            "qubit": qubit,
        }
        parameters.add(results)
    return parameters<|MERGE_RESOLUTION|>--- conflicted
+++ resolved
@@ -981,7 +981,7 @@
     return data_fit
 
 
-def calibrate_qubit_states_fit(data, x, y, nshots, qubits, degree=True):
+def calibrate_qubit_states_fit(data, x, y, nshots, qubits, degree=True, degree=True):
     parameters = Data(
         name=f"parameters",
         quantities={
@@ -1033,12 +1033,6 @@
 
         iq_state1_rotated = iq_state1_translated * np.exp(-1j * rotation_angle)
         iq_state0_rotated = iq_state0_translated * np.exp(-1j * rotation_angle)
-<<<<<<< HEAD
-
-        # iq_state1_rotated = iq_state1 * np.exp(-1j * rotation_angle)
-        # iq_state0_rotated = iq_state0 * np.exp(-1j * rotation_angle)
-=======
->>>>>>> 25c8ff2f
 
         real_values_state1 = iq_state1_rotated.real
         real_values_state0 = iq_state0_rotated.real
@@ -1071,11 +1065,7 @@
             rotation_angle = (rotation_angle * 360 / (2 * np.pi)) % 360
 
         results = {
-<<<<<<< HEAD
-            "rotation_angle": -rotation_angle,  # (-rotation_angle * 360 / (2 * np.pi)) % 360,  # in degrees
-=======
-            "rotation_angle": rotation_angle,
->>>>>>> 25c8ff2f
+            "rotation_angle": rotation_angle, #Check if some devices work with + or -
             "threshold": threshold,
             "fidelity": fidelity,
             "assignment_fidelity": assignment_fidelity,
