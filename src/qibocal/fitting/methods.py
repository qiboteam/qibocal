--- conflicted
+++ resolved
@@ -427,11 +427,7 @@
                 popt[3] - x_min * popt[2] / (x_max - x_min),
                 popt[4] / (x_max - x_min),
             ]
-<<<<<<< HEAD
-            delta_fitting = popt[2]
-=======
             delta_fitting = popt[2] / 2 * np.pi
->>>>>>> d2e707f2
             delta_phys = int((delta_fitting * sampling_rate) - offset_freq)
             corrected_qubit_frequency = int(qubit_freqs[qubit] + delta_phys)
             t2 = 1.0 / popt[4]
