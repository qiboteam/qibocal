# -*- coding: utf-8 -*-
import lmfit
import numpy as np
from scipy.optimize import curve_fit

from qibocal.config import log
from qibocal.data import Data
from qibocal.fitting.utils import cos, exp, flipping, lorenzian, parse, rabi, ramsey


def lorentzian_fit(data, x, y, qubit, nqubits, labels, fit_file_name=None):
    r"""
    Fitting routine for resonator/qubit spectroscopy.
    The used model is

    .. math::

        y = \frac{A}{\pi} \Big[ \frac{\sigma}{(f-f_0)^2 + \sigma^2} \Big] + y_0.

    Args:

<<<<<<< HEAD
=======
    Args:
>>>>>>> 55735726
        data (`DataUnits`): dataset for the fit
        x (str): name of the input values for the Lorentzian model
        y (str): name of the output values for the Lorentzian model
        qubit (int): ID qubit number
        nqubits (int): total number of qubits
        labels (list of str): list containing the lables of the quantities computed by this fitting method.
<<<<<<< HEAD
=======
        When using `qibocal.calibration.characterization.resonator_spectroscopy` the expacted labels are ["resonator_freq", "peak voltage"], where "resonator_freq"
            is the estimated frequency of the resonator, and peak voltage ...
            - when using qubit the
        fit_file_name (str):

    Returns:
>>>>>>> 55735726

            -   When using ``resonator_spectroscopy`` the expected labels are [`resonator_freq`, `peak voltage`], where `resonator_freq` is the estimated frequency of the resonator, and peak voltage ...

            -   when using ``qubit_spectroscopy`` the expected labels are [`qubit_freq`, `peak voltage`], where `qubit_freq` is the estimated frequency of the qubit

        fit_file_name (str): file name, ``None`` is the default value.

    Returns:

        A ``Data`` object with the following keys

            - *labels[0]*: peak voltage
            - *labels[1]*: frequency
            - *popt0*: Lorentzian's amplitude
            - *popt1*: Lorentzian's center
            - *popt2*: Lorentzian's sigma
            - *popt3*: Lorentzian's offset
    """
    if fit_file_name == None:
        data_fit = Data(
            name=f"fit_q{qubit}",
            quantities=[
                "popt0",
                "popt1",
                "popt2",
                "popt3",
                labels[1],
                labels[0],
            ],
        )
    else:
        data_fit = Data(
            name=fit_file_name + f"_q{qubit}",
            quantities=[
                "popt0",
                "popt1",
                "popt2",
                "popt3",
                labels[1],
                labels[0],
            ],
        )

    frequencies = data.get_values(*parse(x))
    voltages = data.get_values(*parse(y))

    # Create a lmfit model for fitting equation defined in resonator_peak
    model_Q = lmfit.Model(lorenzian)

    # Guess parameters for Lorentzian max or min
    if (nqubits == 1 and labels[0] == "resonator_freq") or (
        nqubits != 1 and labels[0] == "qubit_freq"
    ):
        guess_center = frequencies[
            np.argmax(voltages)
        ]  # Argmax = Returns the indices of the maximum values along an axis.
        guess_offset = np.mean(
            voltages[np.abs(voltages - np.mean(voltages) < np.std(voltages))]
        )
        guess_sigma = abs(frequencies[np.argmin(voltages)] - guess_center)
        guess_amp = (np.max(voltages) - guess_offset) * guess_sigma * np.pi

    else:
        guess_center = frequencies[
            np.argmin(voltages)
        ]  # Argmin = Returns the indices of the minimum values along an axis.
        guess_offset = np.mean(
            voltages[np.abs(voltages - np.mean(voltages) < np.std(voltages))]
        )
        guess_sigma = abs(frequencies[np.argmax(voltages)] - guess_center)
        guess_amp = (np.min(voltages) - guess_offset) * guess_sigma * np.pi

    # Add guessed parameters to the model
    model_Q.set_param_hint("center", value=guess_center, vary=True)
    model_Q.set_param_hint("sigma", value=guess_sigma, vary=True)
    model_Q.set_param_hint("amplitude", value=guess_amp, vary=True)
    model_Q.set_param_hint("offset", value=guess_offset, vary=True)
    guess_parameters = model_Q.make_params()

    # fit the model with the data and guessed parameters
    try:
        fit_res = model_Q.fit(
            data=voltages, frequency=frequencies, params=guess_parameters
        )
    except:
        log.warning("The fitting was not successful")
        return data_fit

    # get the values for postprocessing and for legend.
    f0 = fit_res.best_values["center"]
    BW = fit_res.best_values["sigma"] * 2
    Q = abs(f0 / BW)
    peak_voltage = (
        fit_res.best_values["amplitude"] / (fit_res.best_values["sigma"] * np.pi)
        + fit_res.best_values["offset"]
    )

    freq = f0 * 1e9

    data_fit.add(
        {
            labels[1]: peak_voltage,
            labels[0]: freq,
            "popt0": fit_res.best_values["amplitude"],
            "popt1": fit_res.best_values["center"],
            "popt2": fit_res.best_values["sigma"],
            "popt3": fit_res.best_values["offset"],
        }
    )
    return data_fit


def rabi_fit(data, x, y, qubit, nqubits, labels):
    r"""
    Fitting routine for Rabi experiment. The used model is

    .. math::

        y = p_0 + p_1 sin(2 \pi p_2 x + p_3) e^{-x p_4}.

    Args:

        data (`DataUnits`): dataset for the fit
        x (str): name of the input values for the Rabi model
        y (str): name of the output values for the Rabi model
        qubit (int): ID qubit number
        nqubits (int): total number of qubits
        labels (list of str): list containing the lables of the quantities computed by this fitting method.

    Returns:

        A ``Data`` object with the following keys

            - *popt0*: offset
            - *popt1*: oscillation amplitude
            - *popt2*: frequency
            - *popt3*: phase
            - *popt4*: T2
            - *labels[0]*: pulse duration
            - *labels[1]*: pulse maximum voltage
    """

    data_fit = Data(
        name=f"fit_q{qubit}",
        quantities=[
            "popt0",
            "popt1",
            "popt2",
            "popt3",
            "popt4",
            labels[0],
            labels[1],
        ],
    )

    time = data.get_values(*parse(x))
    voltages = data.get_values(*parse(y))

    if nqubits == 1:
        pguess = [
            np.mean(voltages.values),
            np.max(voltages.values) - np.min(voltages.values),
            0.5 / time.values[np.argmin(voltages.values)],
            np.pi / 2,
            0.1e-6,
        ]
    else:
        pguess = [
            np.mean(voltages.values),
            np.max(voltages.values) - np.min(voltages.values),
            0.5 / time.values[np.argmax(voltages.values)],
            np.pi / 2,
            0.1e-6,
        ]
    try:
        popt, pcov = curve_fit(
            rabi, time.values, voltages.values, p0=pguess, maxfev=10000
        )
        smooth_dataset = rabi(time.values, *popt)
        pi_pulse_duration = np.abs((1.0 / popt[2]) / 2)
        pi_pulse_max_voltage = smooth_dataset.max()
        t2 = 1.0 / popt[4]  # double check T1
    except:
        log.warning("The fitting was not succesful")
        return data_fit

    data_fit.add(
        {
            "popt0": popt[0],
            "popt1": popt[1],
            "popt2": popt[2],
            "popt3": popt[3],
            "popt4": popt[4],
            labels[0]: pi_pulse_duration,
            labels[1]: pi_pulse_max_voltage,
        }
    )
    return data_fit


def ramsey_fit(data, x, y, qubit, qubit_freq, sampling_rate, offset_freq, labels):
    r"""
    Fitting routine for Ramsey experiment. The used model is

    .. math::

        y = p_0 + p_1 sin \Big(2 \pi p_2 x + p_3 \Big) e^{-x p_4}.

    Args:

        data (`DataUnits`): dataset for the fit
        x (str): name of the input values for the Ramsey model
        y (str): name of the output values for the Ramsey model
        qubit (int): ID qubit number
        qubits_freq (float):
        sampling_rate (float):
        offset_freq (float):
        labels (list of str): list containing the lables of the quantities computed by this fitting method.

    Returns:

        A ``Data`` object with the following keys

            - *popt0*: offset
            - *popt1*: oscillation amplitude
            - *popt2*: frequency
            - *popt3*: phase
            - *popt4*: T2
            - *labels[0]*: physical delta
            - *labels[1]*: corrected qubit frequency
            - *labels[2]*: T2
    """
    data_fit = Data(
        name=f"fit_q{qubit}",
        quantities=[
            "popt0",
            "popt1",
            "popt2",
            "popt3",
            "popt4",
            labels[0],
            labels[1],
            labels[2],
        ],
    )

    time = data.get_values(*parse(x))
    voltages = data.get_values(*parse(y))

    pguess = [
        np.mean(voltages.values),
        np.max(voltages.values) - np.min(voltages.values),
        0.5 / time.values[np.argmin(voltages.values)],
        np.pi / 2,
        500e-9,
    ]

    try:
        popt, pcov = curve_fit(
            ramsey, time.values, voltages.values, p0=pguess, maxfev=2000000
        )
        delta_fitting = popt[2]
        delta_phys = int((delta_fitting * sampling_rate) - offset_freq)
        corrected_qubit_frequency = int(qubit_freq + delta_phys)
        t2 = 1.0 / popt[4]
    except:
        log.warning("The fitting was not succesful")
        return data_fit

    data_fit.add(
        {
            "popt0": popt[0],
            "popt1": popt[1],
            "popt2": popt[2],
            "popt3": popt[3],
            "popt4": popt[4],
            labels[0]: delta_phys,
            labels[1]: corrected_qubit_frequency,
            labels[2]: t2,
        }
    )
    return data_fit


def t1_fit(data, x, y, qubit, nqubits, labels):

    """
    Fitting routine for T1 experiment. The used model is

        .. math::

            p_0-p_1 e^{-x p_2}.

    Args:

        data (`DataUnits`): dataset for the fit
        x (str): name of the input values for the T1 model
        y (str): name of the output values for the T1 model
        qubit (int): ID qubit number
        nqubits (int): total number of qubits
        labels (list of str): list containing the lables of the quantities computed by this fitting method.

    Returns:

        A ``Data`` object with the following keys

            - *popt0*: p0
            - *popt1*: p1
            - *popt2*: p2
            - *labels[0]*: T1.



    """

    data_fit = Data(
        name=f"fit_q{qubit}",
        quantities=[
            "popt0",
            "popt1",
            "popt2",
            labels[0],
        ],
    )

    time = data.get_values(*parse(x))
    voltages = data.get_values(*parse(y))

    if nqubits == 1:
        pguess = [
            max(voltages.values),
            (max(voltages.values) - min(voltages.values)),
            1 / 250,
        ]
    else:
        pguess = [
            min(voltages.values),
            (max(voltages.values) - min(voltages.values)),
            1 / 250,
        ]

    try:
        popt, pcov = curve_fit(
            exp, time.values, voltages.values, p0=pguess, maxfev=2000000
        )
        t1 = abs(1 / popt[2])

    except:
        log.warning("The fitting was not succesful")
        return data_fit

    data_fit.add(
        {
            "popt0": popt[0],
            "popt1": popt[1],
            "popt2": popt[2],
            labels[0]: t1,
        }
    )
    return data_fit


def flipping_fit(data, x, y, qubit, nqubits, niter, pi_pulse_amplitude, labels):
    r"""
    Fitting routine for T1 experiment. The used model is

    .. math::

        p_0 sin\Big(\frac{2 \pi x}{p_2} + p_3\Big).

    Args:

        data (`DataUnits`): dataset for the fit
        x (str): name of the input values for the flipping model
        y (str): name of the output values for the flipping model
        qubit (int): ID qubit number
        nqubits (int): total number of qubits
        niter(int): ...
        pi_pulse_amplitude(float): ...
        labels (list of str): list containing the lables of the quantities computed by this fitting method.

    Returns:

        A ``Data`` object with the following keys

            - *popt0*: p0
            - *popt1*: p1
            - *popt2*: p2
            - *popt3*: p3
            - *labels[0]*: delta amplitude
            - *labels[1]*: corrected amplitude


    """

    data_fit = Data(
        name=f"fit_q{qubit}",
        quantities=[
            "popt0",
            "popt1",
            "popt2",
            "popt3",
            labels[0],
            labels[1],
        ],
    )

    flips = data.get_values(*parse(x))  # Check X data stores. N flips or i?
    voltages = data.get_values(*parse(y))

    if nqubits == 1:
        pguess = [0.0003, np.mean(voltages), -18, 0]  # epsilon guess parameter
    else:
        pguess = [0.0003, np.mean(voltages), 18, 0]  # epsilon guess parameter

    try:
        popt, pcov = curve_fit(flipping, flips, voltages, p0=pguess, maxfev=2000000)
        epsilon = -np.pi / popt[2]
        amplitude_delta = np.pi / (np.pi + epsilon)
        corrected_amplitude = amplitude_delta * pi_pulse_amplitude
        # angle = (niter * 2 * np.pi / popt[2] + popt[3]) / (1 + 4 * niter)
        # amplitude_delta = angle * 2 / np.pi * pi_pulse_amplitude
    except:
        log.warning("The fitting was not succesful")
        return data_fit

    data_fit.add(
        {
            "popt0": popt[0],
            "popt1": popt[1],
            "popt2": popt[2],
            "popt3": popt[3],
            labels[0]: amplitude_delta,
            labels[1]: corrected_amplitude,
        }
    )
    return data_fit


def drag_tunning_fit(data, x, y, qubit, nqubits, labels):
    r"""
    Fitting routine for drag tunning. The used model is

        .. math::

            p_1 cos \Big(\frac{2 \pi x}{p_2} + p_3 \Big) + p_0.

    Args:

        data (`DataUnits`): dataset for the fit
        x (str): name of the input values for the model
        y (str): name of the output values for the model
        qubit (int): ID qubit number
        nqubits (int): total number of qubits
        labels (list of str): list containing the lables of the quantities computed by this fitting method.

    Returns:

        A ``Data`` object with the following keys

            - *popt0*: offset
            - *popt1*: oscillation amplitude
            - *popt2*: period
            - *popt3*: phase
            - *labels[0]*: optimal beta.


    """

    data_fit = Data(
        name=f"fit_q{qubit}",
        quantities=[
            "popt0",
            "popt1",
            "popt2",
            "popt3",
            labels[0],
        ],
    )

    beta_params = data.get_values(*parse(x))
    voltages = data.get_values(*parse(y))

    pguess = [
        0,  # Offset:    p[0]
        beta_params.values[np.argmax(voltages)]
        - beta_params.values[np.argmin(voltages)],  # Amplitude: p[1]
        4,  # Period:    p[2]
        0.3,  # Phase:     p[3]
    ]

    try:
        popt, pcov = curve_fit(cos, beta_params.values, voltages.values)
        smooth_dataset = cos(beta_params.values, popt[0], popt[1], popt[2], popt[3])
        beta_optimal = beta_params.values[np.argmin(smooth_dataset)]

    except:
        log.warning("The fitting was not succesful")
        return data_fit

    data_fit.add(
        {
            "popt0": popt[0],
            "popt1": popt[1],
            "popt2": popt[2],
            "popt3": popt[3],
            labels[0]: beta_optimal,
        }
    )
    return data_fit<|MERGE_RESOLUTION|>--- conflicted
+++ resolved
@@ -10,51 +10,51 @@
 
 def lorentzian_fit(data, x, y, qubit, nqubits, labels, fit_file_name=None):
     r"""
-    Fitting routine for resonator/qubit spectroscopy.
-    The used model is
-
-    .. math::
-
-        y = \frac{A}{\pi} \Big[ \frac{\sigma}{(f-f_0)^2 + \sigma^2} \Big] + y_0.
-
-    Args:
-
-<<<<<<< HEAD
-=======
-    Args:
->>>>>>> 55735726
-        data (`DataUnits`): dataset for the fit
-        x (str): name of the input values for the Lorentzian model
-        y (str): name of the output values for the Lorentzian model
-        qubit (int): ID qubit number
-        nqubits (int): total number of qubits
-        labels (list of str): list containing the lables of the quantities computed by this fitting method.
-<<<<<<< HEAD
-=======
-        When using `qibocal.calibration.characterization.resonator_spectroscopy` the expacted labels are ["resonator_freq", "peak voltage"], where "resonator_freq"
-            is the estimated frequency of the resonator, and peak voltage ...
-            - when using qubit the
-        fit_file_name (str):
-
-    Returns:
->>>>>>> 55735726
-
-            -   When using ``resonator_spectroscopy`` the expected labels are [`resonator_freq`, `peak voltage`], where `resonator_freq` is the estimated frequency of the resonator, and peak voltage ...
-
-            -   when using ``qubit_spectroscopy`` the expected labels are [`qubit_freq`, `peak voltage`], where `qubit_freq` is the estimated frequency of the qubit
-
-        fit_file_name (str): file name, ``None`` is the default value.
-
-    Returns:
-
-        A ``Data`` object with the following keys
-
-            - *labels[0]*: peak voltage
-            - *labels[1]*: frequency
-            - *popt0*: Lorentzian's amplitude
-            - *popt1*: Lorentzian's center
-            - *popt2*: Lorentzian's sigma
-            - *popt3*: Lorentzian's offset
+        Fitting routine for resonator/qubit spectroscopy.
+        The used model is
+
+        .. math::
+
+            y = \frac{A}{\pi} \Big[ \frac{\sigma}{(f-f_0)^2 + \sigma^2} \Big] + y_0.
+
+        Args:
+
+    <<<<<<< HEAD
+    =======
+        Args:
+    >>>>>>> 5573572635e1c6f79503d81e74bd7ece8222b3e2
+            data (`DataUnits`): dataset for the fit
+            x (str): name of the input values for the Lorentzian model
+            y (str): name of the output values for the Lorentzian model
+            qubit (int): ID qubit number
+            nqubits (int): total number of qubits
+            labels (list of str): list containing the lables of the quantities computed by this fitting method.
+    <<<<<<< HEAD
+    =======
+            When using `qibocal.calibration.characterization.resonator_spectroscopy` the expacted labels are ["resonator_freq", "peak voltage"], where "resonator_freq"
+                is the estimated frequency of the resonator, and peak voltage ...
+                - when using qubit the
+            fit_file_name (str):
+
+        Returns:
+    >>>>>>> 5573572635e1c6f79503d81e74bd7ece8222b3e2
+
+                -   When using ``resonator_spectroscopy`` the expected labels are [`resonator_freq`, `peak voltage`], where `resonator_freq` is the estimated frequency of the resonator, and peak voltage ...
+
+                -   when using ``qubit_spectroscopy`` the expected labels are [`qubit_freq`, `peak voltage`], where `qubit_freq` is the estimated frequency of the qubit
+
+            fit_file_name (str): file name, ``None`` is the default value.
+
+        Returns:
+
+            A ``Data`` object with the following keys
+
+                - *labels[0]*: peak voltage
+                - *labels[1]*: frequency
+                - *popt0*: Lorentzian's amplitude
+                - *popt1*: Lorentzian's center
+                - *popt2*: Lorentzian's sigma
+                - *popt3*: Lorentzian's offset
     """
     if fit_file_name == None:
         data_fit = Data(
