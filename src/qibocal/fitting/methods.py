"""Routine-specific method for post-processing data acquired."""
from functools import partial

import lmfit
import numpy as np
import pandas as pd
import pint
from scipy.optimize import curve_fit

from qibocal.config import log
from qibocal.data import Data
from qibocal.fitting.utils import (
    cos,
    cumulative,
    exp,
    flipping,
    freq_q_mathieu,
    freq_r_mathieu,
    freq_r_transmon,
    line,
    lorenzian,
    parse,
    rabi,
    ramsey,
)


def lorentzian_fit(data, x, y, qubits, resonator_type, labels, fit_file_name=None):
    r"""
    Fitting routine for resonator/qubit spectroscopy.
    The used model is

    .. math::

        y = \frac{A}{\pi} \Big[ \frac{\sigma}{(f-f_0)^2 + \sigma^2} \Big] + y_0.

    Args:

    Args:
        data (`DataUnits`): dataset for the fit
        x (str): name of the input values for the Lorentzian model
        y (str): name of the output values for the Lorentzian model
        qubits (list): A list with the IDs of the qubits
        resonator_type (str): the type of readout resonator ['3D', '2D']
        labels (list of str): list containing the lables of the quantities computed by this fitting method.

            -   When using ``resonator_spectroscopy`` the expected labels are [`readout_frequency`, `peak voltage`], where `readout_frequency` is the estimated frequency of the resonator, and `peak_voltage` the peak of the Lorentzian

            -   when using ``qubit_spectroscopy`` the expected labels are [`drive_frequency`, `peak voltage`], where `drive_frequency` is the estimated frequency of the qubit

        fit_file_name (str): file name, ``None`` is the default value.

    Returns:

        A ``Data`` object with the following keys

            - **labels[0]**: peak voltage
            - **labels[1]**: frequency
            - **popt0**: Lorentzian's amplitude
            - **popt1**: Lorentzian's center
            - **popt2**: Lorentzian's sigma
            - **popt3**: Lorentzian's offset
            - **qubit**: The qubit being tested

    Example:

        In the code below, a noisy Lorentzian dataset is implemented and then the ``lorentzian_fit`` method is applied.

            .. testcode::

                import numpy as np
                from qibocal.data import DataUnits
                from qibocal.fitting.methods import lorentzian_fit
                from qibocal.fitting.utils import lorenzian
                import matplotlib.pyplot as plt

                name = "test"
                nqubits = 1
                label = "drive_frequency"
                amplitude = -1
                center = 2
                sigma = 3
                offset = 4

                # generate noisy Lorentzian

                x = np.linspace(center - 10, center + 10, 100)
                noisy_lorentzian = (
                    lorenzian(x, amplitude, center, sigma, offset)
                    + amplitude * np.random.randn(100) * 0.5e-2
                )

                # Initialize data and evaluate the fit

                data = DataUnits(quantities={"frequency": "Hz"}, options=["qubit", "iteration"])

                mydict = {"frequency[Hz]": x, "MSR[V]": noisy_lorentzian, "qubit": 0, "iteration" : 0}

                data.load_data_from_dict(mydict)

                fit = lorentzian_fit(
                    data,
                    "frequency[Hz]",
                    "MSR[V]",
                    qubits = [0],
                    resonator_type='3D',
                    labels=[label, "peak_voltage", "intermediate_freq"],
                    fit_file_name=name,
                )

                fit_params = [fit.get_values(f"popt{i}") for i in range(4)]
                fit_data = lorenzian(x,*fit_params)

                # Plot

                #fig = plt.figure(figsize = (10,5))
                #plt.scatter(x,noisy_lorentzian,label="data",s=10,color = 'darkblue',alpha = 0.9)
                #plt.plot(x,fit_data, label = "fit", color = 'violet', linewidth = 3, alpha = 0.4)
                #plt.xlabel('frequency (Hz)')
                #plt.ylabel('MSR (Volt)')
                #plt.legend()
                #plt.title("Data fit")
                #plt.grid()
                #plt.show()

            The following plot shows the resulting output:

            .. image:: lorentzian_fit_result.png
                :align: center

    """
    if fit_file_name == None:
        data_fit = Data(
            name=f"fits",
            quantities=[
                "popt0",
                "popt1",
                "popt2",
                "popt3",
                labels[0],
                labels[1],
                "qubit",
            ],
        )
    else:
        data_fit = Data(
            name=fit_file_name,
            quantities=[
                "popt0",
                "popt1",
                "popt2",
                "popt3",
                labels[0],
                labels[1],
                "qubit",
            ],
        )
    for qubit in qubits:
        qubit_data = (
            data.df[data.df["qubit"] == qubit]
            .drop(columns=["qubit", "iteration"])
            .groupby("frequency", as_index=False)
            .mean()
        )
        frequencies_keys = parse(x)
        voltages_keys = parse(y)
        frequencies = (
            qubit_data[frequencies_keys[0]].pint.to(frequencies_keys[1]).pint.magnitude
        )  # convert frequencies to GHz for better fitting
        voltages = qubit_data[voltages_keys[0]].pint.to(voltages_keys[1]).pint.magnitude

        # Create a lmfit model for fitting equation defined in resonator_peak
        model_Q = lmfit.Model(lorenzian)

        # Guess parameters for Lorentzian max or min
        if (resonator_type == "3D" and "readout_frequency" in labels[0]) or (
            resonator_type == "2D" and "drive_frequency" in labels[0]
        ):
            guess_center = frequencies[
                np.argmax(voltages)
            ]  # Argmax = Returns the indices of the maximum values along an axis.
            guess_offset = np.mean(
                voltages[np.abs(voltages - np.mean(voltages) < np.std(voltages))]
            )
            guess_sigma = abs(frequencies[np.argmin(voltages)] - guess_center)
            guess_amp = (np.max(voltages) - guess_offset) * guess_sigma * np.pi

        else:
            guess_center = frequencies[
                np.argmin(voltages)
            ]  # Argmin = Returns the indices of the minimum values along an axis.
            guess_offset = np.mean(
                voltages[np.abs(voltages - np.mean(voltages) < np.std(voltages))]
            )
            guess_sigma = abs(frequencies[np.argmax(voltages)] - guess_center)
            guess_amp = (np.min(voltages) - guess_offset) * guess_sigma * np.pi

        # Add guessed parameters to the model
        model_Q.set_param_hint("center", value=guess_center, vary=True)
        model_Q.set_param_hint("sigma", value=guess_sigma, vary=True)
        model_Q.set_param_hint("amplitude", value=guess_amp, vary=True)
        model_Q.set_param_hint("offset", value=guess_offset, vary=True)
        guess_parameters = model_Q.make_params()

        # fit the model with the data and guessed parameters
        try:
            fit_res = model_Q.fit(
                data=voltages, frequency=frequencies, params=guess_parameters
            )
            # get the values for postprocessing and for legend.
            f0 = fit_res.best_values["center"]
            BW = fit_res.best_values["sigma"] * 2
            Q = abs(f0 / BW)
            peak_voltage = (
                fit_res.best_values["amplitude"]
                / (fit_res.best_values["sigma"] * np.pi)
                + fit_res.best_values["offset"]
            )

            freq = f0 * 1e9

            data_fit.add(
                {
                    labels[0]: freq,
                    labels[1]: peak_voltage,
                    "popt0": fit_res.best_values["amplitude"],
                    "popt1": fit_res.best_values["center"],
                    "popt2": fit_res.best_values["sigma"],
                    "popt3": fit_res.best_values["offset"],
                    "qubit": qubit,
                }
            )
        except:
            log.warning("lorentzian_fit: the fitting was not successful")
            data_fit.add(
                {key: 0 if key != "qubit" else qubit for key in data_fit.df.columns}
            )

    return data_fit


def rabi_fit(data, x, y, qubits, resonator_type, labels):
    r"""
    Fitting routine for Rabi experiment. The used model is

    .. math::

        y = p_0 + p_1 sin(2 \pi p_2 x + p_3) e^{-x p_4}.

    Args:

        data (`DataUnits`): dataset for the fit
        x (str): name of the input values for the Rabi model
        y (str): name of the output values for the Rabi model
        qubits (list): A list with the IDs of the qubits
        resonator_type (str): the type of readout resonator ['3D', '2D']
        labels (list of str): list containing the lables of the quantities computed by this fitting method.

    Returns:

        A ``Data`` object with the following keys

            - **popt0**: offset
            - **popt1**: oscillation amplitude
            - **popt2**: frequency
            - **popt3**: phase
            - **popt4**: T2
            - **labels[0]**: pulse parameter
            - **labels[1]**: pulse's maximum voltage
            - **qubit**: The qubit being tested
    """

    data_fit = Data(
        name="fits",
        quantities=[
            "popt0",
            "popt1",
            "popt2",
            "popt3",
            "popt4",
            labels[0],
            labels[1],
            "qubit",
        ],
    )

    parameter_keys = parse(x)
    voltages_keys = parse(y)
    for qubit in qubits:
        qubit_data = (
            data.df[data.df["qubit"] == qubit]
            .drop(columns=["qubit", "iteration"])
            .groupby(parameter_keys[0], as_index=False)
            .mean()
        )
        parameter = (
            qubit_data[parameter_keys[0]].pint.to(parameter_keys[1]).pint.magnitude
        )
        voltages = qubit_data[voltages_keys[0]].pint.to(voltages_keys[1]).pint.magnitude

        if resonator_type == "3D":
            pguess = [
                np.mean(voltages.values),
                np.max(voltages.values) - np.min(voltages.values),
                0.5 / parameter.values[np.argmin(voltages.values)],
                np.pi / 2,
                0.1e-6,
            ]
        else:
            pguess = [
                np.mean(voltages.values),
                np.max(voltages.values) - np.min(voltages.values),
                0.5 / parameter.values[np.argmax(voltages.values)],
                np.pi / 2,
                0.1e-6,
            ]
        try:
            popt, pcov = curve_fit(
                rabi, parameter.values, voltages.values, p0=pguess, maxfev=10000
            )
            smooth_dataset = rabi(parameter.values, *popt)
            pi_pulse_parameter = np.abs((1.0 / popt[2]) / 2)
            pi_pulse_peak_voltage = smooth_dataset.max()
            t2 = 1.0 / popt[4]  # double check T1
            data_fit.add(
                {
                    "popt0": popt[0],
                    "popt1": popt[1],
                    "popt2": popt[2],
                    "popt3": popt[3],
                    "popt4": popt[4],
                    labels[0]: pi_pulse_parameter,
                    labels[1]: pi_pulse_peak_voltage,
                    "qubit": qubit,
                }
            )
        except:
            log.warning("rabi_fit: the fitting was not succesful")
            data_fit.add(
                {key: 0 if key != "qubit" else qubit for key in data_fit.df.columns}
            )

    return data_fit


def ramsey_fit(
    data, x, y, qubits, resonator_type, qubit_freqs, sampling_rate, offset_freq, labels
):
    r"""
    Fitting routine for Ramsey experiment. The used model is

    .. math::

        y = p_0 + p_1 sin \Big(p_2 x + p_3 \Big) e^{-x p_4}.

    Args:

        data (`DataUnits`): dataset for the fit
        x (str): name of the input values for the Ramsey model
        y (str): name of the output values for the Ramsey model
        qubits (list): A list with the IDs of the qubits
        qubits_freq (float): frequency of the qubit
        sampling_rate (float): Platform sampling rate
        offset_freq (float): Total qubit frequency offset. It contains the artificial detunning applied
                             by the experimentalist + the inherent offset in the actual qubit frequency stored in the runcard.
        labels (list of str): list containing the lables of the quantities computed by this fitting method.

    Returns:

        A ``Data`` object with the following keys

            - **popt0**: offset
            - **popt1**: oscillation amplitude
            - **popt2**: frequency
            - **popt3**: phase
            - **popt4**: T2
            - **labels[0]**: Physical detunning of the actual qubit frequency
            - **labels[1]**: New qubit frequency after correcting the actual qubit frequency with the detunning calculated (labels[0])
            - **labels[2]**: T2
            - **qubit**: The qubit being tested
    """
    data_fit = Data(
        name="fits",
        quantities=[
            "popt0",
            "popt1",
            "popt2",
            "popt3",
            "popt4",
            labels[0],
            labels[1],
            labels[2],
            "qubit",
        ],
    )

    parameter_keys = parse(x)
    voltages_keys = parse(y)
    for qubit in qubits:
        qubit_data = (
            data.df[data.df["qubit"] == qubit]
            .drop(columns=["qubit", "iteration"])
            .groupby(parameter_keys[0], as_index=False)
            .mean()
        )
        times = qubit_data[parameter_keys[0]].pint.to(parameter_keys[1]).pint.magnitude
        voltages = qubit_data[voltages_keys[0]].pint.to(voltages_keys[1]).pint.magnitude

        try:
            y_max = np.max(voltages.values)
            y_min = np.min(voltages.values)
            y = (voltages.values - y_min) / (y_max - y_min)
            x_max = np.max(times.values)
            x_min = np.min(times.values)
            x = (times.values - x_min) / (x_max - x_min)
            if resonator_type == "3D":
                # FIXME: with this normalization the min will be a 0 causing error when guessing parameters
                index = (
                    np.argmin(y)
                    if np.min(y) != 0
                    else np.where(y == np.partition(y, 1)[1])
                )
            else:
                index = np.argmax(y)

            p0 = [
                np.mean(y),
                y_max - y_min,
                float(0.5 / x[index]),
                np.pi / 2,
                0,
            ]
            popt = curve_fit(ramsey, x, y, method="lm", p0=p0, maxfev=2000000)[0]
            popt = [
                (y_max - y_min) * popt[0] + y_min,
                (y_max - y_min) * popt[1] * np.exp(x_min * popt[4] / (x_max - x_min)),
                popt[2] / (x_max - x_min),
                popt[3] - x_min * popt[2] / (x_max - x_min),
                popt[4] / (x_max - x_min),
            ]
            delta_fitting = popt[2] / 2 * np.pi
            delta_phys = int((delta_fitting * sampling_rate) - offset_freq)
            corrected_qubit_frequency = int(qubit_freqs[qubit] + delta_phys)
            t2 = 1.0 / popt[4]

            data_fit.add(
                {
                    "popt0": popt[0],
                    "popt1": popt[1],
                    "popt2": popt[2],
                    "popt3": popt[3],
                    "popt4": popt[4],
                    labels[0]: delta_phys,
                    labels[1]: corrected_qubit_frequency,
                    labels[2]: t2,
                    "qubit": qubit,
                }
            )
        except:
            log.warning("ramsey_fit: the fitting was not succesful")
            data_fit.add(
                {key: 0 if key != "qubit" else qubit for key in data_fit.df.columns}
            )

    return data_fit


def t1_fit(data, x, y, qubits, resonator_type, labels):
    """
    Fitting routine for T1 experiment. The used model is

        .. math::

            y = p_0-p_1 e^{-x p_2}.

    Args:

        data (`DataUnits`): dataset for the fit
        x (str): name of the input values for the T1 model
        y (str): name of the output values for the T1 model
        qubit (int): ID qubit number
        nqubits (int): total number of qubits
        labels (list of str): list containing the lables of the quantities computed by this fitting method.

    Returns:

        A ``Data`` object with the following keys

            - **popt0**: p0
            - **popt1**: p1
            - **popt2**: p2
            - **labels[0]**: T1.

    """

    data_fit = Data(
        name=f"fits",
        quantities=[
            "popt0",
            "popt1",
            "popt2",
            labels[0],
        ],
    )

    parameter_keys = parse(x)
    voltages_keys = parse(y)
    for qubit in qubits:
        qubit_data = (
            data.df[data.df["qubit"] == qubit]
            .drop(columns=["qubit", "iteration"])
            .groupby(parameter_keys[0], as_index=False)
            .mean()
        )
        times = qubit_data[parameter_keys[0]].pint.to(parameter_keys[1]).pint.magnitude
        voltages = qubit_data[voltages_keys[0]].pint.to(voltages_keys[1]).pint.magnitude

        if resonator_type == "3D":
            pguess = [
                max(voltages.values),
                (max(voltages.values) - min(voltages.values)),
                1 / 250,
            ]
        else:
            pguess = [
                min(voltages.values),
                (max(voltages.values) - min(voltages.values)),
                1 / 250,
            ]

        try:
            popt, pcov = curve_fit(
                exp, times.values, voltages.values, p0=pguess, maxfev=2000000
            )
            t1 = abs(1 / popt[2])
            data_fit.add(
                {
                    "popt0": popt[0],
                    "popt1": popt[1],
                    "popt2": popt[2],
                    labels[0]: t1,
                    "qubit": qubit,
                }
            )

        except:
            log.warning("t1_fit: the fitting was not succesful")
            data_fit.add(
                {key: 0 if key != "qubit" else qubit for key in data_fit.df.columns}
            )

    return data_fit


def flipping_fit(data, x, y, qubits, resonator_type, pi_pulse_amplitudes, labels):
    r"""
    Fitting routine for T1 experiment. The used model is

    .. math::

        y = p_0 sin\Big(\frac{2 \pi x}{p_2} + p_3\Big).

    Args:

        data (`DataUnits`): dataset for the fit
        x (str): name of the input values for the flipping model
        y (str): name of the output values for the flipping model
        qubit (int): ID qubit number
        nqubits (int): total number of qubits
        niter(int): Number of times of the flipping sequence applied to the qubit
        pi_pulse_amplitudes(list): list of corrected pi pulse amplitude
        labels (list of str): list containing the lables of the quantities computed by this fitting method.

    Returns:

        A ``Data`` object with the following keys

            - **popt0**: p0
            - **popt1**: p1
            - **popt2**: p2
            - **popt3**: p3
            - **labels[0]**: delta amplitude
            - **labels[1]**: corrected amplitude


    """
    data_fit = Data(
        name="fits",
        quantities=[
            "popt0",
            "popt1",
            "popt2",
            "popt3",
            labels[0],
            labels[1],
            "qubit",
        ],
    )

    for qubit in qubits:
        qubit_data = (
            data.df[data.df["qubit"] == qubit]
            .drop(columns=["qubit", "iteration"])
            .groupby("flips", as_index=False)
            .mean()
        )
        flips_keys = parse(x)
        voltages_keys = parse(y)
        flips = qubit_data[flips_keys[0]].pint.to(flips_keys[1]).pint.magnitude
        voltages = qubit_data[voltages_keys[0]].pint.to(voltages_keys[1]).pint.magnitude

        if resonator_type == "3D":
            pguess = [0.0003, np.mean(voltages), -18, 0]  # epsilon guess parameter
        else:
            pguess = [0.0003, np.mean(voltages), 18, 0]  # epsilon guess parameter

        try:
            popt, pcov = curve_fit(flipping, flips, voltages, p0=pguess, maxfev=2000000)
            epsilon = -np.pi / popt[2]
            amplitude_correction_factor = np.pi / (np.pi + epsilon)
            corrected_amplitude = (
                amplitude_correction_factor * pi_pulse_amplitudes[qubit]
            )
            data_fit.add(
                {
                    "popt0": popt[0],
                    "popt1": popt[1],
                    "popt2": popt[2],
                    "popt3": popt[3],
                    labels[0]: amplitude_correction_factor,
                    labels[1]: corrected_amplitude,
                    "qubit": qubit,
                }
            )
        except:
            log.warning("flipping_fit: the fitting was not succesful")
            data_fit.add(
                {key: 0 if key != "qubit" else qubit for key in data_fit.df.columns}
            )

    return data_fit


def drag_tuning_fit(data: Data, x, y, qubits, labels):
    r"""
    Fitting routine for drag tunning. The used model is

        .. math::

            y = p_1 cos \Big(\frac{2 \pi x}{p_2} + p_3 \Big) + p_0.

    Args:

        data (`DataUnits`): dataset for the fit
        x (str): name of the input values for the model
        y (str): name of the output values for the model
        qubit (int): ID qubit number
        labels (list of str): list containing the lables of the quantities computed by this fitting method.

    Returns:

        A ``Data`` object with the following keys

            - **popt0**: offset
            - **popt1**: oscillation amplitude
            - **popt2**: period
            - **popt3**: phase
            - **labels[0]**: optimal beta.


    """

    data_fit = Data(
        name=f"fits",
        quantities=[
            "popt0",
            "popt1",
            "popt2",
            "popt3",
            labels[0],
            "qubit",
        ],
    )

    for qubit in qubits:
        qubit_data = (
            data.df[data.df["qubit"] == qubit]
            .drop(columns=["qubit", "iteration"])
            .groupby("beta_param", as_index=False)
            .mean()
        )
        beta_params_keys = parse(x)
        voltages_keys = parse(y)
        beta_params = (
            qubit_data[beta_params_keys[0]].pint.to(beta_params_keys[1]).pint.magnitude
        )
        voltages = qubit_data[voltages_keys[0]].pint.to(voltages_keys[1]).pint.magnitude

        pguess = [
            0,  # Offset:    p[0]
            beta_params.values[np.argmax(voltages)]
            - beta_params.values[np.argmin(voltages)],  # Amplitude: p[1]
            4,  # Period:    p[2]
            0.3,  # Phase:     p[3]
        ]

        try:
            popt, pcov = curve_fit(cos, beta_params.values, voltages.values)
            smooth_dataset = cos(beta_params.values, popt[0], popt[1], popt[2], popt[3])
            beta_optimal = beta_params.values[np.argmin(smooth_dataset)]
            data_fit.add(
                {
                    "popt0": popt[0],
                    "popt1": popt[1],
                    "popt2": popt[2],
                    "popt3": popt[3],
                    labels[0]: beta_optimal,
                    "qubit": qubit,
                }
            )
        except:
            log.warning("drag_tuning_fit: the fitting was not succesful")
            data_fit.add(
                {key: 0 if key != "qubit" else qubit for key in data_fit.df.columns}
            )

    return data_fit


def res_spectroscopy_flux_fit(data, x, y, qubit, fluxline, params_fit):
    """Fit frequency as a function of current for the flux resonator spectroscopy
        Args:
        data (DataUnits): Data file with information on the feature response at each current point.
        x (str): Column of the data file associated to x-axis.
        y (str): Column of the data file associated to y-axis.
        qubit (int): qubit coupled to the resonator that we are probing.
        fluxline (int): id of the current line used for the experiment.
        params_fit (list): List of parameters for the fit. [freq_rh, g, Ec, Ej].
                          freq_rh is the resonator frequency at high power and g in the readout coupling.
                          If Ec and Ej are missing, the fit is valid in the transmon limit and if they are indicated,
                          contains the next-order correction.

    Returns:
        data_fit (Data): Data file with labels and fit parameters.

    """

    curr = np.array(data.get_values(*parse(x)))
    freq = np.array(data.get_values(*parse(y)))
    if qubit == fluxline:
        if len(params_fit) == 2:
            quantities = [
                "curr_sp",
                "xi",
                "d",
                "f_q/f_rh",
                "g",
                "f_rh",
                "f_qs",
                "f_rs",
                "f_offset",
                "C_ii",
            ]
        else:
            quantities = [
                "curr_sp",
                "xi",
                "d",
                "g",
                "Ec",
                "Ej",
                "f_rh",
                "f_qs",
                "f_rs",
                "f_offset",
                "C_ii",
            ]

        data_fit = Data(
            name=f"fit1_q{qubit}_f{fluxline}",
            quantities=quantities,
        )
        try:
            f_rh = params_fit[0]
            g = params_fit[1]
            max_c = curr[np.argmax(freq)]
            min_c = curr[np.argmin(freq)]
            xi = 1 / (2 * abs(max_c - min_c))
            if len(params_fit) == 2:
                f_r = np.max(freq)
                f_q_0 = f_rh - g**2 / (f_r - f_rh)
                popt = curve_fit(
                    freq_r_transmon,
                    curr,
                    freq,
                    p0=[max_c, xi, 0, f_q_0 / f_rh, g, f_rh],
                )[0]
                f_qs = popt[3] * popt[5]
                f_rs = freq_r_transmon(popt[0], *popt)
                f_offset = freq_r_transmon(0, *popt)
                C_ii = (f_rs - f_offset) / popt[0]
                data_fit.add(
                    {
                        "curr_sp": popt[0],
                        "xi": popt[1],
                        "d": abs(popt[2]),
                        "f_q/f_rh": popt[3],
                        "g": popt[4],
                        "f_rh": popt[5],
                        "f_qs": f_qs,
                        "f_rs": f_rs,
                        "f_offset": f_offset,
                        "C_ii": C_ii,
                    }
                )
            else:
                Ec = params_fit[2]
                Ej = params_fit[3]
                freq_r_mathieu1 = partial(freq_r_mathieu, p7=0.4999)
                popt = curve_fit(
                    freq_r_mathieu1,
                    curr,
                    freq,
                    p0=[f_rh, g, max_c, xi, 0, Ec, Ej],
                    method="dogbox",
                )[0]
                f_qs = freq_q_mathieu(popt[2], *popt[2::])
                f_rs = freq_r_mathieu(popt[2], *popt)
                f_offset = freq_r_mathieu(0, *popt)
                C_ii = (f_rs - f_offset) / popt[2]
                data_fit.add(
                    {
                        "curr_sp": popt[2],
                        "xi": popt[3],
                        "d": abs(popt[4]),
                        "g": popt[1],
                        "Ec": popt[5],
                        "Ej": popt[6],
                        "f_rh": popt[0],
                        "f_qs": f_qs,
                        "f_rs": f_rs,
                        "f_offset": f_offset,
                        "C_ii": C_ii,
                    }
                )
        except:
            log.warning("The fitting was not successful")
            data_fit.add(
                {key: 0 if key != "qubit" else qubit for key in data_fit.df.columns}
            )

    else:
        data_fit = Data(
            name=f"fit1_q{qubit}_f{fluxline}",
            quantities=[
                "popt0",
                "popt1",
            ],
        )
        try:
            freq_min = np.min(freq)
            freq_max = np.max(freq)
            freq_norm = (freq - freq_min) / (freq_max - freq_min)
            popt = curve_fit(line, curr, freq_norm)[0]
            popt[0] = popt[0] * (freq_max - freq_min)
            popt[1] = popt[1] * (freq_max - freq_min) + freq_min
            data_fit.add(
                {
                    "popt0": popt[0],  # C_ij
                    "popt1": popt[1],
                }
            )
        except:
            log.warning("The fitting was not successful")
            data_fit.add(
                {key: 0 if key != "qubit" else qubit for key in data_fit.df.columns}
            )

    return data_fit


def res_spectroscopy_flux_matrix(folder, fluxlines):
    """Calculation of the resonator flux matrix, Mf.
       curr = Mf*freq + offset_c.
       Mf = Mc^-1, offset_c = -Mc^-1 * offset_f
       freq = Mc*curr + offset_f
        Args:
        folder (str): Folder where the data files with the experimental and fit data are.
        fluxlines (list): ids of the current line used for the experiment.

    Returns:
        data (Data): Data file with len(fluxlines)+1 columns that contains the flux matrix (Mf) and
                     offset (offset_c) in the last column.

    """
    import os

    from pandas import DataFrame

    fits = []
    for q in fluxlines:
        for f in fluxlines:
            file = f"{folder}/data/resonator_flux_sample/fit1_q{q}_f{f}.csv"
            if os.path.exists(file):
                fits += [f]
    if len(fits) == len(fluxlines) ** 2:
        mat = np.zeros((len(fluxlines), len(fluxlines)))
        offset = np.zeros(len(fluxlines))
        for i, q in enumerate(fluxlines):
            for j, f in enumerate(fluxlines):
                data_fit = Data.load_data(
                    folder, "data", "resonator_flux_sample", "csv", f"fit1_q{q}_f{f}"
                )
                if q == f:
                    element = "C_ii"
                    offset[i] = data_fit.get_values("f_offset")[0]
                else:
                    element = "popt0"
                mat[i, j] = data_fit.get_values(element)[0]
        m = np.linalg.inv(mat)
        offset_c = -m @ offset
        data = Data(name=f"flux_matrix")
        data.df = DataFrame(m)
        data.df.insert(len(fluxlines), "offset_c", offset_c, True)
        # [m, offset_c] freq = M*curr + offset --> curr = m*freq + offset_c  m = M^-1, offset_c = -M^-1 * offset
        data.to_csv(f"{folder}/data/resonator_flux_sample/")
    else:
        data = Data(name=f"flux_matrix")
    return data


def spin_echo_fit(data, x, y, qubits, resonator_type, labels):
    data_fit = Data(
        name=f"fits",
        quantities=[
            "popt0",
            "popt1",
            "popt2",
            labels[0],
        ],
    )

    parameter_keys = parse(x)
    voltages_keys = parse(y)
    for qubit in qubits:
        qubit_data = (
            data.df[data.df["qubit"] == qubit]
            .drop(columns=["qubit", "iteration"])
            .groupby(parameter_keys[0], as_index=False)
            .mean()
        )
        times = qubit_data[parameter_keys[0]].pint.to(parameter_keys[1]).pint.magnitude
        voltages = qubit_data[voltages_keys[0]].pint.to(voltages_keys[1]).pint.magnitude

        if resonator_type == "3D":
            pguess = [
                max(voltages.values),
                (max(voltages.values) - min(voltages.values)),
                1 / 250,
            ]
        else:
            pguess = [
                min(voltages.values),
                (max(voltages.values) - min(voltages.values)),
                1 / 250,
            ]

        try:
            popt, pcov = curve_fit(
                exp, times.values, voltages.values, p0=pguess, maxfev=2000000
            )
            t2 = abs(1 / popt[2])

            data_fit.add(
                {
                    "popt0": popt[0],
                    "popt1": popt[1],
                    "popt2": popt[2],
                    labels[0]: t2,
                    "qubit": qubit,
                }
            )
        except:
            log.warning("spin_echo_fit: the fitting was not succesful")
            data_fit.add(
                {key: 0 if key != "qubit" else qubit for key in data_fit.df.columns}
            )

    return data_fit


def calibrate_qubit_states_fit(data, x, y, nshots, qubits, degree=True):
    parameters = Data(
        name=f"parameters",
        quantities={
            "rotation_angle",  # in degrees
            "threshold",
            "fidelity",
            "assignment_fidelity",
            "average_state0",
            "average_state1",
            "qubit",
        },
    )

    i_keys = parse(x)
    q_keys = parse(y)

    for qubit in qubits:
        qubit_data = data.df[data.df["qubit"] == qubit]

        iq_state0 = (
            qubit_data[qubit_data["state"] == 0][i_keys[0]]
            .pint.to(i_keys[1])
            .pint.magnitude
            + 1.0j
            * qubit_data[qubit_data["state"] == 0][q_keys[0]]
            .pint.to(q_keys[1])
            .pint.magnitude
        )
        iq_state1 = (
            qubit_data[qubit_data["state"] == 1][i_keys[0]]
            .pint.to(i_keys[1])
            .pint.magnitude
            + 1.0j
            * qubit_data[qubit_data["state"] == 1][q_keys[0]]
            .pint.to(q_keys[1])
            .pint.magnitude
        )

        iq_state1 = np.array(iq_state1)
        iq_state0 = np.array(iq_state0)

        iq_mean_state1 = np.mean(iq_state1)
        iq_mean_state0 = np.mean(iq_state0)

        rotation_angle = np.angle(iq_mean_state1 - iq_mean_state0)

        iq_state1_rotated = iq_state1 * np.exp(-1j * rotation_angle)
        iq_state0_rotated = iq_state0 * np.exp(-1j * rotation_angle)

        real_values_state1 = iq_state1_rotated.real
        real_values_state0 = iq_state0_rotated.real

        real_values_combined = np.concatenate((real_values_state1, real_values_state0))
        real_values_combined.sort()

        cum_distribution_state1 = cumulative(real_values_combined, real_values_state1)
        cum_distribution_state0 = cumulative(real_values_combined, real_values_state0)

        cum_distribution_diff = np.abs(
            np.array(cum_distribution_state1) - np.array(cum_distribution_state0)
        )
        argmax = np.argmax(cum_distribution_diff)
        threshold = real_values_combined[argmax]
        errors_state1 = nshots - cum_distribution_state1[argmax]
        errors_state0 = cum_distribution_state0[argmax]
        fidelity = cum_distribution_diff[argmax] / nshots
        assignment_fidelity = 1 - (errors_state1 + errors_state0) / nshots / 2
        # assignment_fidelity = 1/2 + (cum_distribution_state1[argmax] - cum_distribution_state0[argmax])/nshots/2
        if degree:
<<<<<<< HEAD
            rotation_angle = (-rotation_angle * 360 / (2 * np.pi)) % 360  # in degrees
=======
            rotation_angle = (-rotation_angle * 360 / (2 * np.pi)) % 360
>>>>>>> 866dd1eb

        results = {
            "rotation_angle": rotation_angle,
            "threshold": threshold,
            "fidelity": fidelity,
            "assignment_fidelity": assignment_fidelity,
            "average_state0": iq_mean_state0,
            "average_state1": iq_mean_state1,
            "qubit": qubit,
        }
        parameters.add(results)
    return parameters


def ro_optimization_fit(data, *labels):
    """
    Fit the fidelities from parameters swept as labels, and extract rotation angle and threshold

    Args:
        data (Data): data to fit
        labels (str): variable used in the routine with format "variable_name"

    Returns:
        Data: data with the fit results
    """
    quantities = [
        *labels,
        "rotation_angle",
        "threshold",
        "fidelity",
        "assignment_fidelity",
        "average_state0",
        "average_state1",
    ]
    data_fit = Data(
        name="fit",
        quantities=quantities,
    )

    # Create a ndarray of i + 1j * q complex values with shape (qubit, parameter, state, shot)
    num_shots = len(data.df["iteration"].unique())
    shape = (*[len(data.df[label].unique()) for label in labels],)
    iq_complex = (
        data.df["i"].pint.magnitude.to_numpy()
        + 1j * data.df["q"].pint.magnitude.to_numpy()
    ).reshape(shape)

    # Rearrange axes
    labels = list(labels)
    iq_complex = np.moveaxis(
        iq_complex, [labels.index("state"), labels.index("iteration")], [-2, -1]
    )
    shape = iq_complex.shape

    # Calculate mean ground and excited states
    iq_mean_state0 = np.mean(np.take(iq_complex, 0, axis=-2), axis=-1, keepdims=True)
    iq_mean_state1 = np.mean(np.take(iq_complex, 1, axis=-2), axis=-1, keepdims=True)

    # Calculate rotation angle
    rotation_angle = np.expand_dims(np.angle(iq_mean_state1 - iq_mean_state0), axis=-2)

    # Rotate the data so that the mean of both states have the same imaginary component
    iq_complex_rotated = iq_complex * np.exp(-1j * rotation_angle)

    def calculate_cumulative_distributions(real_values_combined):
        """
        Calculates the cumulative distributions for state 0 and state 1

        Args:
            real_values_combined (np.ndarray): a flattened array of size (2 x num_shots)
        """
        sorted_real_values_state = np.sort(np.split(real_values_combined, 2))
        sorted_real_values_combined = np.sort(real_values_combined)

        cumulative_distributions = [[], []]
        for state in [0, 1]:
            app = 0
            for val in sorted_real_values_combined:
                app += np.max(
                    np.searchsorted(sorted_real_values_state[state][app:], val), 0
                )
                cumulative_distributions[state].append(app)
        return np.array(cumulative_distributions)

    # Select the real components and combine the data of both states
    iq_real = iq_complex_rotated.copy().real.reshape(*shape[:-2], 2 * num_shots)

    # Calculate the cumulative distributions
    cumulative_distributions = (
        np.apply_along_axis(calculate_cumulative_distributions, axis=-1, arr=iq_real)
        / num_shots
    )
    cumulative_distribution_0 = np.take(cumulative_distributions, 0, axis=-2)
    cumulative_distribution_1 = np.take(cumulative_distributions, 1, axis=-2)

    # Find the index of the threshold for which the difference between the cumulative distributions
    # of the two states is maximum
    argmax = np.argmax(
        np.abs(cumulative_distribution_0 - cumulative_distribution_1),
        axis=-1,
        keepdims=True,
    )

    # Get threshold value
    threshold = np.take_along_axis(iq_real, argmax, axis=-1)

    # Calculate the fidelity
    fidelity = np.take_along_axis(
        np.abs(cumulative_distribution_0 - cumulative_distribution_1), argmax, axis=-1
    )

    assignment_fidelity = (
        1
        - (
            (1 - np.take_along_axis(cumulative_distribution_0, argmax, axis=-1))
            + np.take_along_axis(cumulative_distribution_1, argmax, axis=-1)
        )
        / 2
    )

    # Add all the results to the data with labels as subnet without "state", "iteration"
    data_fit.df = (
        data.df.drop_duplicates(
            subset=[i for i in labels if i not in ["state", "iteration"]]
        )
        .reset_index(drop=True)
        .apply(pint_to_float)
    )
    data_fit.df["rotation_angle"] = rotation_angle.flatten()
    data_fit.df["threshold"] = threshold.flatten()
    data_fit.df["fidelity"] = fidelity.flatten()
    data_fit.df["assignment_fidelity"] = assignment_fidelity.flatten()
    data_fit.df["average_state0"] = iq_mean_state0.flatten()
    data_fit.df["average_state1"] = iq_mean_state1.flatten()

    return data_fit


def pint_to_float(x):
    if isinstance(x, pd.Series):
        return x.apply(pint_to_float)
    elif isinstance(x, pint.Quantity):
        return x.to(x.units).magnitude
    else:
        return x<|MERGE_RESOLUTION|>--- conflicted
+++ resolved
@@ -1059,11 +1059,7 @@
         assignment_fidelity = 1 - (errors_state1 + errors_state0) / nshots / 2
         # assignment_fidelity = 1/2 + (cum_distribution_state1[argmax] - cum_distribution_state0[argmax])/nshots/2
         if degree:
-<<<<<<< HEAD
-            rotation_angle = (-rotation_angle * 360 / (2 * np.pi)) % 360  # in degrees
-=======
             rotation_angle = (-rotation_angle * 360 / (2 * np.pi)) % 360
->>>>>>> 866dd1eb
 
         results = {
             "rotation_angle": rotation_angle,
