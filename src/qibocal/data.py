"""Implementation of DataUnits and Data class to store calibration routines outputs."""

import re
from abc import abstractmethod

import numpy as np
import pandas as pd
import pint_pandas

from qibocal.config import raise_error


class AbstractData:
    """Base class for the implementation of `DataUnits` and `Data`."""

    def __init__(self, name=None):

        if name is None:
            self.name = "data"
        else:
            self.name = name

        self.df = pd.DataFrame()
        self.quantities = None

    def __add__(self, data):
        self.df = pd.concat([self.df, data.df], ignore_index=True)
        return self

    @abstractmethod
    def add(self, data):  # pragma: no cover
        """Add row to `AbstractData` dataframe."""
        raise_error(NotImplementedError)

    def __len__(self):
        """Computes the length of the data."""
        return len(self.df)

    @classmethod
    def load_data(
        cls, folder, subfolder, routine, data_format, name
    ):  # pragma: no cover
        """Load data from specific format."""
        raise_error(NotImplementedError)

    @abstractmethod
    def to_csv(self, path):  # pragma: no cover
        """Save data in csv file.

        Args:
            path (str): Path containing output folder."""
        raise_error(NotImplementedError)

    def to_pickle(self, path):
        """Save data in pickel file.

        Args:
            path (str): Path containing output folder."""
        self.df.to_pickle(f"{path}/{self.name}.pkl")


class DataUnits(AbstractData):
    """Class to store the data measured during the calibration routines.
    It is a wrapper to a pandas DataFrame with units of measure from the Pint
    library.

    Args:
        quantities (dict): dictionary containing additional quantities that the user
                        may save other than the pulse sequence output. The keys are the name of the
                        quantities and the corresponding values are the units of measure.
        options (list): list containing additional values to be saved.
    """

    def __init__(self, name=None, quantities=None, options=None):

        super().__init__(name=name)

        self._df = pd.DataFrame(
            {
                "MSR": pd.Series(dtype="pint[V]"),
                "i": pd.Series(dtype="pint[V]"),
                "q": pd.Series(dtype="pint[V]"),
                "phase": pd.Series(dtype="pint[rad]"),
            }
        )
        self.quantities = {"MSR": "V", "i": "V", "q": "V", "phase": "rad"}
        self.options = []

        if quantities is not None:
            self.quantities.update(quantities)
            for quantity, unit in quantities.items():
                self.df.insert(0, quantity, pd.Series(dtype=f"pint[{unit}]"))

        if options is not None:
            self.options = options
            for option in options:
                self.df.insert(  # pylint: disable=E1101
                    0, option, pd.Series(dtype=object)
                )

        from pint import UnitRegistry

        self.ureg = UnitRegistry()

    @property
    def df(self):
        """Dataframe attribute."""
        return self._df

    @df.setter
    def df(self, df):
        """Set df attribute.

        Args:
            df (pd.DataFrame): pandas DataFrame. Every key should have the following form:
                               ``<name>[<unit>]``.
        """
        if isinstance(df, pd.DataFrame):
            self._df = df
        else:
            raise_error(TypeError, f"{type(df)} is not a pd.DataFrame.")

    def load_data_from_dict(self, data: dict):
        """Load dataframe from dictionary.

        Args:
            data (dict): dictionary containing the data to be loaded.
                        Every key should have the following form:
                        ``<name>[<unit>]``.
        """
        processed_data = {}
        for key, values in data.items():
            if "[" in key:
                name = key.split("[")[0]
                unit = re.search(r"\[([A-Za-z0-9_]+)\]", key).group(1)
                processed_data[name] = pd.Series(
                    data=(np.array(values) * self.ureg(unit)), dtype=f"pint[{unit}]"
                )
            else:
                processed_data[key] = pd.Series(data=(values), dtype=object)
        self._df = pd.DataFrame(processed_data)

    def add_data_from_dict(self, data: dict):
        """Add the contents of a dictionary to the data of the dataframe.
        Args:
            df (dict): dictionary containing the data to be added.
        """
        processed_data = {}
        for key, values in data.items():
            if "[" in key:
                name = key.split("[")[0]
                unit = re.search(r"\[([A-Za-z0-9_]+)\]", key).group(1)
                processed_data[name] = pd.Series(
                    data=(np.array(values) * self.ureg(unit)), dtype=f"pint[{unit}]"
                )
            else:
                processed_data[key] = pd.Series(data=(values), dtype=object)
        self._df = pd.concat(
            [self._df, pd.DataFrame(processed_data)], ignore_index=True
        )

    def add(self, data):
        """Add a row to `DataUnits`.

        Args:
            data (dict): dictionary containing the data to be added.
                        Every key should have the following form:
                        ``<name>[<unit>]``.
        """
        l = len(self)

        for key, value in data.items():
            if "[" in key:
                name = key.split("[")[0]
                unit = re.search(r"\[([A-Za-z0-9_]+)\]", key).group(1)
                # TODO: find a better way to do this
                self.df.loc[l, name] = np.array(value) * self.ureg(unit)
            else:
                self.df.loc[l, key] = value

    def get_values(self, key, unit=None):
        """Get values of a quantity in specified units.

        Args:
            quantity (str): Quantity to get the values of.
            unit (str): Unit of the returned values.

        Returns:
            ``pd.Series`` with the quantity values in the given units.
        """
        if unit is None:
            return self.df[key]

        return self.df[key].pint.to(unit).pint.magnitude

    @classmethod
    def load_data(cls, folder, subfolder, routine, data_format, name):
        """Load data from specific format.

        Args:
            folder (path): path to the output folder from which the data will be loaded
            subfolder (path): subfolder name
            routine (str): calibration routine data to be loaded
            data_format (str): data format. Possible choices are 'csv' and 'pickle'
            name (str): file's name without extension
        Returns:
<<<<<<< HEAD
            data (``DataUnits``): dataunits object with the loaded data.
=======
            data (``DataUnits``): dataset object with the loaded data.
        Example:
            see the method ``load_data`` in class ``Data``
>>>>>>> 8f5f9049
        """
        obj = cls()
        if data_format == "csv":
            file = f"{folder}/{subfolder}/{routine}/{name}.csv"
            obj.df = pd.read_csv(file, header=[0, 1])
            obj.df.pop("Unnamed: 0_level_0")
            quantities_label = []
            obj.options = []
            for column in obj.df.columns:  # pylint: disable=E1101
                if "Unnamed" not in column[1]:
                    quantities_label.append(column[0])
                else:
                    obj.options.append(column[0])
            quantities_df = obj.df[quantities_label].pint.quantify()
            options_df = obj.df[obj.options]
            options_df.columns = options_df.columns.droplevel(1)
            obj.df = pd.concat([quantities_df, options_df], axis=1)
        elif data_format == "pickle":
            file = f"{folder}/data/{routine}/{name}.pkl"
            obj.df = pd.read_pickle(file)
        else:
            raise_error(ValueError, f"Cannot load data using {data_format} format.")

        return obj

    def to_csv(self, path):
        """Save data in csv file.

        Args:
            path (str): Path containing output folder.
        Example:
            .. testcode::

                import os
                from qibocal.data import DataUnits
                import numpy as np
                data = DataUnits()
                length = 3
                folder = "foo"
                # create directory
                if not os.path.isdir(folder):
                    os.mkdir(folder)
                # generate random dataset
                for l in range(length):
                    msr, i, q, phase = np.random.rand(4)
                    pulse_sequence_result = {
                        "MSR[V]": msr,
                        "i[V]": i,
                        "q[V]": q,
                        "phase[rad]]": phase,
                    }
                    data.add({**pulse_sequence_result})
                data.to_csv(folder)

            .. testcleanup::

                import shutil
                if os.path.isdir("foo"):
                    shutil.rmtree("foo")
        """
        data = self.df[list(self.quantities)].pint.dequantify()
        firsts = data.index.get_level_values(None)
        data[self.options] = self.df[self.options].loc[firsts].values
        data.to_csv(f"{path}/{self.name}.csv")


class Data(AbstractData):
    """Class to store the data obtained from calibration routines.
    It is a wrapper to a pandas DataFrame.

    Args:
        quantities (list): list of quantities to be saved.
    """

    def __init__(self, name=None, quantities=None):

        super().__init__(name=name)

        if quantities is not None:
            self.quantities = quantities
            for quantity in quantities:
                self.df.insert(0, quantity, pd.Series(dtype=object))

    @property
    def df(self):
        """Dataframe attribute."""
        return self._df

    @df.setter
    def df(self, data):
        """Set df attribute.

        Args:
            df (pd.DataFrame):
        """
        if isinstance(data, pd.DataFrame):
            self._df = data

    def load_data_from_dict(self, data: dict):
        """Set df attribute.

        Args:
            df (dict): dictionary containing the data to be added.
        Example:
            .. testcode::

                from qibocal.data import Data
                data = Data()
                test = {
                    "int": [1, 2, 3],
                    "float": [3.0, 4.0, 5.0],
                    "string": ["one", "two", "three"],
                    "bool": [True, False, True],
                }
                data.load_data_from_dict(test)
                print(data.df)
            .. testoutput::

                  int float string   bool
                0   1   3.0    one   True
                1   2   4.0    two  False
                2   3   5.0  three   True
        """
        processed_data = {}
        for key, values in data.items():
            processed_data[key] = pd.Series(data=(values), dtype=object)
        self._df = pd.DataFrame(processed_data)

    def add(self, data):
        """Add a row to data.

        Args:
            data (dict): dictionary containing the data to be added.
                        Every key should have the following form:
                        ``<name>[<unit>]``.
        """
        l = len(self)
        for key, value in data.items():
            self.df.loc[l, key] = value

    def get_values(self, quantity):
        """Get values of a quantity.

        Args:
            quantity (str): Quantity to get the values of.

        Returns:
            ``pd.Series`` with the quantity values in the given units.
        """
        return self.df[quantity].values

    @classmethod
    def load_data(cls, folder, subfolder, routine, data_format, name):
        """Load data from specific format.

        Args:
            folder (path): path to the output folder from which the data will be loaded
            subfolder (path): subfolder name
            routine (str): calibration routine data to be loaded
            data_format (str): data format. Possible choices are 'csv' and 'pickle'
            name (str): file's name without extension

        Returns:
            data (``Data``): data object with the loaded data.

        Example:
            .. testcode::

                from qibocal.data import Data
                import os
                folder = "test_folder/test_subfolder/test_routine"
                length = 3
                if not os.path.isdir(folder):
                    os.makedirs(folder)
                # create a dataset
                data = Data()
                for i in range(length):
                    data.add(
                        {
                            "int": int(i),
                            "float": float(i),
                            "string": str(f"hello{i}"),
                            "bool": bool(i),
                        }
                    )
                # save the dataset in csv format
                data.to_csv(folder)
                # upload the dataset
                data_upload = Data().load_data("test_folder", "test_subfolder", "test_routine", "csv", "data")

            .. testcleanup::

                import shutil
                shutil.rmtree("test_folder")

        """

        obj = cls()
        if data_format == "csv":
            file = f"{folder}/{subfolder}/{routine}/{name}.csv"
            obj.df = pd.read_csv(file)
            obj.df.pop("Unnamed: 0")
        elif data_format == "pickle":
            file = f"{folder}/{subfolder}/{routine}/{name}.pkl"
            obj.df = pd.read_pickle(file)
        else:
            raise_error(ValueError, f"Cannot load data using {data_format} format.")

        return obj

    def to_csv(self, path):
        """Save data in csv file.

        Args:
            path (str): Path containing output folder.
        Example:
            .. testcode::

                import shutil
                from qibocal.data import Data
                import numpy as np
                import os
                data = Data()
                length = 3
                folder = "foo"
                # create directory
                if not os.path.isdir(folder):
                    os.mkdir(folder)
                # generate a dataset
                data = Data()
                for i in range(length):
                    data.add(
                        {
                            "int": int(i),
                            "float": float(i),
                            "string": str(f"hello{i}"),
                            "bool": bool(i),
                        }
                    )
                data.to_csv(folder)

            .. testcleanup::

                import shutil
                if os.path.isdir("foo"):
                    shutil.rmtree("foo")
        """
        self.df.to_csv(f"{path}/{self.name}.csv")<|MERGE_RESOLUTION|>--- conflicted
+++ resolved
@@ -204,13 +204,9 @@
             data_format (str): data format. Possible choices are 'csv' and 'pickle'
             name (str): file's name without extension
         Returns:
-<<<<<<< HEAD
-            data (``DataUnits``): dataunits object with the loaded data.
-=======
             data (``DataUnits``): dataset object with the loaded data.
         Example:
             see the method ``load_data`` in class ``Data``
->>>>>>> 8f5f9049
         """
         obj = cls()
         if data_format == "csv":
