<!doctype html>
<html lang="en">

<head>
  <meta charset="UTF-8">
  <meta name="viewport" content="width=device-width, initial-scale=1">
  <head>
    <meta charset="UTF-8">
    <meta name="viewport" content="width=device-width, initial-scale=1">

    <title>Qibocal {{version}}</title>

    <link rel="icon" type="image/x-icon" href="/_favicon.ico?v=2.6.0">
    <link href="https://cdn.jsdelivr.net/npm/bootstrap@5.2.0/dist/css/bootstrap.min.css" rel="stylesheet"
      integrity="sha384-gH2yIJqKdNHPEq0n4Mqa/HGKIhSkIHeL5AyhkYV8i59U5AR6csBvApHHNl/vI1Bx" crossorigin="anonymous">

    <script src="https://cdnjs.cloudflare.com/ajax/libs/jspdf/1.5.3/jspdf.min.js"></script>

    {% if is_static %}
    <script type="text/javascript">window.PlotlyConfig = {MathJaxConfig: 'local'};</script>
    <!-- Reading the plotly js library from online to save space (not the latest version) -->
    <!-- This is required for the report plots to remain interactive -->
    <script type="text/javascript" src="https://cdn.plot.ly/plotly-latest.min.js"></script>
    {{ css_styles }}
    {% else %}
    <link rel="stylesheet" href="/static/styles.css">
    {% endif %}

  </head>
  <body>
    <header class="navbar navbar-dark sticky-top p-0">
      <a class="navbar-brand col-md-3 col-lg-2 me-0 px-3 fs-6" href="/"><span class="fs-4">Qibocal Reports</span></a>
      <button class="navbar-toggler position-absolute d-md-none collapsed" type="button" data-bs-toggle="collapse"
        data-bs-target="#sidebarMenu" aria-controls="sidebarMenu" aria-expanded="false" aria-label="Toggle navigation">
        <span class="navbar-toggler-icon"></span>
      </button>
    </header>

    <div class="container-fluid">

      <nav id="sidebarMenu" class="col-md-3 col-lg-2 d-md-block bg-light sidebar collapse">
        <div class="position-sticky pt-4 p-2 sidebar-sticky">
          <ul class="list-unstyled ps-0">
            <!-- add href timestamp, summary-->
            {% if reports %}
            <li class="mb-1">
              <buttom class="btn btn-toggle d-inline-flex align-items-center rounded border-0" data-bs-toggle="collapse"
                data-bs-target="#home-collapse" aria-expanded="true">
                Home
              </buttom>
              <div class="collapse show" id="home-collapse">
                <ul class="btn-toggle-nav list-unstyled fw-normal pb-1 small">
                  <li><a href="#" class="link-dark d-inline-flex text-decoration-none rounded">
                      Timestamp</a></li>
                  <li><a href="#summary" class="link-dark d-inline-flex text-decoration-none rounded">
                      Summary</a></li>
                </ul>
              </div>
            </li>
            <li class="mb-1">
              <button class="btn btn-toggle d-inline-flex align-items-center rounded border-0" data-bs-toggle="collapse"
                data-bs-target="#actions-collapse" aria-expanded="true">
                Actions
              </button>

              <div class="collapse show" id="actions-collapse">
                {% for report in reports %}
                  {% for routine in report.routines %}
                  <ul class="btn-toggle-nav list-unstyled fw-normal pb-1 small">
                    <li><a href="#{{ routine }}" class="link-dark d-inline-flex text-decoration-none rounded">{{
                        report.get_routine_name(routine) }}</a></li>
                    {% for header, method in routine.plots %}
                    <ul class="btn-toggle-nav list-unstyled fw-normal pb-1 small">
                      <li><a class="link-dark d-inline-flex text-decoration-none rounded"
                          href="#{{ routine }}-{{ method }}">- {{ header }}</a></li>
                    {% endfor %}
                    </ul>
                  </ul>
                  {% endfor %}
                {% endfor %}
              </div>
            </li>

            <li class="border-top my-3"></li>
            {% endif %}
            {% if not is_static %}
            <li class="mb-1">
              <button class="btn btn-toggle d-inline-flex align-items-center rounded border-0 collapsed"
                data-bs-toggle="collapse" data-bs-target="#saved-reports" aria-expanded="true">
                Saved reports
              </button>
              <div class="collapse show list-group" id="saved-reports">
                <ul class="btn-toggle-nav list-unstyled fw-normal pb-1 small">
                  <form action="/" method="post">
                    {% for folder in folders %}
                      {% set ns = namespace(found=false) %}
                      {% for report in reports %}
                        {% if folder == report.title  %}
                          {% set ns.found=true %}
                        {% endif %}
                      {% endfor %}

                      {% if ns.found %}
                        <li>
                          <input type="checkbox" name="list_of_folders" value="{{ folder }}" checked="checked">
                          <a id="reports" href="{{ url_for('page', path=folder) }}" class="link-dark d-inline-flex text-decoration-none rounded list-group-item active">{{ folder }}</a>
                        </li>
                      {% else %}
                        <li>
                          <input type="checkbox" name="list_of_folders" value="{{ folder }}">
                          <a id="reports" href="{{ url_for('page', path=folder) }}" class="link-dark d-inline-flex text-decoration-none rounded list-group-item">{{ folder }}</a>
                        </li>
                      {% endif %}
                    {% endfor %}

                  </ul>
                  <hr>
                  <button style="background:#6400FF;color:white;margin-bottom: 10px;" type="submit" title="Select saved reports to compare" name="qq-compare" value="compare">qq-compare report</button>
                  <button style="background:#6400FF;color:white;margin-bottom: 10px;" type="submit" title="Select saved reports to combine" name="qq-compare" value="combine">create combined report</button>
                </form>
              </div>
            </li>
            {% endif %}
          </ul>

        </div>

      </nav>

      <main class="col-md-9 ms-sm-auto col-lg-10 px-md-4">
      {% if reports %}
        {% for report in reports %}
          {% if report.path %}
            <div
              class="d-flex justify-content-between flex-wrap flex-md-nowrap align-items-center pt-3 pb-2 mb-3 border-bottom">
              <h1>{{ report.title }}</h1>
              <button class="button-export" id="export-pdf">Export to pdf</button>
              <!-- <button onclick="window.print()" style="background:#6400FF;color:white;" title="Print report" name="print">Print report</button> -->
            </div>
            <p>
              Platform: {{ report.metadata.get('platform')}}<br>
              Run date: {{ report.metadata.get('date') }}<br>
              Start time (UTC): {{ report.metadata.get('start-time') }}<br>
              End time (UTC): {{ report.metadata.get('end-time') }}
            </p>
            <div id="margin">
              <h3 id="summary" style="scroll-margin-top: 2.5em;"
                class="d-flex justify-content-between flex-wrap flex-md-nowrap align-items-center pt-3 pb-2 mb-3 border-bottom">
<<<<<<< HEAD
                {{ report.get_routine_name(routine) }}</h4>
                {% if routine.plots %}
                  {% for header, method in routine.plots %}
                    <div id="{{ routine }}-{{ method }}" style="scroll-margin-top: 4em;">
                    {% for qubit in report.qubits %}
                      <div id="{{ routine }}-{{ method }}-{{ qubit }}" style="scroll-margin-top: 4em;">
                      <h5
                        class="d-flex justify-content-between flex-wrap flex-md-nowrap align-items-center pt-3 pb-2 mb-3 border-bottom">
                        {{ header }} - Qubit {{ qubit }}</h5>
                        {% if is_static %}
                          {{ report.get_figure(routine, method, qubit) }}
                        {% else %}
                          <!-- find a way to change height and width depending on screen type -->
                          <iframe src="{{ report.get_live_figure(routine, method, qubit) }}"
                          style="position: relative; height: 550px; width: 100%;"></iframe>
                        {% endif %}
                      </div>
=======
                Summary</h3>

              <p>In the table below we show the libraries and respective versions used in {{ report.title }}.</p>

              <div class="table-responsive col-md-5 col-lg-3">
                <table class="table table-striped table-sm">
                  <thead>
                    <tr>
                      <th scope="col">Library</th>
                      <th scope="col">Version</th>
                    </tr>
                  </thead>
                  <tbody>
                    {% for library, version in report.metadata.get('versions').items() %}
                    <tr>
                      <td>{{ library }}</td>
                      <td>{{ version }}</td>
                    </tr>
>>>>>>> d2e707f2
                    {% endfor %}
                  </tbody>
                </table>
              </div>
              <h3 id="actions" class="d-flex justify-content-between flex-wrap flex-md-nowrap align-items-center pt-3 pb-2 mb-3 border-bottom">Actions</h3>
            </div>
            <div id="margin_iframes">
              <p id="actions">Please find below data generated by actions:</p>
              {% for routine in report.routines %}
                <div id="{{ routine }}" style="scroll-margin-top: 4em;">
                <h4
                  class="d-flex justify-content-between flex-wrap flex-md-nowrap align-items-center pt-3 pb-2 mb-3 border-bottom">
                  {{ report.get_routine_name(routine) }}</h4>
                  {% if routine.plots %}
                    {% for header, method in routine.plots %}
                        <div id="{{ routine }}-{{ method }}" style="scroll-margin-top: 4em;">
                        {% for qubit in report.qubits %}
                          <div id="{{ routine }}-{{ method }}-{{ qubit }}" style="scroll-margin-top: 4em;">
                              <h5
                                class="d-flex justify-content-between flex-wrap flex-md-nowrap align-items-center pt-3 pb-2 mb-3 border-bottom">
                                {{ header }} - Qubit {{ qubit }}</h5>
                                {% if is_static %}
                                  {{ report.get_figure(routine, method, qubit) }}
                                {% else %}
                                  <iframe src='{{ report.get_live_figure(routine, method, qubit) }}' class="gh-fit gh-fullwidth"></iframe>
                                {% endif %}
                          </div>
                        {% endfor %}
                        </div>
                    {% endfor %}
                  {% else %}
                    <p>No plots available for {{ routine.__name__ }}.</p>
                  {% endif %}
              {% endfor %}
            </div>
          {% endif %}
        {% endfor %}

      {% else %}
          {% if error %}
            <div
              class="d-flex justify-content-between flex-wrap flex-md-nowrap align-items-center pt-3 pb-2 mb-3 border-bottom">
              <h2>Qibocal Error</h2>
            </div>
            <p>
            {{error}}
          </p>
          {% else %}
            <div
              class="d-flex justify-content-between flex-wrap flex-md-nowrap align-items-center pt-3 pb-2 mb-3 border-bottom">
              <h2>Welcome to Qibocal live!</h2>
            </div>
            <p>
              Please select a report from the <mark>Saved reports</mark> in the sidebar .
            </p>
          {% endif %}
      {% endif %}
      </main>
    </div>
    <script src="https://cdn.jsdelivr.net/npm/bootstrap@5.2.0/dist/js/bootstrap.bundle.min.js"
    integrity="sha384-A3rJD856KowSb7dwlZdYEkO39Gagi7vIsF0jrRAoQmDKKtQBHUuLZ9AsSv4jD4Xa"
    crossorigin="anonymous"></script>

    <script>

        var exportPDFButton = document.getElementById("export-pdf");

        exportPDFButton.addEventListener("click", function() {

          document.body.classList.add("impresion");

          var doc = new jsPDF({orientation: 'landscape',});

          var iframes = document.querySelectorAll("iframe.gh-fit")
          source = ""
          for(var id = 0; id < iframes.length; id++) {
              var win = iframes[id].contentWindow
              var doc = win.document
              var html = doc.documentElement
              var body = doc.body
              var ifrm = iframes[id] // or win.frameElement
              source = source + html
          }

          print(source)

          doc.fromHTML(source, 0, 0, {
            width: 210,
            margins: {
              left: 10,
              right: 10,
              top: 10,
              bottom: 10
            }
          });

          // Guardar el PDF
          doc.save("report.pdf");
        });
    </script>


    <script>
      function fit() {
        var iframes = document.querySelectorAll("iframe.gh-fit")

          for(var id = 0; id < iframes.length; id++) {
              var win = iframes[id].contentWindow
              var doc = win.document
              var html = doc.documentElement
              var body = doc.body
              var ifrm = iframes[id] // or win.frameElement

              if(body) {
                  body.style.overflowX = "hidden" // scrollbar-jitter fix
                  body.style.overflowY = "hidden"
              }
              if(html) {
                  html.style.overflowX = "hidden" // scrollbar-jitter fix
                  html.style.overflowY = "hidden"
                  var style = win.getComputedStyle(html)
                  ifrm.width = parseInt(style.getPropertyValue("width")) // round value
                  ifrm.height = parseInt(style.getPropertyValue("height"))
              }
          }
          requestAnimationFrame(fit)
      }
      addEventListener("load", requestAnimationFrame.bind(this, fit))
    </script>

  </body>
</html><|MERGE_RESOLUTION|>--- conflicted
+++ resolved
@@ -146,25 +146,6 @@
             <div id="margin">
               <h3 id="summary" style="scroll-margin-top: 2.5em;"
                 class="d-flex justify-content-between flex-wrap flex-md-nowrap align-items-center pt-3 pb-2 mb-3 border-bottom">
-<<<<<<< HEAD
-                {{ report.get_routine_name(routine) }}</h4>
-                {% if routine.plots %}
-                  {% for header, method in routine.plots %}
-                    <div id="{{ routine }}-{{ method }}" style="scroll-margin-top: 4em;">
-                    {% for qubit in report.qubits %}
-                      <div id="{{ routine }}-{{ method }}-{{ qubit }}" style="scroll-margin-top: 4em;">
-                      <h5
-                        class="d-flex justify-content-between flex-wrap flex-md-nowrap align-items-center pt-3 pb-2 mb-3 border-bottom">
-                        {{ header }} - Qubit {{ qubit }}</h5>
-                        {% if is_static %}
-                          {{ report.get_figure(routine, method, qubit) }}
-                        {% else %}
-                          <!-- find a way to change height and width depending on screen type -->
-                          <iframe src="{{ report.get_live_figure(routine, method, qubit) }}"
-                          style="position: relative; height: 550px; width: 100%;"></iframe>
-                        {% endif %}
-                      </div>
-=======
                 Summary</h3>
 
               <p>In the table below we show the libraries and respective versions used in {{ report.title }}.</p>
@@ -183,7 +164,6 @@
                       <td>{{ library }}</td>
                       <td>{{ version }}</td>
                     </tr>
->>>>>>> d2e707f2
                     {% endfor %}
                   </tbody>
                 </table>
