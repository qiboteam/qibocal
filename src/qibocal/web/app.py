import datetime
import os
import re
import time

import pandas as pd
import yaml
from dash import Dash, Input, Output, dcc, html

from qibocal import plots
from qibocal.data import DataUnits
from qibocal.web.server import server

DataUnits()  # dummy dataset call to suppress ``pint[V]`` error

app = Dash(
    server=server,
    suppress_callback_exceptions=True,
)

app.layout = html.Div(
    [
        html.Link(href="/static/styles.css", rel="stylesheet"),
        html.Div(
            id="refresh-area",
            className="refresh-area",
            children=[
                html.Div(
                    id="refresh-text",
                    className="refresh-text",
                    children=[html.P("Refresh rate:")],
                ),
                dcc.Dropdown(
                    id="interval-refresh",
                    className="interval-refresh",
                    placeholder="Select refresh rate",
                    options=[
<<<<<<< HEAD
                        {"label": "Auto", "value": 0},
=======
                        {"label": "Auto refresh", "value": 0},
                        {"label": "2 seconds", "value": 2},
                        {"label": "5 seconds", "value": 5},
                        {"label": "10 seconds", "value": 10},
                        {"label": "20 seconds", "value": 20},
>>>>>>> e2a6a11c
                        {"label": "No refresh", "value": 3600},
                    ],
                    value=0,
                ),
                html.Div(
                    id="latest-timestamp",
                    className="latest-timestamp",
                ),
            ],
        ),
        html.Div(id="div-fitting", className="div-fitting"),
        html.Div(id="div-figures"),
        dcc.Location(id="url", refresh=False),
        dcc.Interval(
            id="interval",
            interval=160 * 1000,
            n_intervals=0,
            disabled=False,
        ),
    ]
)


@app.callback(
    Output(component_id="div-figures", component_property="children"),
    Output(component_id="latest-timestamp", component_property="children"),
    Output(component_id="interval", component_property="interval"),
    Output(component_id="div-fitting", component_property="children"),
    Input("interval", "n_intervals"),
    Input("url", "pathname"),
    Input("interval-refresh", "value"),
)
def get_graph(interval, url, value):
    st = time.time()

    figures = []

    if "data" not in url:
        url = f"/data{url}"

    method, folder, routine, qubit, format = url.split(os.sep)[2:]
    if qubit.isdigit():
        qubit = int(qubit)

    try:
<<<<<<< HEAD
        figs = getattr(plots, method)(folder, routine, qubit, format)
=======
        # data = DataUnits.load_data(folder, routine, format, "precision_sweep")
        # with open(f"{folder}/platform.yml", "r") as f:
        #     nqubits = yaml.safe_load(f)["nqubits"]
        # if len(data) > 2:
        #     params, fit = resonator_spectroscopy_fit(folder, format, nqubits)
        # else:
        #     params, fit = None, None
        # return getattr(plots.resonator_spectroscopy, method)(data, params, fit)

        # # FIXME: Temporarily hardcode the plotting method to test
        # # multiple routines with different names in one folder
        # # should be changed to:
        # # return getattr(getattr(plots, routine), method)(data)
        figs, fitting_report = getattr(plots, method)(folder, routine, qubit, format)
>>>>>>> e2a6a11c
        et = time.time()

        print(f"elapsed time: {et-st}")

        if value == 0:
            refresh_rate = int(et - st) + 6
        else:
            refresh_rate = value

        for fig in figs:
            figures.append(dcc.Graph(figure=fig))

        table = ""
        if "No fitting data" not in fitting_report:
            fitting_params = re.split(r"<br>|:|\|", fitting_report)
            fitting_params = list(filter(lambda x: x.strip(), fitting_params))
            table_header = [
                html.Thead(
                    children=[
                        html.Tr(
                            children=[
                                html.Th(
                                    className="th_styles", children="qubit # / report #"
                                ),
                                html.Th(
                                    className="th_styles", children="Fitting Parameter"
                                ),
                                html.Th(className="th_styles", children="Value"),
                            ]
                        )
                    ]
                )
            ]
            table_rows = []

            for i in range(0, len(fitting_params), 3):
                table_rows.append(
                    html.Tr(
                        className="td_styles",
                        children=[
                            html.Td(fitting_params[i]),
                            html.Td(fitting_params[i + 1]),
                            html.Td(fitting_params[i + 2]),
                        ],
                    )
                )

            table = [
                html.Table(
                    className="fitting-table", children=table_header + table_rows
                )
            ]

        timestamp = datetime.datetime.now().strftime("%d/%m/%Y, %H:%M:%S")
        return (
            figures,
            [html.Span(f"Last update: {(timestamp)}")],
            refresh_rate * 1000,
            table,
        )
    except (FileNotFoundError, pd.errors.EmptyDataError):
        timestamp = datetime.datetime.now().strftime("%d/%m/%Y, %H:%M:%S")
        return (
            figures,
            [html.Span(f"Last updated: {timestamp}")],
            refresh_rate * 1000,
            table,
        )<|MERGE_RESOLUTION|>--- conflicted
+++ resolved
@@ -35,15 +35,7 @@
                     className="interval-refresh",
                     placeholder="Select refresh rate",
                     options=[
-<<<<<<< HEAD
                         {"label": "Auto", "value": 0},
-=======
-                        {"label": "Auto refresh", "value": 0},
-                        {"label": "2 seconds", "value": 2},
-                        {"label": "5 seconds", "value": 5},
-                        {"label": "10 seconds", "value": 10},
-                        {"label": "20 seconds", "value": 20},
->>>>>>> e2a6a11c
                         {"label": "No refresh", "value": 3600},
                     ],
                     value=0,
@@ -89,9 +81,6 @@
         qubit = int(qubit)
 
     try:
-<<<<<<< HEAD
-        figs = getattr(plots, method)(folder, routine, qubit, format)
-=======
         # data = DataUnits.load_data(folder, routine, format, "precision_sweep")
         # with open(f"{folder}/platform.yml", "r") as f:
         #     nqubits = yaml.safe_load(f)["nqubits"]
@@ -106,7 +95,6 @@
         # # should be changed to:
         # # return getattr(getattr(plots, routine), method)(data)
         figs, fitting_report = getattr(plots, method)(folder, routine, qubit, format)
->>>>>>> e2a6a11c
         et = time.time()
 
         print(f"elapsed time: {et-st}")
