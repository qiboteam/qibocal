"""
"""


from __future__ import annotations

from collections.abc import Iterable

import numpy as np
import pandas as pd
import plotly.graph_objects as go
from qibo import gates
from qibo.models import Circuit
from qibo.noise import NoiseModel, PauliError
from qibolab.platforms.abstract import AbstractPlatform

from qibocal.calibrations.protocols.abstract import (
    Experiment,
    Result,
    SingleCliffordsFactory,
)
<<<<<<< HEAD
from qibocal.fitting.rb_methods import fit_exp1B_func
=======
>>>>>>> 603dbe77
from qibocal.calibrations.protocols.utils import effective_depol
from qibocal.config import raise_error
from qibocal.data import Data
from qibocal.decorators import plot
from qibocal.fitting.rb_methods import fit_exp1_func
from qibocal.plots.rb import standardrb_plot


class SingleCliffordsInvFactory(SingleCliffordsFactory):
    def __init__(
        self, nqubits: int, depths: list, runs: int, qubits: list = None
    ) -> None:
        super().__init__(nqubits, depths, runs, qubits)

    def build_circuit(self, depth: int):
        circuit = Circuit(len(self.qubits))
        for _ in range(depth):
            circuit.add(self.gates())
        # If there is at least one gate in the circuit, add an inverse.
        if depth > 0:
            # Build a gate out of the unitary of the whole circuit and
            # take the daggered version of that.
            circuit.add(
                gates.Unitary(circuit.unitary(), *range(len(self.qubits))).dagger()
            )
        circuit.add(gates.M(*range(len(self.qubits))))
        return circuit


class StandardRBExperiment(Experiment):
    def __init__(
        self,
        circuitfactory: Iterable,
        nshots: int = None,
        data: list = None,
        noisemodel: NoiseModel = None,
    ) -> None:
        super().__init__(circuitfactory, nshots, data, noisemodel)

    def single_task(self, circuit: Circuit, datarow: dict) -> None:
        """Executes a circuit, returns the single shot results

        Args:
            circuit (Circuit): Will be executed, has to return samples.
            datarow (dict): Dictionary with parameters for execution and
                immediate postprocessing information.
        """
        datadict = super().single_task(circuit, datarow)
        # Substract 1 for sequence length to not count the inverse gate
        # FIXME and on the measurement branch of qibo the measurement is
        # counted as one gate on the master branch not.
        datadict["depth"] = circuit.ngates - 2 if circuit.ngates > 1 else 0
        return datadict

    @property
    def depths(self) -> np.ndarray:
        """Extracts the used circuits depths.

        Returns:
            np.ndarray: Used depths for every data row.
        """
        try:
            return self.dataframe["depth"].to_numpy()
        except KeyError:
            raise_error(KeyError, "No depths. Execute experiment first.")


class StandardRBResult(Result):
    def __init__(self, dataframe: pd.DataFrame, fitting_func) -> None:
        super().__init__(dataframe)
        self.fitting_func = fitting_func
        self.title = "Standard Randomized Benchmarking"

    def single_fig(self):
        xdata_scatter = self.df["depth"].to_numpy()
        ydata_scatter = self.df["groundstate_probabilities"].to_numpy()
        xdata, ydata = self.extract("depth", "groundstate_probabilities", "mean")
        self.scatter_fit_fig(xdata_scatter, ydata_scatter, xdata, ydata)


def groundstate_probability(experiment: Experiment):
    """Computes sequential the ground state probabilities of an executed
    experiment and stores them in the experiment.

    Args:
        experiment (Experiment): Executed experiment for which the ground state
        probabilities for each data row are calculated.
    """
    probs = experiment.probabilities[:, 0]
    experiment._append_data("groundstate_probabilities", list(probs))


def validate_simulation(experiment: Experiment):
    """Take the used noise model in the simulation and calculates
    the desired outcome.

    Args:
        experiment (Experiment): Experiment which executed the simulation.
    """
    pass


def analyze(
    experiment: Experiment, noisemodel: NoiseModel = None, **kwargs
) -> go._figure.Figure:
    # Compute and add the ground state probabilities.
    experiment.apply_task(groundstate_probability)
    result = StandardRBResult(experiment.dataframe, fit_exp1B_func)
    result.single_fig()
    report = result.report()
    return report


def perform(
    nqubits: int,
    depths: list,
    runs: int,
    nshots: int,
    qubits: list = None,
    noise_params: list = None,
):
    if noise_params is not None:
        # Define the noise model.
        paulinoise = PauliError(*noise_params)
        noise = NoiseModel()
        noise.add(paulinoise, gates.Unitary)
        depol = effective_depol(paulinoise)
    else:
        noise = None
    # Initiate the circuit factory and the faulty Experiment object.
    factory = SingleCliffordsInvFactory(nqubits, depths, runs, qubits=qubits)
    experiment = StandardRBExperiment(factory, nshots, noisemodel=noise)
    # Execute the experiment.
    experiment.execute()
    analyze(experiment, noisemodel=noise).show()


@plot("Randomized benchmarking", standardrb_plot)
def qqperform_standardrb(
    platform: AbstractPlatform,
    qubit: list,
    depths: list,
    runs: int,
    nshots: int,
    nqubit: int = None,
    noise_params: list = None,
):
    # Check if noise should artificially be added.
    if noise_params is not None:
        # Define the noise model.
        paulinoise = PauliError(*noise_params)
        noise = NoiseModel()
        noise.add(paulinoise, gates.Unitary)
        data_depol = Data("effectivedepol", quantities=["effective_depol"])
        data_depol.add({"effective_depol": effective_depol(paulinoise)})
        yield data_depol
    else:
        noise = None
    # Initiate the circuit factory and the Experiment object.
    factory = SingleCliffordsInvFactory(nqubit, depths, runs, qubits=qubit)
    experiment = StandardRBExperiment(factory, nshots, noisemodel=noise)
    # Execute the experiment.
    experiment.execute()
    data = Data()
    data.df = experiment.dataframe
    yield data<|MERGE_RESOLUTION|>--- conflicted
+++ resolved
@@ -19,10 +19,7 @@
     Result,
     SingleCliffordsFactory,
 )
-<<<<<<< HEAD
 from qibocal.fitting.rb_methods import fit_exp1B_func
-=======
->>>>>>> 603dbe77
 from qibocal.calibrations.protocols.utils import effective_depol
 from qibocal.config import raise_error
 from qibocal.data import Data
