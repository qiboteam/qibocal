--- conflicted
+++ resolved
@@ -6,13 +6,10 @@
 from qibocal.calibrations.protocols.experiments import Experiment
 from qibocal.calibrations.protocols.generators import *
 from qibocal.calibrations.protocols.utils import effective_depol
-<<<<<<< HEAD
-from datetime import datetime
-=======
 from qibocal.data import Data
 from qibocal.decorators import plot
 from qibocal.plots.scatters import rb_plot
->>>>>>> 245519b5
+from datetime import datetime
 
 
 @plot("Randomized benchmarking", plots.rb_plot)
@@ -60,9 +57,6 @@
     noise.add(pauli, gates.Unitary)
     data_depol = Data("effectivedepol", quantities=["effective_depol"])
     data_depol.add({"effective_depol": effective_depol(pauli)})
-<<<<<<< HEAD
     yield data_depol
     print('end: ', datetime.now().strftime("%d.%b %y %H:%M:%S"))
-=======
-    yield data_depol
->>>>>>> 245519b5
+    