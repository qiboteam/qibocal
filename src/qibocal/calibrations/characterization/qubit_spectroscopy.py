from typing import Optional

import numpy as np
from qibolab.platforms.abstract import AbstractPlatform
from qibolab.pulses import PulseSequence
from qibolab.sweeper import Parameter, Sweeper

from qibocal import plots
from qibocal.data import DataUnits
from qibocal.decorators import plot
from qibocal.fitting.methods import lorentzian_fit


@plot("MSR and Phase vs Qubit Drive Frequency", plots.frequency_msr_phase)
def qubit_spectroscopy(
    platform: AbstractPlatform,
    qubits: dict,
    freq_width: int,
    freq_step: int,
    drive_duration: int,
    drive_amplitude: Optional[float] = None,
    nshots: int = 1024,
    relaxation_time: int = 50,
    software_averages: int = 1,
):
    r"""
    Perform spectroscopy on the qubit.
    This routine executes a fast scan around the expected qubit frequency indicated in the platform runcard.
    Afterthat, a final sweep with more precision is executed centered in the new qubit frequency found.

    Args:
        platform (AbstractPlatform): Qibolab platform object
        qubits (dict): Dict of target Qubit objects to perform the action
        freq_width (int): Width frequency in HZ to perform the high resolution sweep
        freq_step (int): Step frequency in HZ for the high resolution sweep
        software_averages (int): Number of executions of the routine for averaging results
        points (int): Save data results in a file every number of points

    Returns:
        - Two DataUnits objects with the raw data obtained for the fast and precision sweeps with the following keys

            - **MSR[V]**: Resonator signal voltage mesurement in volts
            - **i[V]**: Resonator signal voltage mesurement for the component I in volts
            - **q[V]**: Resonator signal voltage mesurement for the component Q in volts
            - **phase[rad]**: Resonator signal phase mesurement in radians
            - **frequency[Hz]**: Qubit drive frequency value in Hz
            - **qubit**: The qubit being tested
            - **iteration**: The iteration number of the many determined by software_averages

        - A DataUnits object with the fitted data obtained with the following keys

            - **qubit**: The qubit being tested
            - **drive_frequency**: frequency
            - **peak_voltage**: peak voltage
            - **popt0**: Lorentzian's amplitude
            - **popt1**: Lorentzian's center
            - **popt2**: Lorentzian's sigma
            - **popt3**: Lorentzian's offset
    """

    # reload instrument settings from runcard
    platform.reload_settings()
    # create a sequence of pulses for the experiment:
    # long drive probing pulse - MZ

    # taking advantage of multiplexing, apply the same set of gates to all qubits in parallel
    sequence = PulseSequence()
    ro_pulses = {}
    qd_pulses = {}
    for qubit in qubits:
        qd_pulses[qubit] = platform.create_qubit_drive_pulse(
            qubit, start=0, duration=drive_duration
        )
        if drive_amplitude is not None:
            qd_pulses[qubit].amplitude = drive_amplitude
        ro_pulses[qubit] = platform.create_qubit_readout_pulse(
            qubit, start=qd_pulses[qubit].finish
        )
        sequence.add(qd_pulses[qubit])
        sequence.add(ro_pulses[qubit])

    # define the parameter to sweep and its range:
    delta_frequency_range = np.arange(-freq_width // 2, freq_width // 2, freq_step)
    sweeper = Sweeper(
        Parameter.frequency,
        delta_frequency_range,
        pulses=[qd_pulses[qubit] for qubit in qubits],
    )

    # create a DataUnits object to store the results,
    # DataUnits stores by default MSR, phase, i, q
    # additionally include qubit frequency
    data = DataUnits(
        name="data",
        quantities={"frequency": "Hz"},
        options=["qubit", "iteration"],
    )

    # repeat the experiment as many times as defined by software_averages
    for iteration in range(software_averages):
        results = platform.sweep(
            sequence, sweeper, nshots=nshots, relaxation_time=relaxation_time
        )

        # retrieve the results for every qubit
        for qubit, ro_pulse in ro_pulses.items():
            # average msr, phase, i and q over the number of shots defined in the runcard
            result = results[ro_pulse.serial]
            r = result.to_dict(average=False)
            # store the results
            r.update(
                {
                    "frequency[Hz]": delta_frequency_range + qd_pulses[qubit].frequency,
                    "qubit": len(delta_frequency_range) * [qubit],
                    "iteration": len(delta_frequency_range) * [iteration],
                }
            )
            data.add_data_from_dict(r)

        # finally, save the remaining data and fits
        yield data
        yield lorentzian_fit(
            data,
            x="frequency[GHz]",
            y="MSR[uV]",
            qubits=qubits,
            resonator_type=platform.resonator_type,
            labels=["drive_frequency", "peak_voltage"],
        )


@plot(
    "MSR and Phase vs Qubit Drive Frequency and Flux Current",
    plots.frequency_flux_msr_phase,
)
def qubit_spectroscopy_flux(
    platform: AbstractPlatform,
    qubits: dict,
    drive_amplitude,
    freq_width,
    freq_step,
    bias_width,
    bias_step,
    fluxlines,
    nshots=1024,
    relaxation_time=50,
    software_averages=1,
):
    r"""
    Perform spectroscopy on the qubit modifying the bias applied in the flux control line.
    This routine works for multiqubit devices flux controlled.

    Args:
        platform (AbstractPlatform): Qibolab platform object
        qubits (dict): Dict of target Qubit objects to perform the action
        freq_width (int): Width frequency in HZ to perform the spectroscopy sweep
        freq_step (int): Step frequency in HZ for the spectroscopy sweep
        bias_width (float): Width bias in A for the flux bias sweep
        bias_step (float): Step bias in A for the flux bias sweep
        fluxlines (list): List of flux lines to use to perform the experiment. If it is set to "qubits", it uses each of
                        flux lines associated with the target qubits.
        software_averages (int): Number of executions of the routine for averaging results
        points (int): Save data results in a file every number of points

    Returns:
        - A DataUnits object with the raw data obtained for the fast and precision sweeps with the following keys

            - **MSR[V]**: Resonator signal voltage mesurement in volts
            - **i[V]**: Resonator signal voltage mesurement for the component I in volts
            - **q[V]**: Resonator signal voltage mesurement for the component Q in volts
            - **phase[rad]**: Resonator signal phase mesurement in radians
            - **frequency[Hz]**: Qubit drive frequency value in Hz
            - **bias[V]**: Current value in A applied to the flux line
            - **qubit**: The qubit being tested
            - **fluxline**: The fluxline being tested
            - **iteration**: The iteration number of the many determined by software_averages

        - A DataUnits object with the fitted data obtained with the following keys

            - **drive_frequency**: frequency
            - **peak_voltage**: peak voltage
            - **popt0**: Lorentzian's amplitude
            - **popt1**: Lorentzian's center
            - **popt2**: Lorentzian's sigma
            - **popt3**: Lorentzian's offset
            - **qubit**: The qubit being tested
    """
    # reload instrument settings from runcard
    platform.reload_settings()

    # create a sequence of pulses for the experiment:
    # long drive probing pulse - MZ

    # taking advantage of multiplexing, apply the same set of gates to all qubits in parallel
    sequence = PulseSequence()
    ro_pulses = {}
    qd_pulses = {}
    for qubit in qubits:
        qd_pulses[qubit] = platform.create_qubit_drive_pulse(
            qubit, start=0, duration=2000
        )
        qd_pulses[qubit].amplitude = drive_amplitude
        ro_pulses[qubit] = platform.create_qubit_readout_pulse(
            qubit, start=qd_pulses[qubit].finish
        )
        sequence.add(qd_pulses[qubit])
        sequence.add(ro_pulses[qubit])

    # define the parameter to sweep and its range:
    # qubit drive frequency
    delta_frequency_range = np.arange(-freq_width // 2, freq_width // 2, freq_step)
    frequency_sweeper = Sweeper(
        Parameter.frequency,
        delta_frequency_range,
        pulses=[qd_pulses[qubit] for qubit in qubits],
    )

    if fluxlines == "qubits":
        fluxlines = qubits

<<<<<<< HEAD
    for fluxline in fluxlines:
        # TODO: check if this is correct
        sweetspot_biass[fluxline] = qubits[fluxline].sweetspot

        bias_min[fluxline] = -bias_width / 2 + sweetspot_biass[fluxline]
        bias_max[fluxline] = +bias_width / 2 + sweetspot_biass[fluxline]
        bias_ranges[fluxline] = np.arange(
            bias_min[fluxline], bias_max[fluxline], bias_step
        )
=======
    # flux bias
    delta_bias_range = np.arange(-bias_width / 2, bias_width / 2, bias_step)
    bias_sweeper = Sweeper(
        Parameter.bias,
        delta_bias_range,
        qubits=fluxlines,
    )
>>>>>>> 21964678

    # create a DataUnits object to store the results,
    # DataUnits stores by default MSR, phase, i, q
    # additionally include qubit frequency and flux bias
    data = DataUnits(
        name=f"data",
        quantities={"frequency": "Hz", "bias": "V"},
        options=["qubit", "fluxline", "iteration"],
    )

    # repeat the experiment as many times as defined by software_averages
    count = 0
    for iteration in range(software_averages):
        results = platform.sweep(
            sequence,
            bias_sweeper,
            frequency_sweeper,
            nshots=nshots,
            relaxation_time=relaxation_time,
        )

        # retrieve the results for every qubit
        for qubit, fluxline in zip(qubits, fluxlines):
            # average msr, phase, i and q over the number of shots defined in the runcard
            result = results[ro_pulses[qubit].serial]
            # store the results
            biases = np.repeat(
                delta_bias_range, len(delta_frequency_range)
            ) + platform.get_bias(fluxline)
            freqs = np.array(
                len(delta_bias_range)
                * list(delta_frequency_range + qd_pulses[qubit].frequency)
            ).flatten()
            r = {k: v.ravel() for k, v in result.to_dict(average=False).items()}
            r.update(
                {
                    "frequency[Hz]": freqs,
                    "bias[V]": biases,
                    "qubit": len(freqs) * [qubit],
                    "fluxline": len(freqs) * [fluxline],
                    "iteration": len(freqs) * [iteration],
                }
            )
            data.add_data_from_dict(r)

        # finally, save the remaining data and fits
        yield data<|MERGE_RESOLUTION|>--- conflicted
+++ resolved
@@ -218,17 +218,6 @@
     if fluxlines == "qubits":
         fluxlines = qubits
 
-<<<<<<< HEAD
-    for fluxline in fluxlines:
-        # TODO: check if this is correct
-        sweetspot_biass[fluxline] = qubits[fluxline].sweetspot
-
-        bias_min[fluxline] = -bias_width / 2 + sweetspot_biass[fluxline]
-        bias_max[fluxline] = +bias_width / 2 + sweetspot_biass[fluxline]
-        bias_ranges[fluxline] = np.arange(
-            bias_min[fluxline], bias_max[fluxline], bias_step
-        )
-=======
     # flux bias
     delta_bias_range = np.arange(-bias_width / 2, bias_width / 2, bias_step)
     bias_sweeper = Sweeper(
@@ -236,7 +225,6 @@
         delta_bias_range,
         qubits=fluxlines,
     )
->>>>>>> 21964678
 
     # create a DataUnits object to store the results,
     # DataUnits stores by default MSR, phase, i, q
