import numpy as np
from qibolab.platforms.abstract import AbstractPlatform
from qibolab.pulses import PulseSequence
from qibolab.sweeper import Sweeper

from qibocal import plots
from qibocal.config import raise_error
from qibocal.data import DataUnits
from qibocal.decorators import plot
from qibocal.fitting.methods import lorentzian_fit


@plot("MSR and Phase vs Qubit Drive Frequency", plots.frequency_msr_phase)
def qubit_spectroscopy(
    platform: AbstractPlatform,
    qubits: list,
    fast_width,
    fast_step,
    precision_width,
    precision_step,
    wait_time,
    nshots=1024,
    software_averages=1,
):
    r"""
    Perform spectroscopy on the qubit.
    This routine executes a fast scan around the expected qubit frequency indicated in the platform runcard.
    Afterthat, a final sweep with more precision is executed centered in the new qubit frequency found.

    Args:
        platform (AbstractPlatform): Qibolab platform object
        qubits (list): List of target qubits to perform the action
        fast_start (int): Initial frequency in HZ to perform the qubit fast sweep
        fast_width (int): Width frequency in HZ to perform the high resolution sweep
        fast_step (int): Step frequency in HZ for the high resolution sweep
        precision_width (int): Width frequency in HZ to perform the precision resolution sweep
        precision_step (int): Step frequency in HZ for the precission resolution sweep
        software_averages (int): Number of executions of the routine for averaging results
        points (int): Save data results in a file every number of points

    Returns:
        - Two DataUnits objects with the raw data obtained for the fast and precision sweeps with the following keys

            - **MSR[V]**: Resonator signal voltage mesurement in volts
            - **i[V]**: Resonator signal voltage mesurement for the component I in volts
            - **q[V]**: Resonator signal voltage mesurement for the component Q in volts
            - **phase[rad]**: Resonator signal phase mesurement in radians
            - **frequency[Hz]**: Qubit drive frequency value in Hz
            - **qubit**: The qubit being tested
            - **iteration**: The iteration number of the many determined by software_averages

        - A DataUnits object with the fitted data obtained with the following keys

            - **qubit**: The qubit being tested
            - **drive_frequency**: frequency
            - **peak_voltage**: peak voltage
            - **popt0**: Lorentzian's amplitude
            - **popt1**: Lorentzian's center
            - **popt2**: Lorentzian's sigma
            - **popt3**: Lorentzian's offset
    """

    # reload instrument settings from runcard
    platform.reload_settings()

    # create a sequence of pulses for the experiment:
    # long drive probing pulse - MZ

    # taking advantage of multiplexing, apply the same set of gates to all qubits in parallel
    sequence = PulseSequence()
    ro_pulses = {}
    qd_pulses = {}
    for qubit in qubits:
        qd_pulses[qubit] = platform.create_qubit_drive_pulse(
            qubit, start=0, duration=2000
        )
        qd_pulses[qubit].amplitude = 0.005
        ro_pulses[qubit] = platform.create_qubit_readout_pulse(
            qubit, start=qd_pulses[qubit].finish
        )
        sequence.add(qd_pulses[qubit])
        sequence.add(ro_pulses[qubit])

    delta_frequency_range = np.arange(-fast_width // 2, fast_width // 2, fast_step)
    sweeper = Sweeper(
        "frequency",
        delta_frequency_range,
        pulses=[qd_pulses[qubit] for qubit in qubits],
        wait_time=wait_time,
    )

    # create a DataUnits object to store the results,
    # DataUnits stores by default MSR, phase, i, q
    # additionally include qubit frequency
    fast_sweep_data = DataUnits(
        name="fast_sweep_data",
        quantities={"frequency": "Hz"},
        options=["qubit", "iteration"],
    )

    # repeat the experiment as many times as defined by software_averages
    for iteration in range(software_averages):
        results = platform.sweep(sequence, sweeper, nshots=nshots)

        while (
            any(result.in_progress for result in results.values())
            or len(fast_sweep_data) == 0
        ):
            # retrieve the results for every qubit
            for qubit, ro_pulse in ro_pulses.items():
                # average msr, phase, i and q over the number of shots defined in the runcard
                result = results[ro_pulse.serial]
<<<<<<< HEAD
                # store the results
                r = {
                    "MSR[V]": result.MSR,
                    "i[V]": result.I,
                    "q[V]": result.Q,
                    "phase[rad]": result.phase,
                    "frequency[Hz]": delta_frequency_range + qd_pulses[qubit].frequency,
                    "qubit": len(result) * [qubit],
                    "iteration": len(result) * [iteration],
                }
                fast_sweep_data.add_data_from_dict(r)

            # save data as often as defined by points
            if len(result) > 0:
=======
                r = result.to_dict(average=False)
                # store the results
                r.update(
                    {
                        "frequency[Hz]": delta_frequency_range
                        + qd_pulses[qubit].frequency,
                        "qubit": len(delta_frequency_range) * [qubit],
                        "iteration": len(delta_frequency_range) * [iteration],
                    }
                )
                fast_sweep_data.add_data_from_dict(r)

            # save data as often as defined by points
            if result.in_progress > 0:
>>>>>>> ff948b16
                # save data
                yield fast_sweep_data
                # calculate and save fit
                yield lorentzian_fit(
                    fast_sweep_data,
                    x="frequency[Hz]",
                    y="MSR[uV]",
                    qubits=qubits,
                    resonator_type=platform.resonator_type,
                    labels=["drive_frequency", "peak_voltage"],
                )
    # finally, save the remaining data and fits
    yield fast_sweep_data
    yield lorentzian_fit(
        fast_sweep_data,
        x="frequency[Hz]",
        y="MSR[uV]",
        qubits=qubits,
        resonator_type=platform.resonator_type,
        labels=["drive_frequency", "peak_voltage"],
    )

    # store max/min peaks as new frequencies
    # new_qubit_frequencies = {}
    # for qubit in qubits:
    #    qubit_data = (
    #        fast_sweep_data.df[fast_sweep_data.df["qubit"] == qubit]
    #        .drop(columns=["qubit", "iteration"])
    #        .groupby("frequency", as_index=False)
    #        .mean()
    #    )
    #    if platform.resonator_type == "3D":
    #        new_qubit_frequencies[qubit] = (
    #            qubit_data["frequency"][
    #                np.argmin(qubit_data["MSR"].pint.to("V").pint.magnitude)
    #            ]
    #            .to("Hz")
    #            .magnitude
    #        )
    #    else:
    #        new_qubit_frequencies[qubit] = (
    #            qubit_data["frequency"][
    #                np.argmax(qubit_data["MSR"].pint.to("V").pint.magnitude)
    #            ]
    #            .to("Hz")
    #            .magnitude
    #        )

    # run a precision sweep around the newly detected frequencies

    delta_frequency_range = np.arange(
        -precision_width // 2, precision_width // 2, precision_step
    )
    sweeper = Sweeper(
        "frequency",
        delta_frequency_range,
        pulses=[qd_pulses[qubit] for qubit in qubits],
        wait_time=wait_time,
    )

    # create a second DataUnits object to store the results,
    precision_sweep_data = DataUnits(
        name="precision_sweep_data",
        quantities={"frequency": "Hz"},
        options=["qubit", "iteration"],
    )

    # repeat the experiment as many times as defined by software_averages
    for iteration in range(software_averages):
        results = platform.sweep(sequence, sweeper, nshots=nshots)

        while (
            any(result.in_progress for result in results.values())
            or len(precision_sweep_data) == 0
        ):
            # retrieve the results for every qubit
            for qubit, ro_pulse in ro_pulses.items():
                # average msr, phase, i and q over the number of shots defined in the runcard
                result = results[ro_pulse.serial]
<<<<<<< HEAD
                # store the results
                r = {
                    "MSR[V]": result.MSR,
                    "i[V]": result.I,
                    "q[V]": result.Q,
                    "phase[rad]": result.phase,
                    "frequency[Hz]": delta_frequency_range + qd_pulses[qubit].frequency,
                    "qubit": len(result) * [qubit],
                    "iteration": len(result) * [iteration],
                }
                precision_sweep_data.add_data_from_dict(r)

            # save data as often as defined by points
            if len(result) > 0:
=======
                r = result.to_dict(average=False)
                # store the results
                r.update(
                    {
                        "frequency[Hz]": delta_frequency_range
                        + qd_pulses[qubit].frequency,
                        "qubit": len(delta_frequency_range) * [qubit],
                        "iteration": len(delta_frequency_range) * [iteration],
                    }
                )
                precision_sweep_data.add_data_from_dict(r)

            # save data as often as defined by points
            if result.in_progress > 0:
>>>>>>> ff948b16
                # save data
                yield precision_sweep_data
                # calculate and save fit
                yield lorentzian_fit(
                    precision_sweep_data,
                    x="frequency[Hz]",
                    y="MSR[uV]",
                    qubits=qubits,
                    resonator_type=platform.resonator_type,
<<<<<<< HEAD
                    labels=["qubit_freq", "peak_voltage", "intermediate_freq"],
=======
                    labels=["qubit_freq", "peak_voltage"],
>>>>>>> ff948b16
                )

    # finally, save the remaining data and fits
    yield precision_sweep_data
    yield lorentzian_fit(
        precision_sweep_data,
        x="frequency[Hz]",
        y="MSR[uV]",
        qubits=qubits,
        resonator_type=platform.resonator_type,
        labels=["qubit_freq", "peak_voltage", "intermediate_freq"],
    )


@plot(
    "MSR and Phase vs Qubit Drive Frequency and Flux Current",
    plots.frequency_flux_msr_phase,
)
def qubit_spectroscopy_flux(
    platform: AbstractPlatform,
    qubits: list,
    freq_width,
    freq_step,
    bias_width,
    bias_step,
    fluxlines,
    wait_time,
    nshots=1024,
    software_averages=1,
):
    r"""
    Perform spectroscopy on the qubit modifying the current applied in the flux control line.
    This routine works for multiqubit devices flux controlled.

    Args:
        platform (AbstractPlatform): Qibolab platform object
        qubits (list): List of target qubits to perform the action
        freq_width (int): Width frequency in HZ to perform the spectroscopy sweep
        freq_step (int): Step frequency in HZ for the spectroscopy sweep
        current_width (float): Width current in A for the flux current sweep
        current_step (float): Step current in A for the flux current sweep
        fluxlines (list): List of flux lines to use to perform the experiment. If it is set to "qubits", it uses each of
                        flux lines associated with the target qubits.
        software_averages (int): Number of executions of the routine for averaging results
        points (int): Save data results in a file every number of points

    Returns:
        - A DataUnits object with the raw data obtained for the fast and precision sweeps with the following keys

            - **MSR[V]**: Resonator signal voltage mesurement in volts
            - **i[V]**: Resonator signal voltage mesurement for the component I in volts
            - **q[V]**: Resonator signal voltage mesurement for the component Q in volts
            - **phase[rad]**: Resonator signal phase mesurement in radians
            - **frequency[Hz]**: Qubit drive frequency value in Hz
            - **current[A]**: Current value in A applied to the flux line
            - **qubit**: The qubit being tested
            - **fluxline**: The fluxline being tested
            - **iteration**: The iteration number of the many determined by software_averages

        - A DataUnits object with the fitted data obtained with the following keys

            - **drive_frequency**: frequency
            - **peak_voltage**: peak voltage
            - **popt0**: Lorentzian's amplitude
            - **popt1**: Lorentzian's center
            - **popt2**: Lorentzian's sigma
            - **popt3**: Lorentzian's offset
            - **qubit**: The qubit being tested
    """
    # reload instrument settings from runcard
    platform.reload_settings()

    # create a sequence of pulses for the experiment:
    # long drive probing pulse - MZ

    # taking advantage of multiplexing, apply the same set of gates to all qubits in parallel
    sequence = PulseSequence()
    ro_pulses = {}
    qd_pulses = {}
    for qubit in qubits:
        qd_pulses[qubit] = platform.create_qubit_drive_pulse(
            qubit, start=0, duration=2000
        )
        ro_pulses[qubit] = platform.create_qubit_readout_pulse(
            qubit, start=qd_pulses[qubit].finish
        )
        sequence.add(qd_pulses[qubit])
        sequence.add(ro_pulses[qubit])

    # define the parameter to sweep and its range:
    # qubit drive frequency
    delta_frequency_range = np.arange(-freq_width // 2, freq_width // 2, freq_step)
    frequency_sweeper = Sweeper(
        "frequency",
        delta_frequency_range,
        pulses=[qd_pulses[qubit] for qubit in qubits],
        wait_time=wait_time,
    )

    if fluxlines == "qubits":
        fluxlines = qubits

    # flux current
    delta_bias_range = np.arange(-bias_width / 2, bias_width / 2, bias_step)
    bias_sweeper = Sweeper("offset", delta_bias_range, qubits=fluxlines, wait_time=0)

    # create a DataUnits object to store the results,
    # DataUnits stores by default MSR, phase, i, q
    # additionally include qubit frequency and flux current
    data = DataUnits(
        name=f"data",
        quantities={"frequency": "Hz", "current": "A"},
        options=["qubit", "fluxline", "iteration"],
    )

    # repeat the experiment as many times as defined by software_averages
    count = 0
    for iteration in range(software_averages):
        results = platform.sweep(
            sequence, bias_sweeper, frequency_sweeper, nshots=nshots
        )

        while any(result.in_progress for result in results.values()) or len(data) == 0:
            # retrieve the results for every qubit
            for qubit, fluxline in zip(qubits, fluxlines):
                # average msr, phase, i and q over the number of shots defined in the runcard
                result = results[ro_pulses[qubit].serial]
                # store the results
                biases = (
                    np.repeat(delta_bias_range, len(delta_frequency_range))
                    + platform.qubits[fluxline].flux.offset
                )
                freqs = np.array(
                    len(delta_bias_range)
                    * list(delta_frequency_range + qd_pulses[qubit].frequency)
                ).flatten()
<<<<<<< HEAD
                r = result.to_dict()
=======
                r = result.to_dict(average=False)
>>>>>>> ff948b16
                r.update(
                    {
                        "frequency[Hz]": freqs,
                        "current[A]": biases,
<<<<<<< HEAD
                        "qubit": len(result) * [qubit],
                        "fluxline": len(result) * [fluxline],
                        "iteration": len(result) * [iteration],
=======
                        "qubit": len(freqs) * [qubit],
                        "fluxline": len(freqs) * [fluxline],
                        "iteration": len(freqs) * [iteration],
>>>>>>> ff948b16
                    }
                )
                data.add_data_from_dict(r)

            # save data as often as defined by points
<<<<<<< HEAD
            if len(result) > 0:
=======
            if result.in_progress:
>>>>>>> ff948b16
                # save data
                yield data

    # finally, save the remaining data and fits
    yield data<|MERGE_RESOLUTION|>--- conflicted
+++ resolved
@@ -81,6 +81,7 @@
         sequence.add(qd_pulses[qubit])
         sequence.add(ro_pulses[qubit])
 
+    # define the parameter to sweep and its range:
     delta_frequency_range = np.arange(-fast_width // 2, fast_width // 2, fast_step)
     sweeper = Sweeper(
         "frequency",
@@ -110,22 +111,6 @@
             for qubit, ro_pulse in ro_pulses.items():
                 # average msr, phase, i and q over the number of shots defined in the runcard
                 result = results[ro_pulse.serial]
-<<<<<<< HEAD
-                # store the results
-                r = {
-                    "MSR[V]": result.MSR,
-                    "i[V]": result.I,
-                    "q[V]": result.Q,
-                    "phase[rad]": result.phase,
-                    "frequency[Hz]": delta_frequency_range + qd_pulses[qubit].frequency,
-                    "qubit": len(result) * [qubit],
-                    "iteration": len(result) * [iteration],
-                }
-                fast_sweep_data.add_data_from_dict(r)
-
-            # save data as often as defined by points
-            if len(result) > 0:
-=======
                 r = result.to_dict(average=False)
                 # store the results
                 r.update(
@@ -140,7 +125,6 @@
 
             # save data as often as defined by points
             if result.in_progress > 0:
->>>>>>> ff948b16
                 # save data
                 yield fast_sweep_data
                 # calculate and save fit
@@ -164,30 +148,29 @@
     )
 
     # store max/min peaks as new frequencies
-    # new_qubit_frequencies = {}
-    # for qubit in qubits:
-    #    qubit_data = (
-    #        fast_sweep_data.df[fast_sweep_data.df["qubit"] == qubit]
-    #        .drop(columns=["qubit", "iteration"])
-    #        .groupby("frequency", as_index=False)
-    #        .mean()
-    #    )
-    #    if platform.resonator_type == "3D":
-    #        new_qubit_frequencies[qubit] = (
-    #            qubit_data["frequency"][
-    #                np.argmin(qubit_data["MSR"].pint.to("V").pint.magnitude)
-    #            ]
-    #            .to("Hz")
-    #            .magnitude
-    #        )
-    #    else:
-    #        new_qubit_frequencies[qubit] = (
-    #            qubit_data["frequency"][
-    #                np.argmax(qubit_data["MSR"].pint.to("V").pint.magnitude)
-    #            ]
-    #            .to("Hz")
-    #            .magnitude
-    #        )
+    for qubit in qubits:
+        qubit_data = (
+            fast_sweep_data.df[fast_sweep_data.df["qubit"] == qubit]
+            .drop(columns=["qubit", "iteration"])
+            .groupby("frequency", as_index=False)
+            .mean()
+        )
+        if platform.resonator_type == "3D":
+            qubits[qubit].drive_frequency = (
+                qubit_data["frequency"][
+                    np.argmin(qubit_data["MSR"].pint.to("V").pint.magnitude)
+                ]
+                .to("Hz")
+                .magnitude
+            )
+        else:
+            qubits[qubit].drive_frequency = (
+                qubit_data["frequency"][
+                    np.argmax(qubit_data["MSR"].pint.to("V").pint.magnitude)
+                ]
+                .to("Hz")
+                .magnitude
+            )
 
     # run a precision sweep around the newly detected frequencies
 
@@ -220,22 +203,6 @@
             for qubit, ro_pulse in ro_pulses.items():
                 # average msr, phase, i and q over the number of shots defined in the runcard
                 result = results[ro_pulse.serial]
-<<<<<<< HEAD
-                # store the results
-                r = {
-                    "MSR[V]": result.MSR,
-                    "i[V]": result.I,
-                    "q[V]": result.Q,
-                    "phase[rad]": result.phase,
-                    "frequency[Hz]": delta_frequency_range + qd_pulses[qubit].frequency,
-                    "qubit": len(result) * [qubit],
-                    "iteration": len(result) * [iteration],
-                }
-                precision_sweep_data.add_data_from_dict(r)
-
-            # save data as often as defined by points
-            if len(result) > 0:
-=======
                 r = result.to_dict(average=False)
                 # store the results
                 r.update(
@@ -250,7 +217,6 @@
 
             # save data as often as defined by points
             if result.in_progress > 0:
->>>>>>> ff948b16
                 # save data
                 yield precision_sweep_data
                 # calculate and save fit
@@ -260,11 +226,7 @@
                     y="MSR[uV]",
                     qubits=qubits,
                     resonator_type=platform.resonator_type,
-<<<<<<< HEAD
-                    labels=["qubit_freq", "peak_voltage", "intermediate_freq"],
-=======
                     labels=["qubit_freq", "peak_voltage"],
->>>>>>> ff948b16
                 )
 
     # finally, save the remaining data and fits
@@ -275,7 +237,7 @@
         y="MSR[uV]",
         qubits=qubits,
         resonator_type=platform.resonator_type,
-        labels=["qubit_freq", "peak_voltage", "intermediate_freq"],
+        labels=["drive_frequency", "peak_voltage"],
     )
 
 
@@ -401,34 +363,20 @@
                     len(delta_bias_range)
                     * list(delta_frequency_range + qd_pulses[qubit].frequency)
                 ).flatten()
-<<<<<<< HEAD
-                r = result.to_dict()
-=======
                 r = result.to_dict(average=False)
->>>>>>> ff948b16
                 r.update(
                     {
                         "frequency[Hz]": freqs,
                         "current[A]": biases,
-<<<<<<< HEAD
-                        "qubit": len(result) * [qubit],
-                        "fluxline": len(result) * [fluxline],
-                        "iteration": len(result) * [iteration],
-=======
                         "qubit": len(freqs) * [qubit],
                         "fluxline": len(freqs) * [fluxline],
                         "iteration": len(freqs) * [iteration],
->>>>>>> ff948b16
                     }
                 )
                 data.add_data_from_dict(r)
 
             # save data as often as defined by points
-<<<<<<< HEAD
-            if len(result) > 0:
-=======
             if result.in_progress:
->>>>>>> ff948b16
                 # save data
                 yield data
 
