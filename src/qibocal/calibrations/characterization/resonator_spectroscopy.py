import numpy as np
from qibo.config import log
from qibolab.platforms.abstract import AbstractPlatform
from qibolab.pulses import PulseSequence
from qibolab.sweeper import Sweeper

from qibocal import plots
from qibocal.config import raise_error
from qibocal.data import DataUnits
from qibocal.decorators import plot
from qibocal.fitting.methods import lorentzian_fit


@plot("MSR and Phase vs Resonator Frequency", plots.frequency_msr_phase)
def resonator_spectroscopy(
    platform: AbstractPlatform,
    qubits: list,
    fast_width,
    fast_step,
    precision_width,
    precision_step,
    wait_time,
    nshots=1024,
    software_averages=1,
):
    r"""
    Perform spectroscopies on the qubits' readout resonators.
    This routine executes an initial scan around the expected resonator frequency indicated
    in the platform runcard. After that, a final sweep with more precision is executed centered in the new
    resonator frequency found.

    Args:
        platform (AbstractPlatform): Qibolab platform object
        qubits (list): List of target qubits to perform the action
        fast_width (int): Width frequency in HZ to perform the high resolution sweep
        fast_step (int): Step frequency in HZ for the high resolution sweep
        precision_width (int): Width frequency in HZ to perform the precision resolution sweep
        precision_step (int): Step frequency in HZ for the precission resolution sweep
        software_averages (int): Number of executions of the routine for averaging results
        points (int): Save data results in a file every number of points

    Returns:
        - Two DataUnits objects with the raw data obtained for the fast and precision sweeps with the following keys

            - **MSR[V]**: Resonator signal voltage mesurement in volts
            - **i[V]**: Resonator signal voltage mesurement for the component I in volts
            - **q[V]**: Resonator signal voltage mesurement for the component Q in volts
            - **phase[rad]**: Resonator signal phase mesurement in radians
            - **frequency[Hz]**: Resonator frequency value in Hz
            - **qubit**: The qubit being tested
            - **iteration**: The iteration number of the many determined by software_averages

        - A DataUnits object with the fitted data obtained with the following keys

            - **readout_frequency**: frequency
            - **peak_voltage**: peak voltage
            - **popt0**: Lorentzian's amplitude
            - **popt1**: Lorentzian's center
            - **popt2**: Lorentzian's sigma
            - **popt3**: Lorentzian's offset
            - **qubit**: The qubit being tested
    """
    # reload instrument settings from runcard
    platform.reload_settings()
    # create a sequence of pulses for the experiment:
    # MZ

    # taking advantage of multiplexing, apply the same set of gates to all qubits in parallel
    sequence = PulseSequence()
    ro_pulses = {}
    for qubit in qubits:
        ro_pulses[qubit] = platform.create_qubit_readout_pulse(qubit, start=0)
        sequence.add(ro_pulses[qubit])

    # define the parameter to sweep and its range resonator frequency
    delta_frequency_range = np.arange(-fast_width // 2, fast_width // 2, fast_step)
    sweeper = Sweeper(
        "frequency",
        delta_frequency_range,
        pulses=[ro_pulses[qubit] for qubit in qubits],
        wait_time=wait_time,
    )

    # create a DataUnits object to store the results,
    # DataUnits stores by default MSR, phase, i, q
    # additionally include resonator frequency
    fast_sweep_data = DataUnits(
        name="fast_sweep_data",
        quantities={"frequency": "Hz"},
        options=["qubit", "iteration"],
    )

    # repeat the experiment as many times as defined by software_averages
    for iteration in range(software_averages):
        results = platform.sweep(sequence, sweeper, nshots=nshots)

        while (
            any(result.in_progress for result in results.values())
            or len(fast_sweep_data) == 0
        ):
            # retrieve the results for every qubit
            for qubit in qubits:
                # average msr, phase, i and q over the number of shots defined in the runcard
                result = results[ro_pulses[qubit].serial]
                # store the results
<<<<<<< HEAD
                r = result.to_dict()
=======
                r = result.to_dict(average=False)
>>>>>>> ff948b16
                r.update(
                    {
                        "frequency[Hz]": delta_frequency_range
                        + ro_pulses[qubit].frequency,
<<<<<<< HEAD
                        "qubit": len(result) * [qubit],
                        "iteration": len(result) * [iteration],
=======
                        "qubit": len(delta_frequency_range) * [qubit],
                        "iteration": len(delta_frequency_range) * [iteration],
>>>>>>> ff948b16
                    }
                )
                fast_sweep_data.add_data_from_dict(r)

            # save data as often as defined by points
<<<<<<< HEAD
            if len(result) > 0:
=======
            if result.in_progress:
>>>>>>> ff948b16
                # save data
                yield fast_sweep_data
                # calculate and save fit
                yield lorentzian_fit(
                    fast_sweep_data,
                    x="frequency[Hz]",
                    y="MSR[uV]",
                    qubits=qubits,
                    resonator_type=platform.resonator_type,
<<<<<<< HEAD
                    labels=["resonator_freq", "peak_voltage", "intermediate_freq"],
=======
                    labels=["resonator_freq", "peak_voltage"],
>>>>>>> ff948b16
                )

    # finally, save the remaining data and fits
    yield fast_sweep_data
    yield lorentzian_fit(
        fast_sweep_data,
        x="frequency[Hz]",
        y="MSR[uV]",
        qubits=qubits,
        resonator_type=platform.resonator_type,
        labels=["resonator_freq", "peak_voltage", "intermediate_freq"],
    )

    # TODO: Update readout pulse frequencies using the previous fitting

    delta_frequency_range = np.arange(
        -precision_width // 2, precision_width // 2, precision_step
    )
    sweeper = Sweeper(
        "frequency",
        delta_frequency_range,
        pulses=[ro_pulses[qubit] for qubit in qubits],
        wait_time=wait_time,
    )

    # create a second DataUnits object to store the results,
    precision_sweep_data = DataUnits(
        name="precision_sweep_data",
        quantities={"frequency": "Hz"},
        options=["qubit", "iteration"],
    )

    # repeat the experiment as many times as defined by software_averages
    for iteration in range(software_averages):
        results = platform.sweep(sequence, sweeper, nshots=nshots)

        while (
            any(result.in_progress for result in results.values())
            or len(precision_sweep_data) == 0
        ):
            # retrieve the results for every qubit
            for qubit, ro_pulse in ro_pulses.items():
                # average msr, phase, i and q over the number of shots defined in the runcard
                result = results[ro_pulse.serial]
<<<<<<< HEAD
                # store the results
                r = {
                    "MSR[V]": result.MSR,
                    "i[V]": result.I,
                    "q[V]": result.Q,
                    "phase[rad]": result.phase,
                    "frequency[Hz]": delta_frequency_range + ro_pulse.frequency,
                    "qubit": len(result) * [qubit],
                    "iteration": len(result) * [iteration],
                }
                precision_sweep_data.add_data_from_dict(r)

            # save data as often as defined by points
            if len(result) > 0:
=======
                r = result.to_dict(average=False)
                # store the results
                r.update(
                    {
                        "frequency[Hz]": delta_frequency_range + ro_pulse.frequency,
                        "qubit": len(delta_frequency_range) * [qubit],
                        "iteration": len(delta_frequency_range) * [iteration],
                    }
                )
                precision_sweep_data.add_data_from_dict(r)

            # save data as often as defined by points
            if result.in_progress:
>>>>>>> ff948b16
                # save data
                yield precision_sweep_data
                # calculate and save fit
                yield lorentzian_fit(
                    precision_sweep_data,
                    x="frequency[Hz]",
                    y="MSR[uV]",
                    qubits=qubits,
                    resonator_type=platform.resonator_type,
<<<<<<< HEAD
                    labels=["resonator_freq", "peak_voltage", "intermediate_freq"],
=======
                    labels=["resonator_freq", "peak_voltage"],
>>>>>>> ff948b16
                )

    # finally, save the remaining data and fits
    yield precision_sweep_data
    yield lorentzian_fit(
        precision_sweep_data,
        x="frequency[Hz]",
        y="MSR[uV]",
        qubits=qubits,
        resonator_type=platform.resonator_type,
        labels=["resonator_freq", "peak_voltage", "intermediate_freq"],
    )


@plot(
    "MSR and Phase vs Resonator Frequency and Attenuation",
    plots.frequency_attenuation_msr_phase,
)
@plot(
    "Cross section at half range attenuation", plots.frequency_attenuation_msr_phase_cut
)
def resonator_punchout(
    platform: AbstractPlatform,
    qubits: list,
    freq_width,
    freq_step,
    min_att,
    max_att,
    step_att,
    wait_time,
    nshots=1024,
    software_averages=1,
):
    r"""
    Perform spectroscopies on the qubits' readout resonators, decreasing the attenuation applied to
    the read-out pulse, producing an increment of the power sent to the resonator.
    That shows the two regimes of a given resonator, low and high-power regimes.

    Args:
        platform (AbstractPlatform): Qibolab platform object
        qubits (list): List of target qubits to perform the action
        freq_width (int): Width frequency in HZ to perform the spectroscopy sweep
        freq_step (int): Step frequency in HZ for the spectroscopy sweep
        min_att (int): Minimum value in db for the attenuation sweep
        max_att (int): Minimum value in db for the attenuation sweep
        step_att (int): Step attenuation in db for the attenuation sweep
        software_averages (int): Number of executions of the routine for averaging results
        points (int): Save data results in a file every number of points

    Returns:
        A DataUnits object with the raw data obtained with the following keys

            - **MSR[V]**: Resonator signal voltage mesurement in volts
            - **i[V]**: Resonator signal voltage mesurement for the component I in volts
            - **q[V]**: Resonator signal voltage mesurement for the component Q in volts
            - **phase[rad]**: Resonator signal phase mesurement in radians
            - **frequency[Hz]**: Resonator frequency value in Hz
            - **attenuation[dB]**: attenuation value in db applied to the flux line
            - **qubit**: The qubit being tested
            - **iteration**: The iteration number of the many determined by software_averages
    """

    # reload instrument settings from runcard
    platform.reload_settings()

    # create a sequence of pulses for the experiment:
    # MZ

    # taking advantage of multiplexing, apply the same set of gates to all qubits in parallel
    sequence = PulseSequence()

    ro_pulses = {}
    for qubit in qubits:
        ro_pulses[qubit] = platform.create_qubit_readout_pulse(qubit, start=0)
        sequence.add(ro_pulses[qubit])

    # define the parameters to sweep and their range:
    # resonator frequency
    delta_frequency_range = np.arange(-freq_width // 2, freq_width // 2, freq_step)
    freq_sweeper = Sweeper(
        "frequency",
        delta_frequency_range,
        [ro_pulses[qubit] for qubit in qubits],
        wait_time=wait_time,
    )

    # attenuation
    # TODO: Rename attenuation to amplitude?
    attenuation_range = np.arange(min_att, max_att, step_att)
    att_sweeper = Sweeper(
        "amplitude",
        attenuation_range,
        [ro_pulses[qubit] for qubit in qubits],
        wait_time=0,
    )

    # create a DataUnits object to store the results,
    # DataUnits stores by default MSR, phase, i, q
    # additionally include resonator frequency and attenuation
    data = DataUnits(
        name=f"data",
        quantities={"frequency": "Hz", "attenuation": "dB"},
        options=["qubit", "iteration"],
    )

    # repeat the experiment as many times as defined by software_averages
    atts = np.repeat(attenuation_range, len(delta_frequency_range))
    for iteration in range(software_averages):
        results = platform.sweep(sequence, att_sweeper, freq_sweeper, nshots=nshots)

        while any(result.in_progress for result in results.values()) or len(data) == 0:
            # retrieve the results for every qubit
            for qubit, ro_pulse in ro_pulses.items():
                # average msr, phase, i and q over the number of shots defined in the runcard
                result = results[ro_pulse.serial]
                # store the results
                freqs = np.array(
                    len(attenuation_range)
                    * list(delta_frequency_range + ro_pulse.frequency)
                ).flatten()
<<<<<<< HEAD
                r = result.to_dict()
=======
                r = result.to_dict(average=False)
>>>>>>> ff948b16
                r.update(
                    {
                        "frequency[Hz]": freqs,
                        "attenuation[dB]": atts,
<<<<<<< HEAD
                        "qubit": len(result) * [qubit],
                        "iteration": len(result) * [iteration],
=======
                        "qubit": len(freqs) * [qubit],
                        "iteration": len(freqs) * [iteration],
>>>>>>> ff948b16
                    }
                )
                data.add_data_from_dict(r)

            # save data
            yield data
            # TODO: calculate and save fit

    # finally, save the remaining data and fits
    yield data


@plot(
    "MSR and Phase vs Resonator Frequency and Flux Current",
    plots.frequency_flux_msr_phase,
)
def resonator_spectroscopy_flux(
    platform: AbstractPlatform,
    qubits: list,
    freq_width,
    freq_step,
    bias_width,
    bias_step,
    fluxlines,
    wait_time,
    nshots=1024,
    software_averages=1,
):
    r"""
    Perform spectroscopy on the readout resonator modifying the current applied in the flux control line.
    This routine works for quantum devices flux controlled.

    Args:
        platform (AbstractPlatform): Qibolab platform object
        qubits (list): List of target qubits to perform the action
        freq_width (int): Width frequency in HZ to perform the spectroscopy sweep
        freq_step (int): Step frequency in HZ for the spectroscopy sweep
        current_width (float): Width current in A for the flux current sweep
        current_step (float): Step current in A for the flux current sweep
        fluxlines (list): List of flux lines to use to perform the experiment. If it is set to "qubits", it uses each of
                        flux lines associated with the target qubits.
        software_averages (int): Number of executions of the routine for averaging results
        points (int): Save data results in a file every number of points

    Returns:
        A DataUnits object with the raw data obtained with the following keys

            - **MSR[V]**: Resonator signal voltage mesurement in volts
            - **i[V]**: Resonator signal voltage mesurement for the component I in volts
            - **q[V]**: Resonator signal voltage mesurement for the component Q in volts
            - **phase[rad]**: Resonator signal phase mesurement in radians
            - **frequency[Hz]**: Resonator frequency value in Hz
            - **current[A]**: Current value in A applied to the flux line
            - **qubit**: The qubit being tested
            - **fluxline**: The fluxline being tested
            - **iteration**: The iteration number of the many determined by software_averages
    """
    # reload instrument settings from runcard
    platform.reload_settings()

    # create a sequence of pulses for the experiment:
    # MZ

    # taking advantage of multiplexing, apply the same set of gates to all qubits in parallel
    sequence = PulseSequence()
    ro_pulses = {}
    for qubit in qubits:
        ro_pulses[qubit] = platform.create_qubit_readout_pulse(qubit, start=0)
        sequence.add(ro_pulses[qubit])

    # define the parameters to sweep and their range:
    # resonator frequency
    delta_frequency_range = np.arange(-freq_width // 2, freq_width // 2, freq_step)
    freq_sweeper = Sweeper(
        "frequency",
        delta_frequency_range,
        [ro_pulses[qubit] for qubit in qubits],
        wait_time=wait_time,
    )

    # flux current
    if fluxlines == "qubits":
        fluxlines = qubits

    delta_bias_range = np.arange(-bias_width / 2, bias_width / 2, bias_step)
    bias_sweeper = Sweeper("offset", delta_bias_range, qubits=fluxlines, wait_time=0)

    # create a DataUnits object to store the results,
    # DataUnits stores by default MSR, phase, i, q
    # additionally include resonator frequency and flux current
    data = DataUnits(
        name=f"data",
        quantities={"frequency": "Hz", "current": "A"},
        options=["qubit", "fluxline", "iteration"],
    )

    # repeat the experiment as many times as defined by software_averages
    for iteration in range(software_averages):
        results = platform.sweep(sequence, bias_sweeper, freq_sweeper, nshots=nshots)

        while any(result.in_progress for result in results.values()) or len(data) == 0:
            # retrieve the results for every qubit
            for qubit, fluxline in zip(qubits, fluxlines):
                # TODO: Support more fluxlines

                result = results[ro_pulses[qubit].serial]

                biases = (
                    np.repeat(delta_bias_range, len(delta_frequency_range))
                    + platform.qubits[fluxline].flux.offset
                )
                freqs = np.array(
                    len(delta_bias_range)
                    * list(delta_frequency_range + ro_pulses[qubit].frequency)
                ).flatten()
                # store the results
<<<<<<< HEAD
                r = result.to_dict()
=======
                r = result.to_dict(average=False)
>>>>>>> ff948b16
                r.update(
                    {
                        "frequency[Hz]": freqs,
                        "current[A]": biases,
<<<<<<< HEAD
                        "qubit": len(result) * [qubit],
                        "fluxline": len(result) * [fluxline],
                        "iteration": len(result) * [iteration],
=======
                        "qubit": len(freqs) * [qubit],
                        "fluxline": len(freqs) * [fluxline],
                        "iteration": len(freqs) * [iteration],
>>>>>>> ff948b16
                    }
                )
                data.add_data_from_dict(r)

            # save data
            yield data

    # finally, save the remaining data and fits
    yield data


@plot("MSR and Phase vs Resonator Frequency", plots.dispersive_frequency_msr_phase)
def dispersive_shift(
    platform: AbstractPlatform,
    qubits: list,
    freq_width,
    freq_step,
    software_averages=1,
    points=10,
):
    r"""
    Perform spectroscopy on the readout resonator, with the qubit in ground and excited state, showing
    the resonator shift produced by the coupling between the resonator and the qubit.

    Args:
        platform (AbstractPlatform): Qibolab platform object
        qubits (list): List of target qubits to perform the action
        freq_width (int): Width frequency in HZ to perform the spectroscopy sweep
        freq_step (int): Step frequency in HZ for the spectroscopy sweep
        software_averages (int): Number of executions of the routine for averaging results
        fluxlines (list): List of flux control lines associated to different qubits to sweep current
        points (int): Save data results in a file every number of points

    Returns:
        A DataUnits object with the raw data obtained for the normal and shifted sweeps with the following keys

            - **MSR[V]**: Resonator signal voltage mesurement in volts
            - **i[V]**: Resonator signal voltage mesurement for the component I in volts
            - **q[V]**: Resonator signal voltage mesurement for the component Q in volts
            - **phase[rad]**: Resonator signal phase mesurement in radians
            - **frequency[Hz]**: Resonator frequency value in Hz
            - **qubit**: The qubit being tested
            - **iteration**: The iteration number of the many determined by software_averages
    """

    # reload instrument settings from runcard
    platform.reload_settings()

    # create 2 sequences of pulses for the experiment:
    # sequence_0: I  - MZ
    # sequence_1: RX - MZ

    # taking advantage of multiplexing, apply the same set of gates to all qubits in parallel
    sequence_0 = PulseSequence()
    sequence_1 = PulseSequence()
    ro_pulses = {}
    qd_pulses = {}
    for qubit in qubits:
        qd_pulses[qubit] = platform.create_RX_pulse(qubit, start=0)
        ro_pulses[qubit] = platform.create_qubit_readout_pulse(
            qubit, start=qd_pulses[qubit].duration
        )
        sequence_0.add(ro_pulses[qubit])
        sequence_1.add(qd_pulses[qubit])
        sequence_1.add(ro_pulses[qubit])

    # define the parameter to sweep and its range:
    delta_frequency_range = np.arange(-freq_width // 2, freq_width // 2, freq_step)

    # create a DataUnits objects to store the results
    data_0 = DataUnits(
        name=f"data_0", quantities={"frequency": "Hz"}, options=["qubit", "iteration"]
    )
    data_1 = DataUnits(
        name=f"data_1", quantities={"frequency": "Hz"}, options=["qubit", "iteration"]
    )

    # repeat the experiment as many times as defined by software_averages
    count = 0
    for iteration in range(software_averages):
        # sweep the parameter
        for delta_freq in delta_frequency_range:
            # save data as often as defined by points
            if count % points == 0 and count > 0:
                # save data
                yield data_0
                yield data_1
                # calculate and save fit
                yield lorentzian_fit(
                    data=data_0,
                    x="frequency[Hz]",
                    y="MSR[uV]",
                    qubits=qubits,
                    resonator_type=platform.resonator_type,
                    labels=["readout_frequency", "peak_voltage"],
                    fit_file_name="fit_data_0",
                )
                yield lorentzian_fit(
                    data=data_1,
                    x="frequency[Hz]",
                    y="MSR[uV]",
                    qubits=qubits,
                    resonator_type=platform.resonator_type,
                    labels=["readout_frequency_shifted", "peak_voltage"],
                    fit_file_name="fit_data_1",
                )

            # reconfigure the instruments based on the new resonator frequency
            # in this case setting the local oscillators
            # the pulse sequence does not need to be modified or recreated between executions
            for qubit in qubits:
                ro_pulses[qubit].frequency = (
                    delta_freq + qubits[qubit].readout_frequency
                )

            # execute the pulse sequences
            results_0 = platform.execute_pulse_sequence(sequence_0)
            results_1 = platform.execute_pulse_sequence(sequence_1)

            # retrieve the results for every qubit
            for data, results in list(zip([data_0, data_1], [results_0, results_1])):
                for ro_pulse in ro_pulses.values():
                    # average msr, phase, i and q over the number of shots defined in the runcard
                    r = results[ro_pulse.serial].to_dict()
                    # store the results
                    r.update(
                        {
                            "frequency[Hz]": ro_pulses[qubit].frequency,
                            "qubit": ro_pulse.qubit,
                            "iteration": iteration,
                        }
                    )
                    data.add(r)
            count += 1
    # finally, save the remaining data and fits
    yield data_0
    yield data_1
    yield lorentzian_fit(
        data=data_0,
        x="frequency[Hz]",
        y="MSR[uV]",
        qubits=qubits,
        resonator_type=platform.resonator_type,
        labels=["readout_frequency", "peak_voltage"],
        fit_file_name="fit_data_0",
    )
    yield lorentzian_fit(
        data=data_1,
        x="frequency[Hz]",
        y="MSR[uV]",
        qubits=qubits,
        resonator_type=platform.resonator_type,
        labels=["readout_frequency_shifted", "peak_voltage"],
        fit_file_name="fit_data_1",
    )<|MERGE_RESOLUTION|>--- conflicted
+++ resolved
@@ -103,32 +103,19 @@
                 # average msr, phase, i and q over the number of shots defined in the runcard
                 result = results[ro_pulses[qubit].serial]
                 # store the results
-<<<<<<< HEAD
-                r = result.to_dict()
-=======
                 r = result.to_dict(average=False)
->>>>>>> ff948b16
                 r.update(
                     {
                         "frequency[Hz]": delta_frequency_range
                         + ro_pulses[qubit].frequency,
-<<<<<<< HEAD
-                        "qubit": len(result) * [qubit],
-                        "iteration": len(result) * [iteration],
-=======
                         "qubit": len(delta_frequency_range) * [qubit],
                         "iteration": len(delta_frequency_range) * [iteration],
->>>>>>> ff948b16
                     }
                 )
                 fast_sweep_data.add_data_from_dict(r)
 
             # save data as often as defined by points
-<<<<<<< HEAD
-            if len(result) > 0:
-=======
             if result.in_progress:
->>>>>>> ff948b16
                 # save data
                 yield fast_sweep_data
                 # calculate and save fit
@@ -138,11 +125,7 @@
                     y="MSR[uV]",
                     qubits=qubits,
                     resonator_type=platform.resonator_type,
-<<<<<<< HEAD
-                    labels=["resonator_freq", "peak_voltage", "intermediate_freq"],
-=======
                     labels=["resonator_freq", "peak_voltage"],
->>>>>>> ff948b16
                 )
 
     # finally, save the remaining data and fits
@@ -153,10 +136,43 @@
         y="MSR[uV]",
         qubits=qubits,
         resonator_type=platform.resonator_type,
-        labels=["resonator_freq", "peak_voltage", "intermediate_freq"],
-    )
-
-    # TODO: Update readout pulse frequencies using the previous fitting
+        labels=["readout_frequency", "peak_voltage"],
+    )
+
+    # store max/min peaks as new frequencies
+    for qubit in qubits:
+        qubit_data = (
+            fast_sweep_data.df[fast_sweep_data.df["qubit"] == qubit]
+            .drop(columns=["qubit", "iteration"])
+            .groupby("frequency", as_index=False)
+            .mean()
+        )
+        if platform.resonator_type == "3D":
+            qubits[qubit].readout_frequency = (
+                qubit_data["frequency"][
+                    np.argmax(qubit_data["MSR"].pint.to("V").pint.magnitude)
+                ]
+                .to("Hz")
+                .magnitude
+            )
+        else:
+            qubits[qubit].readout_frequency = (
+                qubit_data["frequency"][
+                    np.argmin(qubit_data["MSR"].pint.to("V").pint.magnitude)
+                ]
+                .to("Hz")
+                .magnitude
+            )
+
+    # run a precision sweep around the newly detected frequencies
+
+    # TODO: remove it
+    # create a new sequence of pulses with adjusted frequencies
+    sequence = PulseSequence()
+    ro_pulses = {}
+    for qubit in qubits:
+        ro_pulses[qubit] = platform.create_qubit_readout_pulse(qubit, start=0)
+        sequence.add(ro_pulses[qubit])
 
     delta_frequency_range = np.arange(
         -precision_width // 2, precision_width // 2, precision_step
@@ -187,22 +203,6 @@
             for qubit, ro_pulse in ro_pulses.items():
                 # average msr, phase, i and q over the number of shots defined in the runcard
                 result = results[ro_pulse.serial]
-<<<<<<< HEAD
-                # store the results
-                r = {
-                    "MSR[V]": result.MSR,
-                    "i[V]": result.I,
-                    "q[V]": result.Q,
-                    "phase[rad]": result.phase,
-                    "frequency[Hz]": delta_frequency_range + ro_pulse.frequency,
-                    "qubit": len(result) * [qubit],
-                    "iteration": len(result) * [iteration],
-                }
-                precision_sweep_data.add_data_from_dict(r)
-
-            # save data as often as defined by points
-            if len(result) > 0:
-=======
                 r = result.to_dict(average=False)
                 # store the results
                 r.update(
@@ -216,7 +216,6 @@
 
             # save data as often as defined by points
             if result.in_progress:
->>>>>>> ff948b16
                 # save data
                 yield precision_sweep_data
                 # calculate and save fit
@@ -226,11 +225,7 @@
                     y="MSR[uV]",
                     qubits=qubits,
                     resonator_type=platform.resonator_type,
-<<<<<<< HEAD
-                    labels=["resonator_freq", "peak_voltage", "intermediate_freq"],
-=======
                     labels=["resonator_freq", "peak_voltage"],
->>>>>>> ff948b16
                 )
 
     # finally, save the remaining data and fits
@@ -241,7 +236,7 @@
         y="MSR[uV]",
         qubits=qubits,
         resonator_type=platform.resonator_type,
-        labels=["resonator_freq", "peak_voltage", "intermediate_freq"],
+        labels=["readout_frequency", "peak_voltage"],
     )
 
 
@@ -351,22 +346,13 @@
                     len(attenuation_range)
                     * list(delta_frequency_range + ro_pulse.frequency)
                 ).flatten()
-<<<<<<< HEAD
-                r = result.to_dict()
-=======
                 r = result.to_dict(average=False)
->>>>>>> ff948b16
                 r.update(
                     {
                         "frequency[Hz]": freqs,
                         "attenuation[dB]": atts,
-<<<<<<< HEAD
-                        "qubit": len(result) * [qubit],
-                        "iteration": len(result) * [iteration],
-=======
                         "qubit": len(freqs) * [qubit],
                         "iteration": len(freqs) * [iteration],
->>>>>>> ff948b16
                     }
                 )
                 data.add_data_from_dict(r)
@@ -438,7 +424,6 @@
         sequence.add(ro_pulses[qubit])
 
     # define the parameters to sweep and their range:
-    # resonator frequency
     delta_frequency_range = np.arange(-freq_width // 2, freq_width // 2, freq_step)
     freq_sweeper = Sweeper(
         "frequency",
@@ -483,24 +468,14 @@
                     * list(delta_frequency_range + ro_pulses[qubit].frequency)
                 ).flatten()
                 # store the results
-<<<<<<< HEAD
-                r = result.to_dict()
-=======
                 r = result.to_dict(average=False)
->>>>>>> ff948b16
                 r.update(
                     {
                         "frequency[Hz]": freqs,
                         "current[A]": biases,
-<<<<<<< HEAD
-                        "qubit": len(result) * [qubit],
-                        "fluxline": len(result) * [fluxline],
-                        "iteration": len(result) * [iteration],
-=======
                         "qubit": len(freqs) * [qubit],
                         "fluxline": len(freqs) * [fluxline],
                         "iteration": len(freqs) * [iteration],
->>>>>>> ff948b16
                     }
                 )
                 data.add_data_from_dict(r)
