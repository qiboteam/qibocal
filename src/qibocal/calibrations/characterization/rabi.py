--- conflicted
+++ resolved
@@ -115,7 +115,6 @@
 
             for ro_pulse in ro_pulses.values():
                 # average msr, phase, i and q over the number of shots defined in the runcard
-<<<<<<< HEAD
                 result = results[ro_pulses[qubit].serial]
                 r = {
                     "MSR[V]": np.mean(result.MSR),
@@ -126,16 +125,6 @@
                     "qubit": qubit,
                     "iteration": iteration,
                 }
-=======
-                r = results[ro_pulse.serial].to_dict()
-                r.update(
-                    {
-                        "time[ns]": duration,
-                        "qubit": ro_pulse.qubit,
-                        "iteration": iteration,
-                    }
-                )
->>>>>>> 7c7c86fa
                 data.add(r)
             count += 1
     yield data
@@ -396,24 +385,6 @@
                 ],
             )
 
-<<<<<<< HEAD
-=======
-            # execute the pulse sequence
-            results = platform.execute_pulse_sequence(sequence)
-
-            for ro_pulse in ro_pulses.values():
-                # average msr, phase, i and q over the number of shots defined in the runcard
-                r = results[ro_pulse.serial].to_dict()
-                r.update(
-                    {
-                        "amplitude[dimensionless]": amplitude,
-                        "qubit": ro_pulse.qubit,
-                        "iteration": iteration,
-                    }
-                )
-                data.add(r)
-            count += 1
->>>>>>> 7c7c86fa
     yield data
     yield rabi_fit(
         data,
