--- conflicted
+++ resolved
@@ -91,7 +91,6 @@
     # repeat the experiment as many times as defined by software_averages
     for iteration in range(software_averages):
         # sweep the parameter
-<<<<<<< HEAD
         results = platform.sweep(
             sequence, sweeper, nshots=nshots, relaxation_time=relaxation_time
         )
@@ -121,27 +120,6 @@
                 "pi_pulse_peak_voltage",
             ],
         )
-=======
-        for duration in qd_pulse_duration_range:
-            for qubit in qubits:
-                qd_pulses[qubit].duration = duration
-                ro_pulses[qubit].start = duration
-            # save data as often as defined by points
-            if count % points == 0 and count > 0:
-                # save data
-                yield data
-                # calculate and save fit
-                yield rabi_fit(
-                    data,
-                    x="time[ns]",
-                    y="MSR[uV]",
-                    qubits=qubits,
-                    resonator_type=platform.resonator_type,
-                    labels=[
-                        "pi_pulse_duration",
-                        "pi_pulse_peak_voltage",
-                    ],
-                )
 
             # execute the pulse sequence
             results = platform.execute_pulse_sequence(sequence, nshots=nshots)
@@ -170,7 +148,147 @@
             "pi_pulse_peak_voltage",
         ],
     )
->>>>>>> 25c8ff2f
+
+
+@plot("MSR vs Time", plots.time_msr_phase)
+def rabi_pulse_length_sweep(
+    platform: AbstractPlatform,
+    qubits: dict,
+    pulse_duration_start,
+    pulse_duration_end,
+    pulse_duration_step,
+    nshots=1024,
+    relaxation_time=None,
+    software_averages=1,
+):
+    r"""
+    In the Rabi experiment we apply a pulse at the frequency of the qubit and scan the drive pulse duration
+    to find the drive pulse length that creates a rotation of a desired angle.
+
+    Args:
+        platform (AbstractPlatform): Qibolab platform object
+        qubits (dict): Dict of target Qubit objects to perform the action
+        pulse_duration_start (int): Initial drive pulse duration for the Rabi experiment
+        pulse_duration_end (int): Maximum drive pulse duration for the Rabi experiment
+        pulse_duration_step (int): Scan range step for the drive pulse duration for the Rabi experiment
+        software_averages (int): Number of executions of the routine for averaging results
+        points (int): Save data results in a file every number of points
+
+    Returns:
+        - A DataUnits object with the raw data obtained for the fast and precision sweeps with the following keys
+
+            - **MSR[V]**: Resonator signal voltage mesurement in volts
+            - **i[V]**: Resonator signal voltage mesurement for the component I in volts
+            - **q[V]**: Resonator signal voltage mesurement for the component Q in volts
+            - **phase[rad]**: Resonator signal phase mesurement in radians
+            - **time[ns]**: Drive pulse duration in ns
+            - **qubit**: The qubit being tested
+            - **iteration**: The iteration number of the many determined by software_averages
+
+        - A DataUnits object with the fitted data obtained with the following keys
+
+            - **pi_pulse_duration**: pi pulse duration
+            - **pi_pulse_peak_voltage**: pi pulse's maximum voltage
+            - **popt0**: offset
+            - **popt1**: oscillation amplitude
+            - **popt2**: frequency
+            - **popt3**: phase
+            - **popt4**: T2
+            - **qubit**: The qubit being tested
+    """
+
+    # reload instrument settings from runcard
+    platform.reload_settings()
+
+    # create a sequence of pulses for the experiment
+    sequence = PulseSequence()
+    qd_pulses = {}
+    ro_pulses = {}
+    for qubit in qubits:
+        qd_pulses[qubit] = platform.create_qubit_drive_pulse(qubit, start=0, duration=4)
+        ro_pulses[qubit] = platform.create_qubit_readout_pulse(
+            qubit, start=qd_pulses[qubit].finish
+        )
+        sequence.add(qd_pulses[qubit])
+        sequence.add(ro_pulses[qubit])
+
+    # define the parameter to sweep and its range:
+    # qubit drive pulse duration time
+    qd_pulse_duration_range = np.arange(
+        pulse_duration_start, pulse_duration_end, pulse_duration_step
+    )
+    sweeper = Sweeper(
+        Parameter.duration,
+        qd_pulse_duration_range,
+        [qd_pulses[qubit] for qubit in qubits],
+    )
+    # create a DataUnits object to store the results,
+    # DataUnits stores by default MSR, phase, i, q
+    # additionally include qubit drive pulse duration time
+    data = DataUnits(
+        name="data", quantities={"time": "ns"}, options=["qubit", "iteration"]
+    )
+
+    # repeat the experiment as many times as defined by software_averages
+    for iteration in range(software_averages):
+        # sweep the parameter
+        results = platform.sweep(
+            sequence, sweeper, nshots=nshots, relaxation_time=relaxation_time
+        )
+        for qubit in qubits:
+            # average msr, phase, i and q over the number of shots defined in the runcard
+            result = results[ro_pulses[qubit].serial]
+            r = result.to_dict(average=False)
+            r.update(
+                {
+                    "time[ns]": qd_pulse_duration_range,
+                    "qubit": len(qd_pulse_duration_range) * [qubit],
+                    "iteration": len(qd_pulse_duration_range) * [iteration],
+                }
+            )
+            data.add_data_from_dict(r)
+            # save data
+        yield data
+        # calculate and save fit
+        yield rabi_fit(
+            data,
+            x="time[ns]",
+            y="MSR[uV]",
+            qubits=qubits,
+            resonator_type=platform.resonator_type,
+            labels=[
+                "pi_pulse_duration",
+                "pi_pulse_peak_voltage",
+            ],
+        )
+
+            # execute the pulse sequence
+            results = platform.execute_pulse_sequence(sequence, nshots=nshots)
+
+            for ro_pulse in ro_pulses.values():
+                # average msr, phase, i and q over the number of shots defined in the runcard
+                r = results[ro_pulse.serial].to_dict(average=True)
+                r.update(
+                    {
+                        "time[ns]": duration,
+                        "qubit": ro_pulse.qubit,
+                        "iteration": iteration,
+                    }
+                )
+                data.add(r)
+            count += 1
+    yield data
+    yield rabi_fit(
+        data,
+        x="time[ns]",
+        y="MSR[uV]",
+        qubits=qubits,
+        resonator_type=platform.resonator_type,
+        labels=[
+            "pi_pulse_duration",
+            "pi_pulse_peak_voltage",
+        ],
+    )
 
 
 @plot("MSR vs Gain", plots.gain_msr_phase)
@@ -612,30 +730,17 @@
 
     for iteration in range(software_averages):
         # sweep the parameters
-        results = platform.sweep(
-            sequence,
-            sweeper_duration,
-            sweeper_amplitude,
-            nshots=nshots,
-            relaxation_time=relaxation_time,
-        )
-        for qubit in qubits:
-            # average msr, phase, i and q over the number of shots defined in the runcard
-            result = results[ro_pulses[qubit].serial]
-            r = result.to_dict(average=False)
-            r.update(
-                {
-                    "duration[ns]": qd_pulse_duration_range,
-                    "amplitude[dimensionless]": qd_pulse_amplitude_range,
-                    "qubit": len(qd_pulse_amplitude_range) * [qubit],
-                    "iteration": len(qd_pulse_amplitude_range) * [iteration],
-                }
-            )
-            data.add_data_from_dict(r)
-
-<<<<<<< HEAD
-        yield data
-=======
+        for duration in qd_pulse_duration_range:
+            for amplitude in qd_pulse_amplitude_range:
+                for qubit in qubits:
+                    qd_pulses[qubit].duration = duration
+                    ro_pulses[qubit].start = duration
+                    qd_pulses[qubit].amplitude = amplitude
+                # save data as often as defined by points
+                if count % points == 0 and count > 0:
+                    # save data
+                    yield data
+
                 # execute the pulse sequence
                 results = platform.execute_pulse_sequence(
                     sequence, relaxation_time=relaxation_time, nshots=nshots
@@ -653,5 +758,4 @@
                     )
                     data.add(r)
                 count += 1
-    yield data
->>>>>>> 25c8ff2f
+    yield data