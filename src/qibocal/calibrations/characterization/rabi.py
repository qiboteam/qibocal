import numpy as np
from qibolab.platforms.abstract import AbstractPlatform
from qibolab.platforms.platform import AcquisitionType, AveragingMode
from qibolab.pulses import PulseSequence
from qibolab.sweeper import Parameter, Sweeper

from qibocal import plots
from qibocal.data import DataUnits
from qibocal.decorators import plot
from qibocal.fitting.methods import rabi_fit


@plot("MSR vs Time", plots.time_msr_phase)
def rabi_pulse_length(
    platform: AbstractPlatform,
    qubits: dict,
    pulse_duration_start,
    pulse_duration_end,
    pulse_duration_step,
    nshots=1024,
    relaxation_time=None,
    software_averages=1,
):
    r"""
    In the Rabi experiment we apply a pulse at the frequency of the qubit and scan the drive pulse duration
    to find the drive pulse length that creates a rotation of a desired angle.
    Args:
        platform (AbstractPlatform): Qibolab platform object
        qubits (dict): Dict of target Qubit objects to perform the action
        pulse_duration_start (int): Initial drive pulse duration for the Rabi experiment
        pulse_duration_end (int): Maximum drive pulse duration for the Rabi experiment
        pulse_duration_step (int): Scan range step for the drive pulse duration for the Rabi experiment
        software_averages (int): Number of executions of the routine for averaging results
        points (int): Save data results in a file every number of points
    Returns:
        - A DataUnits object with the raw data obtained for the fast and precision sweeps with the following keys
            - **MSR[V]**: Resonator signal voltage mesurement in volts
            - **i[V]**: Resonator signal voltage mesurement for the component I in volts
            - **q[V]**: Resonator signal voltage mesurement for the component Q in volts
            - **phase[rad]**: Resonator signal phase mesurement in radians
            - **time[ns]**: Drive pulse duration in ns
            - **qubit**: The qubit being tested
            - **iteration**: The iteration number of the many determined by software_averages
        - A DataUnits object with the fitted data obtained with the following keys
            - **pi_pulse_duration**: pi pulse duration
            - **pi_pulse_peak_voltage**: pi pulse's maximum voltage
            - **popt0**: offset
            - **popt1**: oscillation amplitude
            - **popt2**: frequency
            - **popt3**: phase
            - **popt4**: T2
            - **qubit**: The qubit being tested
    """

    # reload instrument settings from runcard
    platform.reload_settings()

    # create a sequence of pulses for the experiment
    sequence = PulseSequence()
    qd_pulses = {}
    ro_pulses = {}
    for qubit in qubits:
        qd_pulses[qubit] = platform.create_qubit_drive_pulse(qubit, start=0, duration=4)
        ro_pulses[qubit] = platform.create_qubit_readout_pulse(
            qubit, start=qd_pulses[qubit].finish
        )
        sequence.add(qd_pulses[qubit])
        sequence.add(ro_pulses[qubit])

    # define the parameter to sweep and its range:
    # qubit drive pulse duration time
    qd_pulse_duration_range = np.arange(
        pulse_duration_start, pulse_duration_end, pulse_duration_step
    )
    sweeper = Sweeper(
        Parameter.duration,
        qd_pulse_duration_range,
        [qd_pulses[qubit] for qubit in qubits],
    )
    # create a DataUnits object to store the results,
    # DataUnits stores by default MSR, phase, i, q
    # additionally include qubit drive pulse duration time
    data = DataUnits(
        name="data", quantities={"time": "ns"}, options=["qubit", "iteration"]
    )

    # repeat the experiment as many times as defined by software_averages
    for iteration in range(software_averages):
        # sweep the parameter
        results = platform.sweep(
            sequence,
            sweeper,
            nshots=nshots,
            relaxation_time=relaxation_time,
            acquisition_type=AcquisitionType.INTEGRATION,
            averaging_mode=AveragingMode.CYCLIC,
        )
        for qubit in qubits:
            # average msr, phase, i and q over the number of shots defined in the runcard
            result = results[ro_pulses[qubit].serial]
            r = result.raw
            r.update(
                {
                    "time[ns]": qd_pulse_duration_range,
                    "qubit": len(qd_pulse_duration_range) * [qubit],
                    "iteration": len(qd_pulse_duration_range) * [iteration],
                }
            )
            data.add_data_from_dict(r)
            # save data
        yield data
        # calculate and save fit
        yield rabi_fit(
            data,
            x="time[ns]",
            y="MSR[uV]",
            qubits=qubits,
            resonator_type=platform.resonator_type,
            labels=[
                "pi_pulse_duration",
                "pi_pulse_peak_voltage",
            ],
        )


@plot("MSR vs Amplitude", plots.amplitude_msr_phase)
def rabi_pulse_amplitude(
    platform: AbstractPlatform,
    qubits: dict,
    pulse_amplitude_start,
    pulse_amplitude_end,
    pulse_amplitude_step,
    nshots=1024,
    relaxation_time=None,
    software_averages=1,
):
    r"""
    In the Rabi experiment we apply a pulse at the frequency of the qubit and scan the drive pulse amplitude
    to find the drive pulse amplitude that creates a rotation of a desired angle.
    Args:
        platform (AbstractPlatform): Qibolab platform object
        qubits (dict): Dict of target Qubit objects to perform the action
        pulse_amplitude_start (int): Initial drive pulse amplitude for the Rabi experiment
        pulse_amplitude_end (int): Maximum drive pulse amplitude for the Rabi experiment
        pulse_amplitude_step (int): Scan range step for the drive pulse amplitude for the Rabi experiment
        software_averages (int): Number of executions of the routine for averaging results
        points (int): Save data results in a file every number of points
    Returns:
        - A DataUnits object with the raw data obtained for the fast and precision sweeps with the following keys
            - **MSR[V]**: Resonator signal voltage mesurement in volts
            - **i[V]**: Resonator signal voltage mesurement for the component I in volts
            - **q[V]**: Resonator signal voltage mesurement for the component Q in volts
            - **phase[rad]**: Resonator signal phase mesurement in radians
            - **amplitude[dimensionless]**: Drive pulse amplitude
            - **qubit**: The qubit being tested
            - **iteration**: The iteration number of the many determined by software_averages
        - A DataUnits object with the fitted data obtained with the following keys
            - **pi_pulse_amplitude**: pi pulse amplitude
            - **pi_pulse_peak_voltage**: pi pulse's maximum voltage
            - **popt0**: offset
            - **popt1**: oscillation amplitude
            - **popt2**: frequency
            - **popt3**: phase
            - **popt4**: T2
            - **qubit**: The qubit being tested
    """

    # reload instrument settings from runcard
    platform.reload_settings()

    # create a sequence of pulses for the experiment
    sequence = PulseSequence()
    qd_pulses = {}
    ro_pulses = {}
    for qubit in qubits:
        qd_pulses[qubit] = platform.create_RX_pulse(qubit, start=0)
        ro_pulses[qubit] = platform.create_qubit_readout_pulse(
            qubit, start=qd_pulses[qubit].finish
        )
        sequence.add(qd_pulses[qubit])
        sequence.add(ro_pulses[qubit])

    # define the parameter to sweep and its range:
    # qubit drive pulse amplitude
    qd_pulse_amplitude_range = np.arange(
        pulse_amplitude_start, pulse_amplitude_end, pulse_amplitude_step
    )
    sweeper = Sweeper(
        Parameter.amplitude,
        qd_pulse_amplitude_range,
        [qd_pulses[qubit] for qubit in qubits],
    )

    # create a DataUnits object to store the results,
    # DataUnits stores by default MSR, phase, i, q
    # additionally include qubit drive pulse amplitude
    data = DataUnits(
        name=f"data",
        quantities={"amplitude": "dimensionless"},
        options=["qubit", "iteration"],
    )

    for iteration in range(software_averages):
        # sweep the parameter
        results = platform.sweep(
            sequence,
            sweeper,
            nshots=nshots,
            relaxation_time=relaxation_time,
            acquisition_type=AcquisitionType.INTEGRATION,
            averaging_mode=AveragingMode.CYCLIC,
        )
        for qubit in qubits:
            # average msr, phase, i and q over the number of shots defined in the runcard
            result = results[ro_pulses[qubit].serial]
            r = result.raw
            r.update(
                {
                    "amplitude[dimensionless]": qd_pulse_amplitude_range,
                    "qubit": len(qd_pulse_amplitude_range) * [qubit],
                    "iteration": len(qd_pulse_amplitude_range) * [iteration],
                }
            )
            data.add_data_from_dict(r)

        yield data
        # calculate and save fit
        yield rabi_fit(
            data,
            x="amplitude[dimensionless]",
            y="MSR[uV]",
            qubits=qubits,
            resonator_type=platform.resonator_type,
            labels=[
                "pi_pulse_amplitude",
                "pi_pulse_peak_voltage",
            ],
        )


<<<<<<< HEAD
# TODO: Is this actually useful ???
=======
@plot("MSR vs Amplitude", plots.amplitude_msr_phase)
def rabi_pulse_amplitude_sweep(
    platform: AbstractPlatform,
    qubits: dict,
    pulse_amplitude_start,
    pulse_amplitude_end,
    pulse_amplitude_step,
    nshots=1024,
    relaxation_time=None,
    software_averages=1,
):
    r"""
    In the Rabi experiment we apply a pulse at the frequency of the qubit and scan the drive pulse amplitude
    to find the drive pulse amplitude that creates a rotation of a desired angle.
    Args:
        platform (AbstractPlatform): Qibolab platform object
        qubits (dict): Dict of target Qubit objects to perform the action
        pulse_amplitude_start (int): Initial drive pulse amplitude for the Rabi experiment
        pulse_amplitude_end (int): Maximum drive pulse amplitude for the Rabi experiment
        pulse_amplitude_step (int): Scan range step for the drive pulse amplitude for the Rabi experiment
        software_averages (int): Number of executions of the routine for averaging results
        points (int): Save data results in a file every number of points
    Returns:
        - A DataUnits object with the raw data obtained for the fast and precision sweeps with the following keys
            - **MSR[V]**: Resonator signal voltage mesurement in volts
            - **i[V]**: Resonator signal voltage mesurement for the component I in volts
            - **q[V]**: Resonator signal voltage mesurement for the component Q in volts
            - **phase[rad]**: Resonator signal phase mesurement in radians
            - **amplitude[dimensionless]**: Drive pulse amplitude
            - **qubit**: The qubit being tested
            - **iteration**: The iteration number of the many determined by software_averages
        - A DataUnits object with the fitted data obtained with the following keys
            - **pi_pulse_amplitude**: pi pulse amplitude
            - **pi_pulse_peak_voltage**: pi pulse's maximum voltage
            - **popt0**: offset
            - **popt1**: oscillation amplitude
            - **popt2**: frequency
            - **popt3**: phase
            - **popt4**: T2
            - **qubit**: The qubit being tested
    """

    # reload instrument settings from runcard
    platform.reload_settings()

    # create a sequence of pulses for the experiment
    sequence = PulseSequence()
    qd_pulses = {}
    ro_pulses = {}
    for qubit in qubits:
        qd_pulses[qubit] = platform.create_RX_pulse(qubit, start=0)
        ro_pulses[qubit] = platform.create_qubit_readout_pulse(
            qubit, start=qd_pulses[qubit].finish
        )
        sequence.add(qd_pulses[qubit])
        sequence.add(ro_pulses[qubit])

    # define the parameter to sweep and its range:
    # qubit drive pulse amplitude
    qd_pulse_amplitude_range = np.arange(
        pulse_amplitude_start, pulse_amplitude_end, pulse_amplitude_step
    )
    sweeper = Sweeper(
        Parameter.amplitude,
        qd_pulse_amplitude_range,
        [qd_pulses[qubit] for qubit in qubits],
    )

    # create a DataUnits object to store the results,
    # DataUnits stores by default MSR, phase, i, q
    # additionally include qubit drive pulse amplitude
    data = DataUnits(
        name=f"data",
        quantities={"amplitude": "dimensionless"},
        options=["qubit", "iteration"],
    )

    for iteration in range(software_averages):
        # sweep the parameter
        results = platform.sweep(
            sequence,
            sweeper,
            nshots=nshots,
            relaxation_time=relaxation_time,
            acquisition_type=AcquisitionType.INTEGRATION,
            averaging_mode=AveragingMode.CYCLIC,
        )
        for qubit in qubits:
            # average msr, phase, i and q over the number of shots defined in the runcard
            result = results[ro_pulses[qubit].serial]
            r = result.raw
            r.update(
                {
                    "amplitude[dimensionless]": qd_pulse_amplitude_range,
                    "qubit": len(qd_pulse_amplitude_range) * [qubit],
                    "iteration": len(qd_pulse_amplitude_range) * [iteration],
                }
            )
            data.add_data_from_dict(r)

        yield data
        # calculate and save fit
        yield rabi_fit(
            data,
            x="amplitude[dimensionless]",
            y="MSR[uV]",
            qubits=qubits,
            resonator_type=platform.resonator_type,
            labels=[
                "pi_pulse_amplitude",
                "pi_pulse_peak_voltage",
            ],
        )


@plot("MSR vs length and gain", plots.duration_gain_msr_phase)
def rabi_pulse_length_and_gain(
    platform: AbstractPlatform,
    qubits: dict,
    pulse_duration_start,
    pulse_duration_end,
    pulse_duration_step,
    pulse_gain_start,
    pulse_gain_end,
    pulse_gain_step,
    software_averages=1,
    points=10,
):
    r"""
    In the Rabi experiment we apply a pulse at the frequency of the qubit and scan the drive pulse
    combination of duration and gain to find the drive pulse amplitude that creates a rotation of a desired angle.

    Args:
        platform (AbstractPlatform): Qibolab platform object
        qubits (dict): Dict of target Qubit objects to perform the action
        pulse_duration_start (int): Initial drive pulse duration for the Rabi experiment
        pulse_duration_end (int): Maximum drive pulse duration for the Rabi experiment
        pulse_duration_step (int): Scan range step for the drive pulse duration for the Rabi experiment
        pulse_gain_start (int): Initial drive pulse gain for the Rabi experiment
        pulse_gain_end (int): Maximum drive pulse gain for the Rabi experiment
        pulse_gain_step (int): Scan range step for the drive pulse gain for the Rabi experiment
        software_averages (int): Number of executions of the routine for averaging results
        points (int): Save data results in a file every number of points

    Returns:
        A DataUnits object with the raw data obtained for the fast and precision sweeps with the following keys

            - **MSR[V]**: Resonator signal voltage mesurement in volts
            - **i[V]**: Resonator signal voltage mesurement for the component I in volts
            - **q[V]**: Resonator signal voltage mesurement for the component Q in volts
            - **phase[rad]**: Resonator signal phase mesurement in radians
            - **duration[ns]**: Drive pulse duration in ns
            - **gain[dimensionless]**: Drive pulse gain
            - **qubit**: The qubit being tested
            - **iteration**: The iteration number of the many determined by software_averages

    """

    # reload instrument settings from runcard
    platform.reload_settings()

    # create a sequence of pulses for the experiment
    sequence = PulseSequence()
    qd_pulses = {}
    ro_pulses = {}
    for qubit in qubits:
        qd_pulses[qubit] = platform.create_qubit_drive_pulse(qubit, start=0, duration=4)
        ro_pulses[qubit] = platform.create_qubit_readout_pulse(
            qubit, start=qd_pulses[qubit].finish
        )
        sequence.add(qd_pulses[qubit])
        sequence.add(ro_pulses[qubit])

    # define the parameters to sweep and their range:
    # qubit drive pulse duration time
    qd_pulse_duration_range = np.arange(
        pulse_duration_start, pulse_duration_end, pulse_duration_step
    )
    # qubit drive pulse gain
    qd_pulse_gain_range = np.arange(pulse_gain_start, pulse_gain_end, pulse_gain_step)

    # create a DataUnits object to store the results
    # that includes qubit drive pulse duration and gain
    data = DataUnits(
        name=f"data",
        quantities={"duration": "ns", "gain": "dimensionless"},
        options=["qubit", "iteration"],
    )

    count = 0
    # TODO: add sweeper for gain
    for iteration in range(software_averages):
        # sweep the parameters
        for duration in qd_pulse_duration_range:
            for gain in qd_pulse_gain_range:
                for qubit in qubits:
                    qd_pulses[qubit].duration = duration
                    ro_pulses[qubit].start = duration
                    platform.set_gain(qubit, gain)
                # save data as often as defined by points
                if count % points == 0 and count > 0:
                    # save data
                    yield data

                # execute the pulse sequence
                results = platform.execute_pulse_sequence(sequence)
                for ro_pulse in ro_pulses.values():
                    # average msr, phase, i and q over the number of shots defined in the runcard
                    r = results[ro_pulse.serial].average.raw
                    r.update(
                        {
                            "duration[ns]": duration,
                            "gain[dimensionless]": gain,
                            "qubit": ro_pulse.qubit,
                            "iteration": iteration,
                        }
                    )
                    data.add(r)
                count += 1
    yield data


>>>>>>> f112cd51
@plot("MSR vs length and amplitude", plots.duration_amplitude_msr_phase)
def rabi_pulse_length_and_amplitude(
    platform,
    qubits: dict,
    pulse_duration_start,
    pulse_duration_end,
    pulse_duration_step,
    pulse_amplitude_start,
    pulse_amplitude_end,
    pulse_amplitude_step,
    nshots=1024,
    relaxation_time=None,
    software_averages=1,
):
    r"""
    In the Rabi experiment we apply a pulse at the frequency of the qubit and scan the drive pulse
    combination of duration and amplitude to find the drive pulse amplitude that creates a rotation of a desired angle.

    Args:
        platform (AbstractPlatform): Qibolab platform object
        qubit (int): Target qubit to perform the action
        pulse_duration_start (int): Initial drive pulse duration for the Rabi experiment
        pulse_duration_end (int): Maximum drive pulse duration for the Rabi experiment
        pulse_duration_step (int): Scan range step for the drive pulse duration for the Rabi experiment
        pulse_amplitude_start (int): Initial drive pulse amplitude for the Rabi experiment
        pulse_amplitude_end (int): Maximum drive pulse amplitude for the Rabi experiment
        pulse_amplitude_step (int): Scan range step for the drive pulse amplitude for the Rabi experiment
        software_averages (int): Number of executions of the routine for averaging results
        points (int): Save data results in a file every number of points

    Returns:
        A DataUnits object with the raw data obtained for the fast and precision sweeps with the following keys

            - **MSR[V]**: Resonator signal voltage mesurement in volts
            - **i[V]**: Resonator signal voltage mesurement for the component I in volts
            - **q[V]**: Resonator signal voltage mesurement for the component Q in volts
            - **phase[rad]**: Resonator signal phase mesurement in radians
            - **duration[ns]**: Drive pulse duration in ns
            - **amplitude[dimensionless]**: Drive pulse amplitude
            - **qubit**: The qubit being tested
            - **iteration**: The iteration number of the many determined by software_averages

    """

    # reload instrument settings from runcard
    platform.reload_settings()

    # create a sequence of pulses for the experiment
    sequence = PulseSequence()
    qd_pulses = {}
    ro_pulses = {}
    for qubit in qubits:
        qd_pulses[qubit] = platform.create_qubit_drive_pulse(qubit, start=0, duration=4)
        ro_pulses[qubit] = platform.create_qubit_readout_pulse(
            qubit, start=qd_pulses[qubit].finish
        )
        sequence.add(qd_pulses[qubit])
        sequence.add(ro_pulses[qubit])

    # define the parameters to sweep and their range:
    # qubit drive pulse duration time
    qd_pulse_duration_range = np.arange(
        pulse_duration_start, pulse_duration_end, pulse_duration_step
    )
    sweeper_duration = Sweeper(
        Parameter.duration,
        qd_pulse_duration_range,
        [qd_pulses[qubit] for qubit in qubits],
    )
    # qubit drive pulse amplitude
    qd_pulse_amplitude_range = np.arange(
        pulse_amplitude_start, pulse_amplitude_end, pulse_amplitude_step
    )
    sweeper_amplitude = Sweeper(
        Parameter.amplitude,
        qd_pulse_amplitude_range,
        [qd_pulses[qubit] for qubit in qubits],
    )

    # create a DataUnits object to store the results
    # that includes qubit drive pulse duration and amplitude
    data = DataUnits(
        name=f"data",
        quantities={"duration": "ns", "amplitude": "dimensionless"},
        options=["qubit", "iteration"],
    )

    for iteration in range(software_averages):
        results = platform.sweep(
            sequence,
            sweeper_duration,
            sweeper_amplitude,
            relaxation_time=relaxation_time,
            nshots=nshots,
            acquisition_type=AcquisitionType.INTEGRATION,
            averaging_mode=AveragingMode.CYCLIC,
        )
        for ro_pulse in ro_pulses.values():
            # average msr, phase, i and q over the number of shots defined in the runcard
            # r = results[ro_pulse.serial].average.raw
            result = results[ro_pulse.serial]
            # store the results
            durations = np.repeat(
                qd_pulse_amplitude_range, len(qd_pulse_duration_range)
            )
            amps = np.array(
                len(qd_pulse_duration_range) * list(qd_pulse_amplitude_range)
            ).flatten()
            r = {k: v.ravel() for k, v in result.raw.items()}
            r.update(
                {
                    "duration[ns]": durations,
                    "amplitude[dimensionless]": amps,
                    "qubit": len(durations) * ro_pulse.qubit,
                    "iteration": len(durations) * [iteration],
                }
            )
            data.add_data_from_dict(r)
    yield data<|MERGE_RESOLUTION|>--- conflicted
+++ resolved
@@ -8,6 +8,7 @@
 from qibocal.data import DataUnits
 from qibocal.decorators import plot
 from qibocal.fitting.methods import rabi_fit
+
 
 
 @plot("MSR vs Time", plots.time_msr_phase)
@@ -238,232 +239,7 @@
         )
 
 
-<<<<<<< HEAD
 # TODO: Is this actually useful ???
-=======
-@plot("MSR vs Amplitude", plots.amplitude_msr_phase)
-def rabi_pulse_amplitude_sweep(
-    platform: AbstractPlatform,
-    qubits: dict,
-    pulse_amplitude_start,
-    pulse_amplitude_end,
-    pulse_amplitude_step,
-    nshots=1024,
-    relaxation_time=None,
-    software_averages=1,
-):
-    r"""
-    In the Rabi experiment we apply a pulse at the frequency of the qubit and scan the drive pulse amplitude
-    to find the drive pulse amplitude that creates a rotation of a desired angle.
-    Args:
-        platform (AbstractPlatform): Qibolab platform object
-        qubits (dict): Dict of target Qubit objects to perform the action
-        pulse_amplitude_start (int): Initial drive pulse amplitude for the Rabi experiment
-        pulse_amplitude_end (int): Maximum drive pulse amplitude for the Rabi experiment
-        pulse_amplitude_step (int): Scan range step for the drive pulse amplitude for the Rabi experiment
-        software_averages (int): Number of executions of the routine for averaging results
-        points (int): Save data results in a file every number of points
-    Returns:
-        - A DataUnits object with the raw data obtained for the fast and precision sweeps with the following keys
-            - **MSR[V]**: Resonator signal voltage mesurement in volts
-            - **i[V]**: Resonator signal voltage mesurement for the component I in volts
-            - **q[V]**: Resonator signal voltage mesurement for the component Q in volts
-            - **phase[rad]**: Resonator signal phase mesurement in radians
-            - **amplitude[dimensionless]**: Drive pulse amplitude
-            - **qubit**: The qubit being tested
-            - **iteration**: The iteration number of the many determined by software_averages
-        - A DataUnits object with the fitted data obtained with the following keys
-            - **pi_pulse_amplitude**: pi pulse amplitude
-            - **pi_pulse_peak_voltage**: pi pulse's maximum voltage
-            - **popt0**: offset
-            - **popt1**: oscillation amplitude
-            - **popt2**: frequency
-            - **popt3**: phase
-            - **popt4**: T2
-            - **qubit**: The qubit being tested
-    """
-
-    # reload instrument settings from runcard
-    platform.reload_settings()
-
-    # create a sequence of pulses for the experiment
-    sequence = PulseSequence()
-    qd_pulses = {}
-    ro_pulses = {}
-    for qubit in qubits:
-        qd_pulses[qubit] = platform.create_RX_pulse(qubit, start=0)
-        ro_pulses[qubit] = platform.create_qubit_readout_pulse(
-            qubit, start=qd_pulses[qubit].finish
-        )
-        sequence.add(qd_pulses[qubit])
-        sequence.add(ro_pulses[qubit])
-
-    # define the parameter to sweep and its range:
-    # qubit drive pulse amplitude
-    qd_pulse_amplitude_range = np.arange(
-        pulse_amplitude_start, pulse_amplitude_end, pulse_amplitude_step
-    )
-    sweeper = Sweeper(
-        Parameter.amplitude,
-        qd_pulse_amplitude_range,
-        [qd_pulses[qubit] for qubit in qubits],
-    )
-
-    # create a DataUnits object to store the results,
-    # DataUnits stores by default MSR, phase, i, q
-    # additionally include qubit drive pulse amplitude
-    data = DataUnits(
-        name=f"data",
-        quantities={"amplitude": "dimensionless"},
-        options=["qubit", "iteration"],
-    )
-
-    for iteration in range(software_averages):
-        # sweep the parameter
-        results = platform.sweep(
-            sequence,
-            sweeper,
-            nshots=nshots,
-            relaxation_time=relaxation_time,
-            acquisition_type=AcquisitionType.INTEGRATION,
-            averaging_mode=AveragingMode.CYCLIC,
-        )
-        for qubit in qubits:
-            # average msr, phase, i and q over the number of shots defined in the runcard
-            result = results[ro_pulses[qubit].serial]
-            r = result.raw
-            r.update(
-                {
-                    "amplitude[dimensionless]": qd_pulse_amplitude_range,
-                    "qubit": len(qd_pulse_amplitude_range) * [qubit],
-                    "iteration": len(qd_pulse_amplitude_range) * [iteration],
-                }
-            )
-            data.add_data_from_dict(r)
-
-        yield data
-        # calculate and save fit
-        yield rabi_fit(
-            data,
-            x="amplitude[dimensionless]",
-            y="MSR[uV]",
-            qubits=qubits,
-            resonator_type=platform.resonator_type,
-            labels=[
-                "pi_pulse_amplitude",
-                "pi_pulse_peak_voltage",
-            ],
-        )
-
-
-@plot("MSR vs length and gain", plots.duration_gain_msr_phase)
-def rabi_pulse_length_and_gain(
-    platform: AbstractPlatform,
-    qubits: dict,
-    pulse_duration_start,
-    pulse_duration_end,
-    pulse_duration_step,
-    pulse_gain_start,
-    pulse_gain_end,
-    pulse_gain_step,
-    software_averages=1,
-    points=10,
-):
-    r"""
-    In the Rabi experiment we apply a pulse at the frequency of the qubit and scan the drive pulse
-    combination of duration and gain to find the drive pulse amplitude that creates a rotation of a desired angle.
-
-    Args:
-        platform (AbstractPlatform): Qibolab platform object
-        qubits (dict): Dict of target Qubit objects to perform the action
-        pulse_duration_start (int): Initial drive pulse duration for the Rabi experiment
-        pulse_duration_end (int): Maximum drive pulse duration for the Rabi experiment
-        pulse_duration_step (int): Scan range step for the drive pulse duration for the Rabi experiment
-        pulse_gain_start (int): Initial drive pulse gain for the Rabi experiment
-        pulse_gain_end (int): Maximum drive pulse gain for the Rabi experiment
-        pulse_gain_step (int): Scan range step for the drive pulse gain for the Rabi experiment
-        software_averages (int): Number of executions of the routine for averaging results
-        points (int): Save data results in a file every number of points
-
-    Returns:
-        A DataUnits object with the raw data obtained for the fast and precision sweeps with the following keys
-
-            - **MSR[V]**: Resonator signal voltage mesurement in volts
-            - **i[V]**: Resonator signal voltage mesurement for the component I in volts
-            - **q[V]**: Resonator signal voltage mesurement for the component Q in volts
-            - **phase[rad]**: Resonator signal phase mesurement in radians
-            - **duration[ns]**: Drive pulse duration in ns
-            - **gain[dimensionless]**: Drive pulse gain
-            - **qubit**: The qubit being tested
-            - **iteration**: The iteration number of the many determined by software_averages
-
-    """
-
-    # reload instrument settings from runcard
-    platform.reload_settings()
-
-    # create a sequence of pulses for the experiment
-    sequence = PulseSequence()
-    qd_pulses = {}
-    ro_pulses = {}
-    for qubit in qubits:
-        qd_pulses[qubit] = platform.create_qubit_drive_pulse(qubit, start=0, duration=4)
-        ro_pulses[qubit] = platform.create_qubit_readout_pulse(
-            qubit, start=qd_pulses[qubit].finish
-        )
-        sequence.add(qd_pulses[qubit])
-        sequence.add(ro_pulses[qubit])
-
-    # define the parameters to sweep and their range:
-    # qubit drive pulse duration time
-    qd_pulse_duration_range = np.arange(
-        pulse_duration_start, pulse_duration_end, pulse_duration_step
-    )
-    # qubit drive pulse gain
-    qd_pulse_gain_range = np.arange(pulse_gain_start, pulse_gain_end, pulse_gain_step)
-
-    # create a DataUnits object to store the results
-    # that includes qubit drive pulse duration and gain
-    data = DataUnits(
-        name=f"data",
-        quantities={"duration": "ns", "gain": "dimensionless"},
-        options=["qubit", "iteration"],
-    )
-
-    count = 0
-    # TODO: add sweeper for gain
-    for iteration in range(software_averages):
-        # sweep the parameters
-        for duration in qd_pulse_duration_range:
-            for gain in qd_pulse_gain_range:
-                for qubit in qubits:
-                    qd_pulses[qubit].duration = duration
-                    ro_pulses[qubit].start = duration
-                    platform.set_gain(qubit, gain)
-                # save data as often as defined by points
-                if count % points == 0 and count > 0:
-                    # save data
-                    yield data
-
-                # execute the pulse sequence
-                results = platform.execute_pulse_sequence(sequence)
-                for ro_pulse in ro_pulses.values():
-                    # average msr, phase, i and q over the number of shots defined in the runcard
-                    r = results[ro_pulse.serial].average.raw
-                    r.update(
-                        {
-                            "duration[ns]": duration,
-                            "gain[dimensionless]": gain,
-                            "qubit": ro_pulse.qubit,
-                            "iteration": iteration,
-                        }
-                    )
-                    data.add(r)
-                count += 1
-    yield data
-
-
->>>>>>> f112cd51
 @plot("MSR vs length and amplitude", plots.duration_amplitude_msr_phase)
 def rabi_pulse_length_and_amplitude(
     platform,
