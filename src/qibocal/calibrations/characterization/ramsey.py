--- conflicted
+++ resolved
@@ -306,13 +306,10 @@
         delay_between_pulses_step,
     )
 
-<<<<<<< HEAD
     qubit_freqs = {}
     for qubit in qubits:
         qubit_freqs[qubit] = RX90_pulses1[qubit].frequency
 
-=======
->>>>>>> 7c7c86fa
     sampling_rate = platform.sampling_rate
 
     # create a DataUnits object to store the results,
@@ -361,7 +358,6 @@
 
             for ro_pulse in ro_pulses.values():
                 # average msr, phase, i and q over the number of shots defined in the runcard
-<<<<<<< HEAD
                 result = results[ro_pulses[qubit].serial]
                 r = {
                     "MSR[V]": np.mean(result.MSR),
@@ -373,17 +369,6 @@
                     "qubit": qubit,
                     "iteration": iteration,
                 }
-=======
-                r = results[ro_pulse.serial].to_dict()
-                r.update(
-                    {
-                        "wait[ns]": wait,
-                        "t_max[ns]": delay_between_pulses_end,
-                        "qubit": qubit,
-                        "iteration": iteration,
-                    }
-                )
->>>>>>> 7c7c86fa
                 data.add(r)
             count += 1
     yield data
