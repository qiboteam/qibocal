--- conflicted
+++ resolved
@@ -305,10 +305,6 @@
         delay_between_pulses_end,
         delay_between_pulses_step,
     )
-
-    qubit_freqs = {}
-    for qubit in qubits:
-        qubit_freqs[qubit] = RX90_pulses1[qubit].frequency
 
     sampling_rate = platform.sampling_rate
 
@@ -358,19 +354,6 @@
 
             for ro_pulse in ro_pulses.values():
                 # average msr, phase, i and q over the number of shots defined in the runcard
-<<<<<<< HEAD
-                result = results[ro_pulses[qubit].serial]
-                r = {
-                    "MSR[V]": np.mean(result.MSR),
-                    "i[V]": np.mean(result.I),
-                    "q[V]": np.mean(result.Q),
-                    "phase[rad]": np.mean(result.phase),
-                    "wait[ns]": wait,
-                    "t_max[ns]": delay_between_pulses_end,
-                    "qubit": qubit,
-                    "iteration": iteration,
-                }
-=======
                 r = results[ro_pulse.serial].to_dict()
                 r.update(
                     {
@@ -380,7 +363,6 @@
                         "iteration": iteration,
                     }
                 )
->>>>>>> ff948b16
                 data.add(r)
             count += 1
     yield data
