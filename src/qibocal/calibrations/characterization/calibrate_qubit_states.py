import time

import numpy as np
from qibolab.platforms.abstract import AbstractPlatform
from qibolab.pulses import PulseSequence

from qibocal import plots
from qibocal.data import DataUnits
from qibocal.decorators import plot
from qibocal.fitting.methods import calibrate_qubit_states_fit


@plot("Qubit States", plots.qubit_states)
def calibrate_qubit_states(
    platform: AbstractPlatform,
    qubits: list,
    nshots,
):
    """
    Method which implements the state's calibration of a chosen qubit. Two analogous tests are performed
    for calibrate the ground state and the excited state of the oscillator.
    The subscripts `exc` and `gnd` will represent the excited state |1> and the ground state |0>.

    Args:
        platform (:class:`qibolab.platforms.abstract.AbstractPlatform`): custom abstract platform on which we perform the calibration.
        qubits (list): List of target qubits to perform the action
        nshots (int): number of times the pulse sequence will be repeated.
        software_averages (int): Number of executions of the routine for averaging results
        points (int): Save data results in a file every number of points

    Returns:
        A DataUnits object with the raw data obtained for the fast and precision sweeps with the following keys

            - **MSR[V]**: Resonator signal voltage mesurement in volts
            - **i[V]**: Resonator signal voltage mesurement for the component I in volts
            - **q[V]**: Resonator signal voltage mesurement for the component Q in volts
            - **phase[rad]**: Resonator signal phase mesurement in radians
            - **iteration[dimensionless]**: Execution number
            - **qubit**: The qubit being tested
            - **iteration**: The iteration number of the many determined by software_averages

    """

    # reload instrument settings from runcard
    platform.reload_settings()

    # create two sequences of pulses:
    # state0_sequence: I  - MZ
    # state1_sequence: RX - MZ

    # taking advantage of multiplexing, apply the same set of gates to all qubits in parallel
    state0_sequence = PulseSequence()
    state1_sequence = PulseSequence()

    RX_pulses = {}
    ro_pulses = {}
    for qubit in qubits:
        RX_pulses[qubit] = platform.create_RX_pulse(qubit, start=0)
        ro_pulses[qubit] = platform.create_qubit_readout_pulse(
            qubit, start=RX_pulses[qubit].finish
        )

        state0_sequence.add(ro_pulses[qubit])
        state1_sequence.add(RX_pulses[qubit])
        state1_sequence.add(ro_pulses[qubit])

    # create a DataUnits object to store the results
    data = DataUnits(name="data", options=["qubit", "iteration", "state"])

    # execute the first pulse sequence
    start_time = time.time()
    state0_results = platform.execute_pulse_sequence(state0_sequence, nshots=nshots)
    print("State0 run time:", time.time() - start_time)

    # retrieve and store the results for every qubit
<<<<<<< HEAD
    start_time = time.time()
    for qubit in qubits:
        result = state0_results[ro_pulses[qubit].serial]
        r = {
            "MSR[V]": result.MSR,
            "i[V]": result.I,
            "q[V]": result.Q,
            "phase[rad]": result.phase,
            "qubit": [qubit] * nshots,
            "iteration": np.arange(nshots),
            "state": [0] * nshots,
        }
=======
    for ro_pulse in ro_pulses.values():
        r = state0_results[ro_pulse.serial].to_dict(average=False)
        r.update(
            {
                "qubit": [ro_pulse.qubit] * nshots,
                "iteration": np.arange(nshots),
                "state": [0] * nshots,
            }
        )
>>>>>>> 7c7c86fa
        data.add_data_from_dict(r)
    print("State0 saving time:", time.time() - start_time)

    # execute the second pulse sequence
    start_time = time.time()
    state1_results = platform.execute_pulse_sequence(state1_sequence, nshots=nshots)
    print("State1 time:", time.time() - start_time)

    # retrieve and store the results for every qubit
<<<<<<< HEAD
    start_time = time.time()
    for qubit in qubits:
        result = state1_results[ro_pulses[qubit].serial]
        r = {
            "MSR[V]": result.MSR,
            "i[V]": result.I,
            "q[V]": result.Q,
            "phase[rad]": result.phase,
            "qubit": [qubit] * nshots,
            "iteration": np.arange(nshots),
            "state": [1] * nshots,
        }
=======
    for ro_pulse in ro_pulses.values():
        r = state1_results[ro_pulse.serial].to_dict(average=False)
        r.update(
            {
                "qubit": [ro_pulse.qubit] * nshots,
                "iteration": np.arange(nshots),
                "state": [1] * nshots,
            }
        )
>>>>>>> 7c7c86fa
        data.add_data_from_dict(r)
    print("State1 saving time:", time.time() - start_time)

    # finally, save the remaining data and the fits
    yield data
    start_time = time.time()
    yield calibrate_qubit_states_fit(
        data, x="i[V]", y="q[V]", nshots=nshots, qubits=qubits
    )
    print("Fitting time:", time.time() - start_time)<|MERGE_RESOLUTION|>--- conflicted
+++ resolved
@@ -73,20 +73,6 @@
     print("State0 run time:", time.time() - start_time)
 
     # retrieve and store the results for every qubit
-<<<<<<< HEAD
-    start_time = time.time()
-    for qubit in qubits:
-        result = state0_results[ro_pulses[qubit].serial]
-        r = {
-            "MSR[V]": result.MSR,
-            "i[V]": result.I,
-            "q[V]": result.Q,
-            "phase[rad]": result.phase,
-            "qubit": [qubit] * nshots,
-            "iteration": np.arange(nshots),
-            "state": [0] * nshots,
-        }
-=======
     for ro_pulse in ro_pulses.values():
         r = state0_results[ro_pulse.serial].to_dict(average=False)
         r.update(
@@ -96,7 +82,6 @@
                 "state": [0] * nshots,
             }
         )
->>>>>>> 7c7c86fa
         data.add_data_from_dict(r)
     print("State0 saving time:", time.time() - start_time)
 
@@ -106,20 +91,6 @@
     print("State1 time:", time.time() - start_time)
 
     # retrieve and store the results for every qubit
-<<<<<<< HEAD
-    start_time = time.time()
-    for qubit in qubits:
-        result = state1_results[ro_pulses[qubit].serial]
-        r = {
-            "MSR[V]": result.MSR,
-            "i[V]": result.I,
-            "q[V]": result.Q,
-            "phase[rad]": result.phase,
-            "qubit": [qubit] * nshots,
-            "iteration": np.arange(nshots),
-            "state": [1] * nshots,
-        }
-=======
     for ro_pulse in ro_pulses.values():
         r = state1_results[ro_pulse.serial].to_dict(average=False)
         r.update(
@@ -129,7 +100,6 @@
                 "state": [1] * nshots,
             }
         )
->>>>>>> 7c7c86fa
         data.add_data_from_dict(r)
     print("State1 saving time:", time.time() - start_time)
 
