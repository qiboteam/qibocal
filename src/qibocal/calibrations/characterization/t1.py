import numpy as np
from qibolab.platforms.abstract import AbstractPlatform
from qibolab.pulses import PulseSequence
from qibolab.sweeper import Parameter, Sweeper

from qibocal import plots
from qibocal.data import DataUnits
from qibocal.decorators import plot
from qibocal.fitting.methods import t1_fit


@plot("MSR vs Time", plots.t1_time_msr)
def t1(
    platform: AbstractPlatform,
    qubits: list,
    delay_before_readout_start,
    delay_before_readout_end,
    delay_before_readout_step,
    nshots=1024,
    relaxation_time=None,
    software_averages=1,
):
    r"""
    In a T1 experiment, we measure an excited qubit after a delay. Due to decoherence processes
    (e.g. amplitude damping channel), it is possible that, at the time of measurement, after the delay,
    the qubit will not be excited anymore. The larger the delay time is, the more likely is the qubit to
    fall to the ground state. The goal of the experiment is to characterize the decay rate of the qubit
    towards the ground state.

    Args:
        platform (AbstractPlatform): Qibolab platform object
        qubits (list): List of target qubits to perform the action
        delay_before_readout_start (int): Initial time delay before ReadOut
        delay_before_readout_end (list): Maximum time delay before ReadOut
        delay_before_readout_step (int): Scan range step for the delay before ReadOut
        software_averages (int): Number of executions of the routine for averaging results
        points (int): Save data results in a file every number of points

    Returns:
        - A DataUnits object with the raw data obtained for the fast and precision sweeps with the following keys

            - **MSR[V]**: Resonator signal voltage mesurement in volts
            - **i[V]**: Resonator signal voltage mesurement for the component I in volts
            - **q[V]**: Resonator signal voltage mesurement for the component Q in volts
            - **phase[rad]**: Resonator signal phase mesurement in radians
            - **wait[ns]**: Delay before ReadOut used in the current execution
            - **qubit**: The qubit being tested
            - **iteration**: The iteration number of the many determined by software_averages

        - A DataUnits object with the fitted data obtained with the following keys

            - **labels[0]**: T1
            - **popt0**: p0
            - **popt1**: p1
            - **popt2**: p2
            - **qubit**: The qubit being tested
    """

    # reload instrument settings from runcard
    platform.reload_settings()

    # create a sequence of pulses for the experiment
    # RX - wait t - MZ
    qd_pulses = {}
    ro_pulses = {}
    sequence = PulseSequence()
    for qubit in qubits:
        qd_pulses[qubit] = platform.create_RX_pulse(qubit, start=0)
        ro_pulses[qubit] = platform.create_qubit_readout_pulse(
            qubit, start=qd_pulses[qubit].duration
        )
        sequence.add(qd_pulses[qubit])
        sequence.add(ro_pulses[qubit])

    # define the parameter to sweep and its range:
    # wait time before readout
    ro_wait_range = np.arange(
        delay_before_readout_start, delay_before_readout_end, delay_before_readout_step
    )

    sweeper = Sweeper(
        Parameter.delay,
        ro_wait_range,
        [qd_pulses[qubit] for qubit in qubits],
    )

    # create a DataUnits object to store the MSR, phase, i, q and the delay time
    data = DataUnits(
        name=f"data", quantities={"wait": "ns"}, options=["qubit", "iteration"]
    )

    # repeat the experiment as many times as defined by software_averages
    for iteration in range(software_averages):
        # sweep the parameter
<<<<<<< HEAD
        results = platform.sweep(
            sequence, sweeper, nshots=nshots, relaxation_time=relaxation_time
        )
        for qubit in qubits:
            result = results[ro_pulses[qubit].serial]
            r = result.to_dict(average=False)
            r.update(
                {
                    "wait[ns]": ro_wait_range,
                    "qubit": len(ro_wait_range) * [qubit],
                    "iteration": len(ro_wait_range) * [iteration],
                }
            )
            data.add_data_from_dict(r)
        yield data

        yield t1_fit(
            data,
            x="wait[ns]",
            y="MSR[uV]",
            qubits=qubits,
            resonator_type=platform.resonator_type,
            labels=["T1"],
        )
=======
        for wait in ro_wait_range:
            # save data as often as defined by points
            if count % points == 0 and count > 0:
                # save data
                yield data
                # calculate and save fit
                yield t1_fit(
                    data,
                    x="wait[ns]",
                    y="MSR[uV]",
                    qubits=qubits,
                    resonator_type=platform.resonator_type,
                    labels=["T1"],
                )

            for qubit in qubits:
                ro_pulses[qubit].start = qd_pulses[qubit].duration + wait

            # execute the pulse sequence
            results = platform.execute_pulse_sequence(sequence)

            for ro_pulse in ro_pulses.values():
                # average msr, phase, i and q over the number of shots defined in the runcard
                r = results[ro_pulse.serial].average.raw
                r.update(
                    {
                        "wait[ns]": wait,
                        "qubit": ro_pulse.qubit,
                        "iteration": iteration,
                    }
                )
                data.add(r)
            count += 1
    yield data
    yield t1_fit(
        data,
        x="wait[ns]",
        y="MSR[uV]",
        qubits=qubits,
        resonator_type=platform.resonator_type,
        labels=["T1"],
    )
>>>>>>> 25c8ff2f
<|MERGE_RESOLUTION|>--- conflicted
+++ resolved
@@ -10,7 +10,7 @@
 
 
 @plot("MSR vs Time", plots.t1_time_msr)
-def t1(
+def t1_sweep(
     platform: AbstractPlatform,
     qubits: list,
     delay_before_readout_start,
@@ -92,32 +92,6 @@
     # repeat the experiment as many times as defined by software_averages
     for iteration in range(software_averages):
         # sweep the parameter
-<<<<<<< HEAD
-        results = platform.sweep(
-            sequence, sweeper, nshots=nshots, relaxation_time=relaxation_time
-        )
-        for qubit in qubits:
-            result = results[ro_pulses[qubit].serial]
-            r = result.to_dict(average=False)
-            r.update(
-                {
-                    "wait[ns]": ro_wait_range,
-                    "qubit": len(ro_wait_range) * [qubit],
-                    "iteration": len(ro_wait_range) * [iteration],
-                }
-            )
-            data.add_data_from_dict(r)
-        yield data
-
-        yield t1_fit(
-            data,
-            x="wait[ns]",
-            y="MSR[uV]",
-            qubits=qubits,
-            resonator_type=platform.resonator_type,
-            labels=["T1"],
-        )
-=======
         for wait in ro_wait_range:
             # save data as often as defined by points
             if count % points == 0 and count > 0:
@@ -141,7 +115,7 @@
 
             for ro_pulse in ro_pulses.values():
                 # average msr, phase, i and q over the number of shots defined in the runcard
-                r = results[ro_pulse.serial].average.raw
+                r = results[ro_pulse.serial].to_dict(average=True)
                 r.update(
                     {
                         "wait[ns]": wait,
@@ -160,4 +134,122 @@
         resonator_type=platform.resonator_type,
         labels=["T1"],
     )
->>>>>>> 25c8ff2f
+
+
+@plot("MSR vs Time", plots.t1_time_msr)
+def t1(
+    platform: AbstractPlatform,
+    qubits: list,
+    delay_before_readout_start,
+    delay_before_readout_end,
+    delay_before_readout_step,
+    software_averages=1,
+):
+    r"""
+    In a T1 experiment, we measure an excited qubit after a delay. Due to decoherence processes
+    (e.g. amplitude damping channel), it is possible that, at the time of measurement, after the delay,
+    the qubit will not be excited anymore. The larger the delay time is, the more likely is the qubit to
+    fall to the ground state. The goal of the experiment is to characterize the decay rate of the qubit
+    towards the ground state.
+
+    Args:
+        platform (AbstractPlatform): Qibolab platform object
+        qubits (list): List of target qubits to perform the action
+        delay_before_readout_start (int): Initial time delay before ReadOut
+        delay_before_readout_end (list): Maximum time delay before ReadOut
+        delay_before_readout_step (int): Scan range step for the delay before ReadOut
+        software_averages (int): Number of executions of the routine for averaging results
+        points (int): Save data results in a file every number of points
+
+    Returns:
+        - A DataUnits object with the raw data obtained for the fast and precision sweeps with the following keys
+
+            - **MSR[V]**: Resonator signal voltage mesurement in volts
+            - **i[V]**: Resonator signal voltage mesurement for the component I in volts
+            - **q[V]**: Resonator signal voltage mesurement for the component Q in volts
+            - **phase[rad]**: Resonator signal phase mesurement in radians
+            - **wait[ns]**: Delay before ReadOut used in the current execution
+            - **qubit**: The qubit being tested
+            - **iteration**: The iteration number of the many determined by software_averages
+
+        - A DataUnits object with the fitted data obtained with the following keys
+
+            - **labels[0]**: T1
+            - **popt0**: p0
+            - **popt1**: p1
+            - **popt2**: p2
+            - **qubit**: The qubit being tested
+    """
+
+    # reload instrument settings from runcard
+    platform.reload_settings()
+
+    # create a sequence of pulses for the experiment
+    # RX - wait t - MZ
+    qd_pulses = {}
+    ro_pulses = {}
+    sequence = PulseSequence()
+    for qubit in qubits:
+        qd_pulses[qubit] = platform.create_RX_pulse(qubit, start=0)
+        ro_pulses[qubit] = platform.create_qubit_readout_pulse(
+            qubit, start=qd_pulses[qubit].duration
+        )
+        sequence.add(qd_pulses[qubit])
+        sequence.add(ro_pulses[qubit])
+
+    # define the parameter to sweep and its range:
+    # wait time before readout
+    ro_wait_range = np.arange(
+        delay_before_readout_start, delay_before_readout_end, delay_before_readout_step
+    )
+
+    # create a DataUnits object to store the MSR, phase, i, q and the delay time
+    data = DataUnits(
+        name=f"data", quantities={"wait": "ns"}, options=["qubit", "iteration"]
+    )
+
+    # repeat the experiment as many times as defined by software_averages
+    for iteration in range(software_averages):
+        # sweep the parameter
+        for wait in ro_wait_range:
+            # save data as often as defined by points
+            if count % points == 0 and count > 0:
+                # save data
+                yield data
+                # calculate and save fit
+                yield t1_fit(
+                    data,
+                    x="wait[ns]",
+                    y="MSR[uV]",
+                    qubits=qubits,
+                    resonator_type=platform.resonator_type,
+                    labels=["T1"],
+                )
+
+            for qubit in qubits:
+                ro_pulses[qubit].start = qd_pulses[qubit].duration + wait
+
+            # execute the pulse sequence
+            results = platform.execute_pulse_sequence(sequence)
+
+            for ro_pulse in ro_pulses.values():
+                # average msr, phase, i and q over the number of shots defined in the runcard
+                r = results[ro_pulse.serial].average.raw
+                r.update(
+                    {
+                        "wait[ns]": wait,
+                        "qubit": ro_pulse.qubit,
+                        "iteration": iteration,
+                    }
+                )
+                data.add(r)
+            count += 1
+    yield data
+    yield t1_fit(
+        data,
+        x="wait[ns]",
+        y="MSR[uV]",
+        qubits=qubits,
+        resonator_type=platform.resonator_type,
+        labels=["T1"],
+    )