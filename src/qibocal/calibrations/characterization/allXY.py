import numpy as np
from qibolab.platforms.abstract import AbstractPlatform
from qibolab.pulses import PulseSequence

from qibocal import plots
from qibocal.data import Data, DataUnits
from qibocal.decorators import plot
from qibocal.fitting.methods import drag_tuning_fit

# allXY rotations
gatelist = [
    ["I", "I"],
    ["RX(pi)", "RX(pi)"],
    ["RY(pi)", "RY(pi)"],
    ["RX(pi)", "RY(pi)"],
    ["RY(pi)", "RX(pi)"],
    ["RX(pi/2)", "I"],
    ["RY(pi/2)", "I"],
    ["RX(pi/2)", "RY(pi/2)"],
    ["RY(pi/2)", "RX(pi/2)"],
    ["RX(pi/2)", "RY(pi)"],
    ["RY(pi/2)", "RX(pi)"],
    ["RX(pi)", "RY(pi/2)"],
    ["RY(pi)", "RX(pi/2)"],
    ["RX(pi/2)", "RX(pi)"],
    ["RX(pi)", "RX(pi/2)"],
    ["RY(pi/2)", "RY(pi)"],
    ["RY(pi)", "RY(pi/2)"],
    ["RX(pi)", "I"],
    ["RY(pi)", "I"],
    ["RX(pi/2)", "RX(pi/2)"],
    ["RY(pi/2)", "RY(pi/2)"],
]


@plot("Probability vs Gate Sequence", plots.allXY)
def allXY(
    platform: AbstractPlatform,
    qubits: list,
    beta_param=None,
    software_averages=1,
    points=10,
):
<<<<<<< HEAD
=======

    r"""
    The AllXY experiment is a simple test of the calibration of single qubit gatesThe qubit (initialized in the |0> state)
    is subjected to two back-to-back single-qubit gates and measured. In each round, we run 21 different gate pairs:
    ideally, the first 5 return the qubit to |0>, the next 12 drive it to superposition state, and the last 4 put the
    qubit in |1> state.

    Args:
        platform (AbstractPlatform): Qibolab platform object
        qubit (int): Target qubit to perform the action
        beta_param (float): Drag pi pulse coefficient. If none, teh default shape defined in the runcard will be used.
        points (int): Save data results in a file every number of points

    Returns:
        A DataUnits object with the raw data obtained for the fast and precision sweeps with the following keys

            - **MSR[V]**: Difference between resonator signal voltage mesurement in volts from sequence 1 and 2
            - **i[V]**: Difference between resonator signal voltage mesurement for the component I in volts from sequence 1 and 2
            - **q[V]**: Difference between resonator signal voltage mesurement for the component Q in volts from sequence 1 and 2
            - **phase[rad]**: Difference between resonator signal phase mesurement in radians from sequence 1 and 2
            - **probability[dimensionless]**: Probability of being in |0> state
            - **gateNumber[dimensionless]**: Gate number applied from the list of gates

    """
>>>>>>> d45ada5e
    platform.reload_settings()

    data = Data(
        name="data",
        quantities={"probability", "gateNumber", "qubit", "iteration"},
    )

    count = 0
    for iteration in range(software_averages):
        gateNumber = 1
        for gates in gatelist:
            if count % points == 0 and count > 0:
                yield data

            ro_pulses = {}
            sequence = PulseSequence()
            for qubit in qubits:
                sequence, ro_pulses[qubit] = _add_gate_pair_pulses_to_sequence(
                    platform, gates, qubit, beta_param, sequence
                )

            results = platform.execute_pulse_sequence(sequence)
            for qubit in qubits:
                prob = 1 - 2 * results["probability"][ro_pulses[qubit].serial]

                r = {
                    "probability": prob,
                    "gateNumber": gateNumber,
                    "qubit": qubit,
                    "iteration": iteration,
                }
                data.add(r)
            count += 1
            gateNumber += 1
    yield data


@plot("Probability vs Gate Sequence", plots.allXY_drag_pulse_tuning)
def allXY_drag_pulse_tuning(
    platform: AbstractPlatform,
    qubits: list,
    beta_start,
    beta_end,
    beta_step,
    software_averages=1,
    points=10,
):
<<<<<<< HEAD
=======

    r"""
    The AllXY experiment is a simple test of the calibration of single qubit gatesThe qubit (initialized in the |0> state)
    is subjected to two back-to-back single-qubit gates and measured. In each round, we run 21 different gate pairs:
    ideally, the first 5 return the qubit to |0>, the next 12 drive it to superposition state, and the last 4 put the
    qubit in |1> state.

    The AllXY iteration method allows the user to execute iteratively the list of gates playing with the drag pulse shape
    in order to find the optimal drag pulse coefficient for pi pulses.

    Args:
        platform (AbstractPlatform): Qibolab platform object
        qubit (int): Target qubit to perform the action
        beta_start (float): Initial drag pulse beta parameter
        beta_end (float): Maximum drag pulse beta parameter
        beta_step (float): Scan range step for the drag pulse beta parameter
        points (int): Save data results in a file every number of points

    Returns:
        A DataUnits object with the raw data obtained for the fast and precision sweeps with the following keys

            - **MSR[V]**: Difference between resonator signal voltage mesurement in volts from sequence 1 and 2
            - **i[V]**: Difference between resonator signal voltage mesurement for the component I in volts from sequence 1 and 2
            - **q[V]**: Difference between resonator signal voltage mesurement for the component Q in volts from sequence 1 and 2
            - **phase[rad]**: Difference between resonator signal phase mesurement in radians from sequence 1 and 2
            - **probability[dimensionless]**: Probability of being in |0> state
            - **gateNumber[dimensionless]**: Gate number applied from the list of gates
            - **beta_param[dimensionless]**: Beta paramter applied in the current execution

    """

    # FIXME: Waiting to be able to pass qpucard to qibolab
    ro_pulse_test = platform.create_qubit_readout_pulse(qubit, start=4)
    platform.ro_port[qubit].lo_frequency = (
        platform.characterization["single_qubit"][qubit]["resonator_freq"]
        - ro_pulse_test.frequency
    )

    qd_pulse_test = platform.create_qubit_drive_pulse(qubit, start=0, duration=4)
    platform.qd_port[qubit].lo_frequency = (
        platform.characterization["single_qubit"][qubit]["qubit_freq"]
        - qd_pulse_test.frequency
    )
>>>>>>> d45ada5e
    platform.reload_settings()

    data = Data(
        name="data",
        quantities={"probability", "gateNumber", "beta_param", "qubit", "iteration"},
    )

    count = 0
    for iteration in range(software_averages):
        for beta_param in np.arange(beta_start, beta_end, beta_step).round(4):
            gateNumber = 1
            for gates in gatelist:
                if count % points == 0 and count > 0:
                    yield data

                ro_pulses = {}
                sequence = PulseSequence()
                for qubit in qubits:
                    sequence, ro_pulses[qubit] = _add_gate_pair_pulses_to_sequence(
                        platform, gates, qubit, beta_param, sequence
                    )

                results = platform.execute_pulse_sequence(sequence)
                for qubit in qubits:
                    prob = 1 - 2 * results["probability"][ro_pulses[qubit].serial]

                    r = {
                        "probability": prob,
                        "gateNumber": gateNumber,
                        "beta_param": beta_param,
                        "qubit": qubit,
                        "iteration": iteration,
                    }
                    data.add(r)
                count += 1
                gateNumber += 1
    yield data


@plot("MSR vs beta parameter", plots.drag_pulse_tuning)
def drag_pulse_tuning(
    platform: AbstractPlatform,
    qubits: list,
    beta_start,
    beta_end,
    beta_step,
    software_averages=1,
    points=10,
):
<<<<<<< HEAD
=======

    r"""
    In this experiment, we apply two sequences in a given qubit: Rx(pi/2) - Ry(pi) and Ry(pi) - Rx(pi/2) for a range
    of different beta parameter values. After fitting, we obtain the best coefficient value for a pi pulse with drag shape.

    Args:
        platform (AbstractPlatform): Qibolab platform object
        qubit (int): Target qubit to perform the action
        beta_start (float): Initial drag pulse beta parameter
        beta_end (float): Maximum drag pulse beta parameter
        beta_step (float): Scan range step for the drag pulse beta parameter
        points (int): Save data results in a file every number of points

    Returns:
        - A DataUnits object with the raw data obtained for the fast and precision sweeps with the following keys

            - **MSR[V]**: Difference between resonator signal voltage mesurement in volts from sequence 1 and 2
            - **i[V]**: Difference between resonator signal voltage mesurement for the component I in volts from sequence 1 and 2
            - **q[V]**: Difference between resonator signal voltage mesurement for the component Q in volts from sequence 1 and 2
            - **phase[rad]**: Difference between resonator signal phase mesurement in radians from sequence 1 and 2
            - **beta_param[dimensionless]**: Optimal drag coefficient

        - A DataUnits object with the fitted data obtained with the following keys

            - **optimal_beta_param**: Best drag pulse coefficent
            - **popt0**: offset
            - **popt1**: oscillation amplitude
            - **popt2**: period
            - **popt3**: phase
    """

    # platform.reload_settings()

    # FIXME: Waiting to be able to pass qpucard to qibolab
    ro_pulse_test = platform.create_qubit_readout_pulse(qubit, start=4)
    platform.ro_port[qubit].lo_frequency = (
        platform.characterization["single_qubit"][qubit]["resonator_freq"]
        - ro_pulse_test.frequency
    )

    qd_pulse_test = platform.create_qubit_drive_pulse(qubit, start=0, duration=4)
    platform.qd_port[qubit].lo_frequency = (
        platform.characterization["single_qubit"][qubit]["qubit_freq"]
        - qd_pulse_test.frequency
    )
>>>>>>> d45ada5e
    platform.reload_settings()

    data = DataUnits(
        name="data",
        quantities={"beta_param": "dimensionless"},
        options=["qubit", "iteration"],
    )

    count = 0
    for iteration in range(software_averages):
        for beta_param in np.arange(beta_start, beta_end, beta_step).round(4):
            if count % points == 0 and count > 0:
                yield data
                yield drag_tuning_fit(
                    data,
                    x="beta_param[dimensionless]",
                    y="MSR[uV]",
                    qubits=qubits,
                    labels=["optimal_beta_param"],
                )

            ro_pulses = {}
            seq1 = PulseSequence()
            seq2 = PulseSequence()
            for qubit in qubits:
                # drag pulse RX(pi/2)
                RX90_drag_pulse = platform.create_RX90_drag_pulse(
                    qubit, start=0, beta=beta_param
                )
                # drag pulse RY(pi)
                RY_drag_pulse = platform.create_RX_drag_pulse(
                    qubit,
                    start=RX90_drag_pulse.finish,
                    relative_phase=+np.pi / 2,
                    beta=beta_param,
                )
                # drag pulse RY(pi/2)
                RY90_drag_pulse = platform.create_RX90_drag_pulse(
                    qubit, start=0, relative_phase=np.pi / 2, beta=beta_param
                )
                # drag pulse RX(pi)
                RX_drag_pulse = platform.create_RX_drag_pulse(
                    qubit, start=RY90_drag_pulse.finish, beta=beta_param
                )

                # RO pulse
                ro_pulses[qubit] = platform.create_qubit_readout_pulse(
                    qubit,
                    start=2
                    * RX90_drag_pulse.duration,  # assumes all single-qubit gates have same duration
                )
                # RX(pi/2) - RY(pi) - RO
                seq1.add(RX90_drag_pulse)
                seq1.add(RY_drag_pulse)
                seq1.add(ro_pulses[qubit])

                # RX(pi/2) - RY(pi) - RO
                seq2.add(RY90_drag_pulse)
                seq2.add(RX_drag_pulse)
                seq2.add(ro_pulses[qubit])

            result1 = platform.execute_pulse_sequence(seq1)
            result2 = platform.execute_pulse_sequence(seq2)

            for qubit in qubits:
                msr1, phase1, i1, q1 = result1[ro_pulses[qubit].serial]
                msr2, phase2, i2, q2 = result2[ro_pulses[qubit].serial]

                results = {
                    "MSR[V]": msr1 - msr2,
                    "i[V]": i1 - i2,
                    "q[V]": q1 - q2,
                    "phase[rad]": phase1 - phase2,
                    "beta_param[dimensionless]": beta_param,
                    "qubit": qubit,
                    "iteration": iteration,
                }
                data.add(results)
            count += 1

    yield data
    yield drag_tuning_fit(
        data,
        x="beta_param[dimensionless]",
        y="MSR[uV]",
        qubits=qubits,
        labels=["optimal_beta_param"],
    )


def _add_gate_pair_pulses_to_sequence(
    platform: AbstractPlatform, gates, qubit, beta_param, sequence
):

    pulse_duration = platform.settings["native_gates"]["single_qubit"][qubit]["RX"][
        "duration"
    ]
    # All gates have equal pulse duration

    sequenceDuration = 0
    pulse_start = 0

    for gate in gates:
        if gate == "I":
            # print("Transforming to sequence I gate")
            pass

        if gate == "RX(pi)":
            # print("Transforming to sequence RX(pi) gate")
            if beta_param == None:
                RX_pulse = platform.create_RX_pulse(
                    qubit,
                    start=pulse_start,
                )
            else:
                RX_pulse = platform.create_RX_drag_pulse(
                    qubit,
                    start=pulse_start,
                    beta=beta_param,
                )
            sequence.add(RX_pulse)

        if gate == "RX(pi/2)":
            # print("Transforming to sequence RX(pi/2) gate")
            if beta_param == None:
                RX90_pulse = platform.create_RX90_pulse(
                    qubit,
                    start=pulse_start,
                )
            else:
                RX90_pulse = platform.create_RX90_drag_pulse(
                    qubit,
                    start=pulse_start,
                    beta=beta_param,
                )
            sequence.add(RX90_pulse)

        if gate == "RY(pi)":
            # print("Transforming to sequence RY(pi) gate")
            if beta_param == None:
                RY_pulse = platform.create_RX_pulse(
                    qubit,
                    start=pulse_start,
                    relative_phase=np.pi / 2,
                )
            else:
                RY_pulse = platform.create_RX_drag_pulse(
                    qubit,
                    start=pulse_start,
                    relative_phase=np.pi / 2,
                    beta=beta_param,
                )
            sequence.add(RY_pulse)

        if gate == "RY(pi/2)":
            # print("Transforming to sequence RY(pi/2) gate")
            if beta_param == None:
                RY90_pulse = platform.create_RX90_pulse(
                    qubit,
                    start=pulse_start,
                    relative_phase=np.pi / 2,
                )
            else:
                RY90_pulse = platform.create_RX90_drag_pulse(
                    qubit,
                    start=pulse_start,
                    relative_phase=np.pi / 2,
                    beta=beta_param,
                )
            sequence.add(RY90_pulse)

        sequenceDuration = sequenceDuration + pulse_duration
        pulse_start = pulse_duration

    # RO pulse starting just after pair of gates
    ro_pulse = platform.create_qubit_readout_pulse(qubit, start=sequenceDuration + 4)
    sequence.add(ro_pulse)
    return sequence, ro_pulse<|MERGE_RESOLUTION|>--- conflicted
+++ resolved
@@ -41,8 +41,6 @@
     software_averages=1,
     points=10,
 ):
-<<<<<<< HEAD
-=======
 
     r"""
     The AllXY experiment is a simple test of the calibration of single qubit gatesThe qubit (initialized in the |0> state)
@@ -67,7 +65,6 @@
             - **gateNumber[dimensionless]**: Gate number applied from the list of gates
 
     """
->>>>>>> d45ada5e
     platform.reload_settings()
 
     data = Data(
@@ -115,8 +112,6 @@
     software_averages=1,
     points=10,
 ):
-<<<<<<< HEAD
-=======
 
     r"""
     The AllXY experiment is a simple test of the calibration of single qubit gatesThe qubit (initialized in the |0> state)
@@ -147,20 +142,6 @@
             - **beta_param[dimensionless]**: Beta paramter applied in the current execution
 
     """
-
-    # FIXME: Waiting to be able to pass qpucard to qibolab
-    ro_pulse_test = platform.create_qubit_readout_pulse(qubit, start=4)
-    platform.ro_port[qubit].lo_frequency = (
-        platform.characterization["single_qubit"][qubit]["resonator_freq"]
-        - ro_pulse_test.frequency
-    )
-
-    qd_pulse_test = platform.create_qubit_drive_pulse(qubit, start=0, duration=4)
-    platform.qd_port[qubit].lo_frequency = (
-        platform.characterization["single_qubit"][qubit]["qubit_freq"]
-        - qd_pulse_test.frequency
-    )
->>>>>>> d45ada5e
     platform.reload_settings()
 
     data = Data(
@@ -210,8 +191,6 @@
     software_averages=1,
     points=10,
 ):
-<<<<<<< HEAD
-=======
 
     r"""
     In this experiment, we apply two sequences in a given qubit: Rx(pi/2) - Ry(pi) and Ry(pi) - Rx(pi/2) for a range
@@ -242,22 +221,6 @@
             - **popt2**: period
             - **popt3**: phase
     """
-
-    # platform.reload_settings()
-
-    # FIXME: Waiting to be able to pass qpucard to qibolab
-    ro_pulse_test = platform.create_qubit_readout_pulse(qubit, start=4)
-    platform.ro_port[qubit].lo_frequency = (
-        platform.characterization["single_qubit"][qubit]["resonator_freq"]
-        - ro_pulse_test.frequency
-    )
-
-    qd_pulse_test = platform.create_qubit_drive_pulse(qubit, start=0, duration=4)
-    platform.qd_port[qubit].lo_frequency = (
-        platform.characterization["single_qubit"][qubit]["qubit_freq"]
-        - qd_pulse_test.frequency
-    )
->>>>>>> d45ada5e
     platform.reload_settings()
 
     data = DataUnits(
