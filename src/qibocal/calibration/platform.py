--- conflicted
+++ resolved
@@ -16,20 +16,8 @@
     @classmethod
     def from_platform(cls, platform: Platform):
         name = platform.name
-<<<<<<< HEAD
-        if name == "dummy":
-            calibration = Calibration.model_validate_json(
-                (Path(__file__).parent / "dummy.json").read_text()
-            )
-        else:
-            path = locate_platform(name)
-            calibration = Calibration.model_validate_json(
-                (path / CALIBRATION).read_text()
-            )
-=======
         path = locate_platform(name)
         calibration = Calibration.model_validate_json((path / CALIBRATION).read_text())
->>>>>>> 67db4251
         # TODO: this is loading twice a platform
         return cls(**vars(platform), calibration=calibration)
 
