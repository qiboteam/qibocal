--- conflicted
+++ resolved
@@ -156,13 +156,12 @@
             "rb_fidelity": null
         }
     },
-<<<<<<< HEAD
-    "two_qubits": {}
-=======
     "two_qubits": {
         "1-2": {
-            "rb_fidelity": [0.99, 0.01]
+            "rb_fidelity": [
+                0.99,
+                0.01
+            ]
         }
     }
->>>>>>> 7f0aaf53
 }