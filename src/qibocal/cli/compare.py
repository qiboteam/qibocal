<<<<<<< HEAD
import datetime
import io
import json
=======
import io
import pathlib
>>>>>>> e042f424
from pathlib import Path
from typing import Union

import pandas as pd
import plotly.graph_objects as go
from jinja2 import Environment, FileSystemLoader
from plotly.subplots import make_subplots
from qibolab.qubits import QubitId, QubitPairId

from qibocal.auto.output import Output
from qibocal.auto.task import Completed, TaskId
from qibocal.cli.report import generate_figures_and_report
from qibocal.web.report import STYLES, TEMPLATES


class FakeHistory:

    def flush(self, output=None):
        pass

    def items(self):
        return tuple()


def compare_reports(folder: Path, path_1: Path, path_2: Path, force: bool):
    """Report comparison generation.

    Currently only two reports can be combined together. Only tasks with the same id can be merged.
    Tables display data from both reports side by side.
    Plots display data from both reports.

    Args:
        folder (pathlib.Path): path of the folder containing the combined report.
        path_1 (pathlib.Path): path of the first report to be compared.
        path_2 (pathlib.Path): path of the second report to be compared.
        force (bool): if set to true, overwrites folder (if it already exists).

    """
    combined_meta = Output.load(path_1).meta
    combined_meta.start()
    paths = [path_1, path_2]

    css_styles = f"<style>\n{pathlib.Path(STYLES).read_text()}\n</style>"

    env = Environment(loader=FileSystemLoader(TEMPLATES))
    template = env.get_template("template.html")
    combined_report = Output(history=FakeHistory(), meta=combined_meta)
    combined_report_path = combined_report.mkdir(folder, force)
    combined_meta.title = combined_report_path.name
    combined_meta.end()
    combined_report.meta = combined_meta

    html = template.render(
        is_static=True,
        css_styles=css_styles,
        path=folder,
        title=combined_report_path.name,
        report=ComparedReport(
            report_paths=paths,
            folder=folder,
            meta=combined_meta.dump(),
        ),
    )
    combined_report.dump(folder)
    (folder / "index.html").write_text(html)


class ComparedReport:

    def __init__(self, report_paths: list[Path], folder, meta):
        self.report_paths = report_paths
        self.folder = folder
        self.history = self.create_common_history()
        self.meta = meta

    def history_uids(self):
        experiment_ids = []
        for path in self.report_paths:
            report = Output.load(path)
            experiment_ids.append({x for x in report.history})

        common_experiment_ids = experiment_ids[0]
        for exp_id in experiment_ids[1:]:
            common_experiment_ids = common_experiment_ids & exp_id
        return common_experiment_ids

    def create_common_history(self):
        common_experiment_ids = self.history_uids()
        history = {}
        # create a dictionary of task_uid: List[Completed(...)]
        for common_experiment_id in common_experiment_ids:
            history[common_experiment_id] = []
            for path in self.report_paths:
                report = Output.load(path)
                history[common_experiment_id].append(
                    report.history[common_experiment_id]
                )
        return history

    @staticmethod
    def routine_name(routine: TaskId):
        """Prettify routine's name for report headers."""
        return routine.id.title()

    def routine_targets(self, task_id: TaskId):
        """Extract local targets parameter from Task.

        If not available use the global ones.
        """
        local_targets = self.history[task_id][0].task.targets
        return local_targets if len(local_targets) > 0 else self.meta["targets"]

    def merge_plots(self, plots: list[list[go.Figure]]) -> list[go.Figure]:
        """Merge plots from different reports.

        Scatter plots are plotted in the same figure.
        Heatmaps are vertically stacked.
        """
<<<<<<< HEAD
        for i in range(len(plots[0])):
            fig0 = plots[0][i]
            fig1 = plots[1][i]
            for trace_0, trace_1 in zip(fig0.data, fig1.data):
                trace_0.legendgroup = None
                trace_1.legendgroup = None
                trace_1.legend = "legend2"

            if any(isinstance(trace, go.Heatmap) for trace in fig0.data):
                # TODO: check if this is valid for all protocols
                fig = make_subplots(rows=2, cols=2)
                for j, trace in enumerate(fig0.data):
                    # TODO: remove harcoded
                    # usually with heatmap first should be signal col = 1
                    # then phase (col = 2)
                    # if there is another element it should be a fit done on the first column
                    if isinstance(trace, go.Heatmap):
                        trace.zmin = min(min(trace.z), min(fig1.data[j].z))
                        trace.zmax = max(max(trace.z), max(fig1.data[j].z))
                    fig.append_trace(
                        trace,
                        row=1,
                        col=1 if j % 2 == 0 else 2,
                    )
                for j, trace in enumerate(fig1.data):
                    # same as before but for second report everything goes
                    # on second row
                    if isinstance(trace, go.Heatmap):
                        trace.showscale = False
                        trace.zmin = min(min(trace.z), min(fig1.data[j].z))
                        trace.zmax = max(max(trace.z), max(fig1.data[j].z))
                    fig.append_trace(
                        trace,
                        row=2,
                        col=1 if j % 2 == 0 else 2,
                    )
                fig.update_layout(
                    dict(
                        legend={
                            "title": f"{self.report_builders[0].title}",
                            "xref": "container",
                            "yref": "container",
                            "y": 0.8,
                        },
                        legend2={
                            "title": f"{self.report_builders[1].title}",
                            "xref": "container",
                            "yref": "container",
                            "y": 0.2,
                        },
                        showlegend=None,
                    )
=======
        if plots[0][0].data[0].type == "scatter":
            merged_plot_data = plots[0][0].data
            for plot in plots[1:]:
                merged_plot_data = merged_plot_data + plot[0].data
            fig = [go.Figure(data=merged_plot_data, layout=plots[0][0].layout)]
        elif plots[0][0].data[0].type == "heatmap":
            fig = make_subplots(rows=2, cols=2)
            for i, plot in enumerate(plots):
                fig.append_trace(
                    plot[0].data[0],
                    row=i + 1,
                    col=1,
                )
                fig.append_trace(
                    plot[0].data[1],
                    row=i + 1,
                    col=2,
>>>>>>> e042f424
                )
                plots[0][i] = fig

            else:

                for trace in fig1.data:
                    fig0.add_trace(trace)

                fig0.update_layout(
                    dict(
                        legend={
                            "title": f"{self.report_builders[0].title}",
                            "xref": "container",
                            "yref": "container",
                            "y": 0.8,
                        },
                        legend2={
                            "title": f"{self.report_builders[1].title}",
                            "xref": "container",
                            "yref": "container",
                            "y": 0.2,
                        },
                        showlegend=None,
                    )
                )
<<<<<<< HEAD
=======
            fig.update_layout(legend=plots[0][0].layout.legend)
            fig = [fig]
>>>>>>> e042f424

        buffer = io.StringIO()
        html_list = []
        for figure in plots[0]:
            figure.write_html(buffer, include_plotlyjs=True, full_html=False)
            buffer.seek(0)
            html_list.append(buffer.read())
        buffer.close()
        return "".join(html_list)

    def plotter(
        self, nodes: list[Completed], target: Union[QubitId, QubitPairId, list[QubitId]]
    ) -> tuple[str, str]:
        tables = []
        plots = []
        for node in nodes:
            report_figures, fitting_report = generate_figures_and_report(node, target)
            tables.append(fitting_report)
            plots.append(report_figures)

        figures = self.merge_plots(plots)
        buffer = io.StringIO()
        html_list = []
        for figure in figures:
            figure.write_html(buffer, include_plotlyjs=False, full_html=False)
            buffer.seek(0)
            html_list.append(buffer.read())
        buffer.close()
        all_html = "".join(html_list)

        try:
            merged_table = None
            merge_columns = {"Qubit", "Parameters"}
<<<<<<< HEAD
            merged_table = pd.read_html(tables[0])[0]
            merged_table = merged_table.rename(
                columns={
                    col: f"{col}\n{self.report_builders[0].title}"
                    for col in set(merged_table.columns) - merge_columns
                }
            )
            print(merged_table)
            for i, table in enumerate(tables[1:]):
=======
            for i, table in enumerate(tables):
>>>>>>> e042f424
                a = pd.read_html(table)[0]
                a = a.rename(
                    columns={
<<<<<<< HEAD
                        col: f"{col}\n{self.report_builders[1].title}"
                        for col in set(a.columns) - merge_columns
=======
                        col: f"{col}_{i}" for col in set(a.columns) - merge_columns
>>>>>>> e042f424
                    }
                )
                if merged_table is None:
                    merged_table = a
                else:
                    merged_table = pd.merge(merged_table, a, on=list(merge_columns))
        except ValueError:
            merged_table = pd.DataFrame(
                [], columns=["An error occurred when performing the fit."]
            )
        fitting_report = merged_table.to_html(
            classes="fitting-table", index=False, border=0, escape=False
        )
        return all_html, fitting_report<|MERGE_RESOLUTION|>--- conflicted
+++ resolved
@@ -1,11 +1,5 @@
-<<<<<<< HEAD
-import datetime
-import io
-import json
-=======
 import io
 import pathlib
->>>>>>> e042f424
 from pathlib import Path
 from typing import Union
 
@@ -124,7 +118,6 @@
         Scatter plots are plotted in the same figure.
         Heatmaps are vertically stacked.
         """
-<<<<<<< HEAD
         for i in range(len(plots[0])):
             fig0 = plots[0][i]
             fig1 = plots[1][i]
@@ -177,25 +170,6 @@
                         },
                         showlegend=None,
                     )
-=======
-        if plots[0][0].data[0].type == "scatter":
-            merged_plot_data = plots[0][0].data
-            for plot in plots[1:]:
-                merged_plot_data = merged_plot_data + plot[0].data
-            fig = [go.Figure(data=merged_plot_data, layout=plots[0][0].layout)]
-        elif plots[0][0].data[0].type == "heatmap":
-            fig = make_subplots(rows=2, cols=2)
-            for i, plot in enumerate(plots):
-                fig.append_trace(
-                    plot[0].data[0],
-                    row=i + 1,
-                    col=1,
-                )
-                fig.append_trace(
-                    plot[0].data[1],
-                    row=i + 1,
-                    col=2,
->>>>>>> e042f424
                 )
                 plots[0][i] = fig
 
@@ -221,11 +195,6 @@
                         showlegend=None,
                     )
                 )
-<<<<<<< HEAD
-=======
-            fig.update_layout(legend=plots[0][0].layout.legend)
-            fig = [fig]
->>>>>>> e042f424
 
         buffer = io.StringIO()
         html_list = []
@@ -250,7 +219,7 @@
         buffer = io.StringIO()
         html_list = []
         for figure in figures:
-            figure.write_html(buffer, include_plotlyjs=False, full_html=False)
+            figure.write_html(buffer, include_plotlyjs=True, full_html=False)
             buffer.seek(0)
             html_list.append(buffer.read())
         buffer.close()
@@ -259,28 +228,11 @@
         try:
             merged_table = None
             merge_columns = {"Qubit", "Parameters"}
-<<<<<<< HEAD
-            merged_table = pd.read_html(tables[0])[0]
-            merged_table = merged_table.rename(
-                columns={
-                    col: f"{col}\n{self.report_builders[0].title}"
-                    for col in set(merged_table.columns) - merge_columns
-                }
-            )
-            print(merged_table)
-            for i, table in enumerate(tables[1:]):
-=======
             for i, table in enumerate(tables):
->>>>>>> e042f424
                 a = pd.read_html(table)[0]
                 a = a.rename(
                     columns={
-<<<<<<< HEAD
-                        col: f"{col}\n{self.report_builders[1].title}"
-                        for col in set(a.columns) - merge_columns
-=======
                         col: f"{col}_{i}" for col in set(a.columns) - merge_columns
->>>>>>> e042f424
                     }
                 )
                 if merged_table is None:
