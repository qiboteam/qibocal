import io
import json
import pathlib
from typing import Union

import plotly.graph_objects as go
import yaml
from jinja2 import Environment, FileSystemLoader
from qibolab.qubits import QubitId, QubitPairId

from qibocal.auto.history import History
from qibocal.auto.runcard import Runcard
from qibocal.auto.task import Completed
from qibocal.cli.utils import META, RUNCARD
from qibocal.config import log
from qibocal.web.report import STYLES, TEMPLATES, Report

ReportOutcome = tuple[str, list[go.Figure]]
"""Report produced by protocol."""


def generate_figures_and_report(
    node: Completed, target: Union[QubitId, QubitPairId, list[QubitId]]
) -> ReportOutcome:
    """Calling protocol plot by checking if fit has been performed.

    It operates on a completed `node` and a specific protocol `target`, generating
    a report outcome (cf. `ReportOutcome`).
    """
<<<<<<< HEAD
    print("JJJJJJJJJJJJJ", node.results)
=======
>>>>>>> 3a3444d2
    if node.results is None:
        # plot acquisition data
        return node.task.operation.report(data=node.data, fit=None, target=target)
    # plot acquisition and fit
    return node.task.operation.report(data=node.data, fit=node.results, target=target)


def plotter(
    node: Completed, target: Union[QubitId, QubitPairId, list[QubitId]]
) -> tuple[str, str]:
    """Run plotly pipeline for generating html.

    Performs conversions of plotly figures in html rendered code for completed
    node on specific target.

    """
    figures, fitting_report = generate_figures_and_report(node, target)
    buffer = io.StringIO()
    html_list = []
    for figure in figures:
        figure.write_html(buffer, include_plotlyjs=False, full_html=False)
        buffer.seek(0)
        html_list.append(buffer.read())
    buffer.close()
    all_html = "".join(html_list)
    return all_html, fitting_report


def report(path: pathlib.Path, history: History = None):
    """Report generation.

    Generates the report for protocol dumped in `path`.
    Executor can be passed to generate report on the fly.
    """

    if (path / "index.html").exists():  # pragma: no cover
        log.warning(f"Regenerating {path}/index.html")
    # load meta
    meta = json.loads((path / META).read_text())
    # load runcard
    runcard = Runcard.load(yaml.safe_load((path / RUNCARD).read_text()))

    if history is None:
        history = History.load(path)

    css_styles = f"<style>\n{pathlib.Path(STYLES).read_text()}\n</style>"

    env = Environment(loader=FileSystemLoader(TEMPLATES))
    template = env.get_template("template.html")
    html = template.render(
        is_static=True,
        css_styles=css_styles,
        path=path,
        title=path.name,
        report=Report(
            path=path,
            targets=runcard.targets,
            history=history,
            meta=meta,
            plotter=plotter,
        ),
    )

    (path / "index.html").write_text(html)<|MERGE_RESOLUTION|>--- conflicted
+++ resolved
@@ -27,10 +27,6 @@
     It operates on a completed `node` and a specific protocol `target`, generating
     a report outcome (cf. `ReportOutcome`).
     """
-<<<<<<< HEAD
-    print("JJJJJJJJJJJJJ", node.results)
-=======
->>>>>>> 3a3444d2
     if node.results is None:
         # plot acquisition data
         return node.task.operation.report(data=node.data, fit=None, target=target)
