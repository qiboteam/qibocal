import datetime
import filecmp
import inspect
import os
import pathlib
import shutil

import yaml

from qibocal import calibrations
from qibocal.config import log, raise_error
from qibocal.data import Data, DataUnits
from qibocal.plots.utils import get_color, get_data_subfolders


def load_yaml(path):
    """Load yaml file from disk."""
    with open(path) as file:
        data = yaml.safe_load(file)
    return data

<<<<<<< HEAD
=======

def str_to_bool(value):
    r"""Convert string to boolean."""
    if isinstance(value, bool):
        return value
    if isinstance(value, str):
        if value.lower() in ("yes", "true", "t", "y", "1"):
            return True
        elif value.lower() in ("no", "false", "f", "n", "0", "None", "none"):
            return False
        else:
            raise_error(ValueError, f"Cannot convert {value} to boolean.")
    else:
        raise_error(ValueError, f"Cannot convert {value} to boolean.")
>>>>>>> a5b74a92


class ActionBuilder:
    """Class for parsing and executing runcards.
    Args:
        runcard (path): path containing the runcard.
        folder (path): path for the output folder.
        force (bool): option to overwrite the output folder if it exists already.
    """

    def __init__(self, runcard, folder=None, force=False, monitor=False):
        self.monitor = monitor
        self.runcard_path = runcard
        self.runcard = load_yaml(runcard)
        path, self.folder = self._generate_output_folder(folder, force)

        # Qibolab default backend if not provided in runcard.
        backend_name = self.runcard.get("backend", "qibolab")
        platform_name = self.runcard.get("platform", "dummy")
        platform_runcard = self.runcard.get("runcard", None)
        self.backend, self.platform = self._allocate_backend(
            backend_name, platform_name, path, platform_runcard
        )
        self.qubits = self.runcard["qubits"]
        self.format = self.runcard["format"]

        # Saving runcard
        shutil.copy(runcard, f"{path}/runcard.yml")
        self.save_meta(path, self.folder)

    def _generate_output_folder(self, folder, force):
        """Static method for generating the output folder. If self.monitor is True,
        it will inspect all directories containing a "runcard.yml" file. If
        the self.runcard is the same, it will use the same folder. Otherwise, it will
        create a new folder if the folder is not provided, and not forced.

        Args:
            folder (path): path for the output folder. If None it will be created a folder automatically
            force (bool): option to overwrite the output folder if it exists already.
        """
        current_directory = pathlib.Path.cwd()

        if self.monitor and folder is None:
            directories_with_runcard = [
                entry.path
                for entry in os.scandir(current_directory)
                if entry.is_dir() and "runcard.yml" in os.listdir(entry.path)
            ]
            for directory in directories_with_runcard:
                if filecmp.cmp(self.runcard_path, f"{directory}/runcard.yml"):
                    log.info(f"Found previous directory {directory}.")
                    return current_directory / directory, os.path.basename(directory)
        if folder is None:
            import getpass

            e = datetime.datetime.now()
            user = getpass.getuser().replace(".", "-")
            date = e.strftime("%Y-%m-%d")
            folder = f"{date}-{'000'}-{user}"
            num = 0
            while os.path.exists(folder):
                log.info(f"Directory {folder} already exists.")
                num += 1
                folder = f"{date}-{str(num).rjust(3, '0')}-{user}"
                log.info(f"Trying to create directory {folder}")
        elif os.path.exists(folder) and not force:
            if self.monitor:
                if not os.path.exists(f"{folder}/runcard.yml") and not filecmp.cmp(
                    self.runcard_path, f"{folder}/runcard.yml"
                ):
                    raise_error(
                        ValueError,
                        f"Directory {folder} does not contain the same runcard.",
                    )
                log.info(f"Found previous directory {folder}.")
                return folder, os.path.basename(folder)
            else:
                raise_error(RuntimeError, f"Directory {folder} already exists.")

        elif os.path.exists(folder) and force:
            if not os.path.exists(f"{folder}/runcard.yml"):
                raise_error(
                    ValueError,
                    f"Directory {folder} might not be a qibocal directory. Aborting its deletion.",
                )
            log.warning(f"Deleting previous directory {folder}.")
            shutil.rmtree(os.path.join(current_directory, folder))

        path = os.path.join(current_directory, folder)
        log.info(f"Creating directory {folder}.")
        os.makedirs(path)
        return path, folder

    def _allocate_backend(self, backend_name, platform_name, path, platform_runcard):
        """Allocate the platform using Qibolab."""
        from qibo.backends import GlobalBackend, set_backend

        if backend_name == "qibolab":
            if platform_runcard is None:
                from qibolab.paths import qibolab_folder

                original_runcard = qibolab_folder / "runcards" / f"{platform_name}.yml"
            else:
                original_runcard = platform_runcard
            # copy of the original runcard that will stay unmodified
            shutil.copy(original_runcard, f"{path}/platform.yml")
            # copy of the original runcard that will be modified during calibration
            updated_runcard = f"{self.folder}/new_platform.yml"
            shutil.copy(original_runcard, updated_runcard)
            # allocate backend with updated_runcard
            set_backend(
                backend=backend_name, platform=platform_name, runcard=updated_runcard
            )
            backend = GlobalBackend()
            return backend, backend.platform
        else:
            set_backend(backend=backend_name, platform=platform_name)
            backend = GlobalBackend()
            return backend, None

    def save_meta(self, path, folder):
        import qibocal

        e = datetime.datetime.now(datetime.timezone.utc)
        meta = {}
        meta["title"] = folder
        meta["backend"] = str(self.backend)
        meta["platform"] = str(self.backend.platform)
        meta["date"] = e.strftime("%Y-%m-%d")
        meta["start-time"] = e.strftime("%H:%M:%S")
        meta["end-time"] = e.strftime("%H:%M:%S")
        meta["versions"] = self.backend.versions  # pylint: disable=E1101
        meta["versions"]["qibocal"] = qibocal.__version__

        with open(f"{path}/meta.yml", "w") as file:
            yaml.dump(meta, file)

    def _build_single_action(self, name):
        """Helper method to parse the actions in the runcard."""
        f = getattr(calibrations, name)
        path = os.path.join(self.folder, f"data/{name}/")
        os.makedirs(path, exist_ok=True)
        sig = inspect.signature(f)
        params = self.runcard["actions"][name]
        for param in list(sig.parameters)[2:-1]:
            if param not in params:
                raise_error(AttributeError, f"Missing parameter {param} in runcard.")

        return f, params, path

    def execute(self):
        """Method to execute sequentially all the actions in the runcard."""
        if self.platform is not None:
            self.platform.connect()
            self.platform.setup()
            self.platform.start()

        while True:
            for action in self.runcard["actions"]:
                routine, args, path = self._build_single_action(action)
                self._execute_single_action(routine, args, path)
                for qubit in self.qubits:
                    if self.platform is not None:
                        self.update_platform_runcard(qubit, action)
            if not self.monitor:
                break

        if self.platform is not None:
            self.platform.stop()
            self.platform.disconnect()

    def _execute_single_action(self, routine, arguments, path):
        """Method to execute a single action and retrieving the results.
        It will add a timestamp column to the results and append the data if the
        file already exists.
        """
        if self.format is None:
            raise_error(ValueError, f"Cannot store data using {self.format} format.")

        results = routine(self.platform, self.qubits, **arguments)

        if self.monitor:
            import datetime

            import pandas as pd

            # Generate all the data to only keep the data when the routine is completed
            datas = {}
            for result in results:
                if result.name not in datas:
                    datas[result.name] = result

            current_time = datetime.datetime.now().strftime("%Y-%m-%d %H:%M:%S.%f")
            for data in datas.values():
                data.options += ["timestamp"]
                if not os.path.isfile(
                    os.path.join(path + f"{data.name}.{self.format}")
                ):
                    data.df = data.df.assign(timestamp=current_time)
                    getattr(data, f"to_{self.format}")(path)
                else:
                    sub_folder = get_data_subfolders(self.folder)
                    if len(sub_folder) > 1:
                        raise_error(
                            ValueError, f"More than one subfolder found in {path}."
                        )
                    data_old = data.load_data(
                        self.folder,
                        sub_folder[0],
                        routine.__name__,
                        self.format,
                        data.name,
                    )
                    data.df = data.df.assign(timestamp=current_time)
                    data.df = pd.concat([data_old.df, data.df], ignore_index=True)
                    getattr(data, f"to_{self.format}")(path)
        else:
            for data in results:
                getattr(data, f"to_{self.format}")(path)

    def update_platform_runcard(self, qubit, routine):
        try:
            data_fit = Data.load_data(self.folder, "data", routine, self.format, "fits")
            data_fit.df = data_fit.df[data_fit.df["qubit"] == qubit]
        except:
            data_fit = Data()

        settings = load_yaml(f"{self.folder}/new_platform.yml")

        # Parameters to change in the platform runcard
        params = settings["characterization"]["single_qubit"][qubit].keys()

        for param in params:
            if param in data_fit.df.columns:
                settings["characterization"]["single_qubit"][qubit][param] = int(
                    data_fit.get_values(param)
                )

        with open(f"{self.folder}/new_platform.yml", "w") as file:
            yaml.dump(
                settings, file, sort_keys=False, indent=4, default_flow_style=None
            )

    def dump_report(self):
        from qibocal.web.report import create_report

        # update end time
        meta = load_yaml(f"{self.folder}/meta.yml")
        e = datetime.datetime.now(datetime.timezone.utc)
        meta["end-time"] = e.strftime("%H:%M:%S")
        with open(f"{self.folder}/meta.yml", "w") as file:
            yaml.dump(meta, file)

        create_report(self.folder)


class ReportBuilder:
    """Parses routines and plots to report and live plotting page.

    Args:
        path (str): Path to the data folder to generate report for.
    """

    def __init__(self, path):
        self.path = path
        self.metadata = load_yaml(os.path.join(path, "meta.yml"))

        # find proper path title
        base, self.title = os.path.join(os.getcwd(), path), ""
        while self.title in ("", "."):
            base, self.title = os.path.split(base)

        self.runcard = load_yaml(os.path.join(path, "runcard.yml"))
        self.format = self.runcard.get("format")
        self.qubits = self.runcard.get("qubits")

        # create calibration routine objects
        # (could be incorporated to :meth:`qibocal.cli.builders.ActionBuilder._build_single_action`)
        self.routines = []
        for action in self.runcard.get("actions"):
            if hasattr(calibrations, action):
                routine = getattr(calibrations, action)
            else:
                raise_error(ValueError, f"Undefined action {action} in report.")

            if not hasattr(routine, "plots"):
                routine.plots = []
            self.routines.append(routine)

    def get_routine_name(self, routine):
        """Prettify routine's name for report headers."""
        return routine.__name__.replace("_", " ").title()

    def get_figure(self, routine, method, qubit):
        """Get html figure for report.

        Args:
            routine (Callable): Calibration method.
            method (Callable): Plot method.
            qubit (int): Qubit id.
        """
        import tempfile

        figure = method(self.path, routine.__name__, qubit, self.format)
        with tempfile.NamedTemporaryFile() as temp:
            figure.write_html(temp.name, include_plotlyjs=False, full_html=False)
            fightml = temp.read().decode("utf-8")
        return fightml

    def get_live_figure(self, routine, method, qubit):
        """Get url to dash page for live plotting.

        This url is used by :meth:`qibocal.web.app.get_graph`.

        Args:
            routine (Callable): Calibration method.
            method (Callable): Plot method.
            qubit (int): Qubit id.
        """
        return os.path.join(
            method.__name__,
            self.path,
            routine.__name__,
            str(qubit),
            self.format,
        )<|MERGE_RESOLUTION|>--- conflicted
+++ resolved
@@ -19,23 +19,6 @@
         data = yaml.safe_load(file)
     return data
 
-<<<<<<< HEAD
-=======
-
-def str_to_bool(value):
-    r"""Convert string to boolean."""
-    if isinstance(value, bool):
-        return value
-    if isinstance(value, str):
-        if value.lower() in ("yes", "true", "t", "y", "1"):
-            return True
-        elif value.lower() in ("no", "false", "f", "n", "0", "None", "none"):
-            return False
-        else:
-            raise_error(ValueError, f"Cannot convert {value} to boolean.")
-    else:
-        raise_error(ValueError, f"Cannot convert {value} to boolean.")
->>>>>>> a5b74a92
 
 
 class ActionBuilder:
