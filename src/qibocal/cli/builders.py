--- conflicted
+++ resolved
@@ -202,63 +202,4 @@
     def dump_platform_runcard(self):
         """Dump platform runcard."""
         if self.platform is not None:
-<<<<<<< HEAD
-            self.platform.dump(self.folder / UPDATED_PLATFORM)
-=======
-            self.platform.dump(self.folder / UPDATED_PLATFORM)
-
-
-class ReportBuilder:
-    def __init__(self, path: Path, history: History):
-        """Helper class to generate html report."""
-        # FIXME: currently the title of the report is the output folder
-        self.path = self.title = path
-        self.metadata = yaml.safe_load((path / META).read_text())
-        self.runcard = Runcard.load(yaml.safe_load((path / RUNCARD).read_text()))
-        self.qubits = self.runcard.qubits
-
-        self.history = history
-
-    def routine_name(self, routine, iteration):
-        """Prettify routine's name for report headers."""
-        name = routine.replace("_", " ").title()
-        return f"{name} - {iteration}"
-
-    def routine_qubits(self, task_id: TaskId):
-        """Get local qubits parameter from Task if available otherwise use global one."""
-        local_qubits = self.history[task_id].task.qubits
-        return local_qubits if len(local_qubits) > 0 else self.qubits
-
-    def single_qubit_plot(self, task_id: TaskId, qubit: QubitId):
-        """Generate single qubit plot."""
-        node = self.history[task_id]
-        figures, fitting_report = node.task.operation.report(
-            node.data, node.results, qubit
-        )
-        with tempfile.NamedTemporaryFile(delete=False) as temp:
-            html_list = []
-            for figure in figures:
-                figure.write_html(temp.name, include_plotlyjs=False, full_html=False)
-                temp.seek(0)
-                fightml = temp.read().decode("utf-8")
-                html_list.append(fightml)
-
-        all_html = "".join(html_list)
-        return all_html, fitting_report
-
-    def plot(self, task_id: TaskId):
-        """ "Generate plot when only acquisition data are provided."""
-        node = self.history[task_id]
-        data = node.task.data
-        figures, fitting_report = node.task.operation.report(data)
-        with tempfile.NamedTemporaryFile(delete=False) as temp:
-            html_list = []
-            for figure in figures:
-                figure.write_html(temp.name, include_plotlyjs=False, full_html=False)
-                temp.seek(0)
-                fightml = temp.read().decode("utf-8")
-                html_list.append(fightml)
-
-        all_html = "".join(html_list)
-        return all_html, fitting_report
->>>>>>> e251c804
+            self.platform.dump(self.folder / UPDATED_PLATFORM)