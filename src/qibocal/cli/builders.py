--- conflicted
+++ resolved
@@ -150,14 +150,8 @@
     def single_qubit_plot(self, task_id: TaskId, qubit: QubitId):
         """Generate single qubit plot."""
         node = self.history[task_id]
-<<<<<<< HEAD
-        data = node.task.data
-        figures, fitting_report = node.task.operation.report(
-            data, node.task.results, qubit
-=======
         figures, fitting_report = node.task.operation.report(
             node.data, node.results, qubit
->>>>>>> c8dbcc78
         )
         with tempfile.NamedTemporaryFile(delete=False) as temp:
             html_list = []
