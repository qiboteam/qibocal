"""Helper functions to update parameters in platform."""
from typing import Union

from qibolab import pulses
from qibolab.native import VirtualZPulse
from qibolab.platform import Platform
from qibolab.qubits import QubitId, QubitPairId

from qibocal.protocols.characterization.utils import GHZ_TO_HZ

CLASSIFICATION_PARAMS = [
    "threshold",
    "iq_angle",
    "mean_gnd_states",
    "mean_exc_states",
    "classifier_hpars",
]


def readout_frequency(freq: float, platform: Platform, qubit: QubitId):
    """Update readout frequency value in platform for specific qubit."""
    mz = platform.qubits[qubit].native_gates.MZ
    freq_hz = int(freq * GHZ_TO_HZ)
    mz.frequency = freq_hz
    if mz.if_frequency is not None:
        mz.if_frequency = freq_hz - platform.qubits[qubit].readout.lo_frequency
    platform.qubits[qubit].readout_frequency = freq_hz


def bare_resonator_frequency(freq: float, platform: Platform, qubit: QubitId):
    """Update rbare frequency value in platform for specific qubit."""
    platform.qubits[qubit].bare_resonator_frequency = int(freq * GHZ_TO_HZ)


def readout_amplitude(amp: float, platform: Platform, qubit: QubitId):
    """Update readout amplitude value in platform for specific qubit."""
    platform.qubits[qubit].native_gates.MZ.amplitude = float(amp)


def readout_attenuation(att: int, platform: Platform, qubit: QubitId):
    """Update readout attenuation value in platform for specific qubit."""
    platform.qubits[qubit].readout.attenuation = int(att)


def drive_frequency(freq: Union[float, tuple], platform: Platform, qubit: QubitId):
    """Update drive frequency value in platform for specific qubit."""
    if isinstance(
        freq, tuple
    ):  # TODO: remove this branching after error bars propagation
        freq = int(freq[0] * GHZ_TO_HZ)
    else:
        freq = int(freq * GHZ_TO_HZ)
    platform.qubits[qubit].native_gates.RX.frequency = int(freq)
    platform.qubits[qubit].drive_frequency = int(freq)


def drive_amplitude(amp: float, platform: Platform, qubit: QubitId):
    """Update drive frequency value in platform for specific qubit."""
    platform.qubits[qubit].native_gates.RX.amplitude = float(amp)


def drive_duration(duration: int, platform: Platform, qubit: QubitId):
    """Update drive duration value in platform for specific qubit."""
    platform.qubits[qubit].native_gates.RX.duration = int(duration)


def iq_angle(angle: float, platform: Platform, qubit: QubitId):
    """Update iq angle value in platform for specific qubit."""
    platform.qubits[qubit].iq_angle = float(angle)


def threshold(threshold: float, platform: Platform, qubit: QubitId):
    platform.qubits[qubit].threshold = float(threshold)


def mean_gnd_states(gnd_state: list, platform: Platform, qubit: QubitId):
    """Update mean ground state value in platform for specific qubit."""
    platform.qubits[qubit].mean_gnd_states = gnd_state


def mean_exc_states(exc_state: list, platform: Platform, qubit: QubitId):
    """Update mean excited state value in platform for specific qubit."""
    platform.qubits[qubit].mean_exc_states = exc_state


def readout_fidelity(fidelity: float, platform: Platform, qubit: QubitId):
    """Update fidelity of single shot classification."""
    platform.qubits[qubit].readout_fidelity = float(fidelity)


def assignment_fidelity(fidelity: float, platform: Platform, qubit: QubitId):
    """Update fidelity of single shot classification."""
    platform.qubits[qubit].assignment_fidelity = float(fidelity)


def classifiers_hpars(hpars: list, platform: Platform, qubit: QubitId):
    """Update classifier hyperparameters in platform for specific qubit."""
    platform.qubits[qubit].classifiers_hpars = hpars


def virtual_phases(phases: dict[QubitId, float], platform: Platform, pair: QubitPairId):
    """Update virtual phases for given qubits in pair in results."""
    virtual_z_pulses = {
        pulse.qubit.name: pulse
        for pulse in platform.pairs[pair].native_gates.CZ.pulses
        if isinstance(pulse, VirtualZPulse)
    }
    for qubit_id, phase in phases.items():
        if qubit_id in virtual_z_pulses:
            virtual_z_pulses[qubit_id].phase = phase
        else:
            virtual_z_pulses[qubit_id] = VirtualZPulse(
                phase=phase, qubit=platform.qubits[qubit_id]
            )
            platform.pairs[pair].native_gates.CZ.pulses.append(
                virtual_z_pulses[qubit_id]
            )


def CZ_duration(duration: int, platform: Platform, pair: QubitPairId):
    """Update CZ duration for specific pair."""
    if pair not in platform.pairs:
        pair = (pair[1], pair[0])
    for pulse in platform.pairs[pair].native_gates.CZ.pulses:
        if pulse.qubit.name == pair[1]:
            pulse.duration = int(duration)


def CZ_amplitude(amp: float, platform: Platform, pair: QubitPairId):
    """Update CZ amplitude for specific pair."""
    if pair not in platform.pairs:
        pair = (pair[1], pair[0])
    for pulse in platform.pairs[pair].native_gates.CZ.pulses:
        if pulse.qubit.name == pair[1]:
            pulse.amplitude = float(amp)


def t1(t1: int, platform: Platform, qubit: QubitId):
    """Update mean excited state value in platform for specific qubit."""
    platform.qubits[qubit].t1 = int(t1)


def t2(t2: int, platform: Platform, qubit: QubitId):
    """Update mean excited state value in platform for specific qubit."""
    platform.qubits[qubit].t2 = int(t2)


def t2_spin_echo(t2_spin_echo: float, platform: Platform, qubit: QubitId):
    """Update mean excited state value in platform for specific qubit."""
    platform.qubits[qubit].t2_spin_echo = int(t2_spin_echo)


def drag_pulse_beta(beta: float, platform: Platform, qubit: QubitId):
    """Update beta parameter e value in platform for specific qubit."""
    pulse = platform.qubits[qubit].native_gates.RX.pulse(start=0)
    rel_sigma = pulse.shape.rel_sigma
    drag_pulse = pulses.Drag(rel_sigma=rel_sigma, beta=beta)
    platform.qubits[qubit].native_gates.RX.shape = repr(drag_pulse)


def sweetspot(sweetspot: float, platform: Platform, qubit: QubitId):
    platform.qubits[qubit].sweetspot = float(sweetspot)
    if platform.qubits[qubit].flux is not None:
        platform.qubits[qubit].flux.offset = sweetspot


<<<<<<< HEAD
# TODO: Proper update
def coupler_sweetspot(sweetspot: float, platform: Platform, qubit: QubitId):
    platform.couplers[qubit].sweetspot = float(sweetspot)
    if platform.qubits[qubit].flux is not None:
        platform.qubits[qubit].flux.offset = sweetspot
=======
def twpa_frequency(frequency: int, platform: Platform, qubit: QubitId):
    platform.qubits[qubit].twpa.local_oscillator.frequency = int(frequency)


def twpa_power(power: float, platform: Platform, qubit: QubitId):
    platform.qubits[qubit].twpa.local_oscillator.power = float(power)
>>>>>>> 3de2a0fa
<|MERGE_RESOLUTION|>--- conflicted
+++ resolved
@@ -164,17 +164,16 @@
         platform.qubits[qubit].flux.offset = sweetspot
 
 
-<<<<<<< HEAD
 # TODO: Proper update
 def coupler_sweetspot(sweetspot: float, platform: Platform, qubit: QubitId):
     platform.couplers[qubit].sweetspot = float(sweetspot)
-    if platform.qubits[qubit].flux is not None:
-        platform.qubits[qubit].flux.offset = sweetspot
-=======
+    if platform.couplers[qubit].flux is not None:
+        platform.couplers[qubit].flux.offset = sweetspot
+
+
 def twpa_frequency(frequency: int, platform: Platform, qubit: QubitId):
     platform.qubits[qubit].twpa.local_oscillator.frequency = int(frequency)
 
 
 def twpa_power(power: float, platform: Platform, qubit: QubitId):
-    platform.qubits[qubit].twpa.local_oscillator.power = float(power)
->>>>>>> 3de2a0fa
+    platform.qubits[qubit].twpa.local_oscillator.power = float(power)