"""Track execution history."""
import copy
import os
from dataclasses import dataclass
from functools import cached_property
from pathlib import Path
from typing import Optional

<<<<<<< HEAD
=======
from .operation import Data, Results
>>>>>>> c8dbcc78
from .runcard import Id
from .status import Status
from .task import Task


@dataclass
class Completed:
    """A completed task."""

    task: Task
    """A snapshot of the task when it was completed.

    .. todo::

        once tasks will be immutable, a separate `iteration` attribute should
        be added

    """
    status: Status
    """Protocol status."""
    folder: Path
    """Folder with data and results."""
    _data: Optional[Data] = None
    """Protocol data."""
    _results: Optional[Results] = None
    """Fitting output."""

    @cached_property
    def datapath(self):
        path = self.folder / "data" / f"{self.task.id}_{self.task.iteration}"
        os.makedirs(path)
        return path

    @property
    def results(self):
        return self._results

    @results.setter
    def results(self, results: Results):
        self._results = results
        self._results.save(self.datapath)

    @property
    def data(self):
        self._data.save(self.datapath)
        return self._data

    @data.setter
    def data(self, data: Data):
        self._data = data
        self._data.save(self.datapath)

    def __post_init__(self):
        self.task = copy.deepcopy(self.task)


class History(dict[tuple[Id, int], Completed]):
    """Execution history.

    This is not only used for logging and debugging, but it is an actual part
    of the execution itself, since later routines can retrieve the output of
    former ones from here.

    """

    def push(self, completed: Completed):
        self[(completed.task.id, completed.task.iteration)] = completed
        completed.task.iteration += 1

    # TODO: implemet time_travel()<|MERGE_RESOLUTION|>--- conflicted
+++ resolved
@@ -6,10 +6,7 @@
 from pathlib import Path
 from typing import Optional
 
-<<<<<<< HEAD
-=======
 from .operation import Data, Results
->>>>>>> c8dbcc78
 from .runcard import Id
 from .status import Status
 from .task import Task
