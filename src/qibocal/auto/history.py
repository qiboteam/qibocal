"""Track execution history."""

import json
import os
from collections import defaultdict
from dataclasses import dataclass, field
from functools import singledispatchmethod
from pathlib import Path
from typing import Iterator, Optional

from .task import Completed, Id, TaskId

HISTORY = "history.json"
"""File where protocols order is dumped."""


@dataclass
class History:
    """Execution history.

    This is not only used for logging and debugging, but it is an actual
    part of the execution itself, since later routines can retrieve the
    output of former ones from here.
    """

    _tasks: dict[Id, list[Completed]] = field(default_factory=lambda: defaultdict(list))
    """List of completed tasks.

    .. note::

        Representing the object as a map of sequences makes it smoother to identify the
        iterations of a given task, since they are already grouped together.
    """
    _order: list[TaskId] = field(default_factory=list)
    """Record of the execution order."""

    @property
    def _serialized_order(self) -> list[str]:
        """JSON friendly _order attribute.

        _order, which is a list of TaskId objects, is not JSON serializable,
        it is converted into a list of strings which match the data folder for each
        protocol.
        """
        return [str(i) for i in self._order]

    @singledispatchmethod
    def __contains__(self, elem: Id):
        """Check whether a generic or specific task has been completed."""
        return elem in self._tasks

    @__contains__.register
    def _(self, elem: TaskId):
        return len(self._tasks.get(elem.id, [])) > elem.iteration

    @singledispatchmethod
    def __getitem__(self, _):
        """Access a generic or specific task."""
        raise NotImplementedError

    @__getitem__.register(str)
    def _(self, key: Id) -> list[Completed]:
        return self._tasks[key]

    @__getitem__.register
    def _(self, key: TaskId) -> Completed:
        return self._tasks[key.id][key.iteration]

    def __iter__(self) -> Iterator[TaskId]:
        """Iterate individual tasks identifiers.

        It follows the execution order.
        """
        return iter(self._order)

    def values(self) -> Iterator[Completed]:
        """Iterate individual tasks according to the execution order."""
        return (self[task_id] for task_id in self)

    def items(self) -> Iterator[tuple[TaskId, Completed]]:
        """Consistent iteration over individual tasks and their ids."""
        return ((task_id, self[task_id]) for task_id in self)

    @classmethod
    def load(cls, path: Path) -> "History":
        """Load history from path.

        Fill history with protocols contained in `data` path. If `history.json` is present,
        they are sorted based on that, otherwise they are sorted by modification time.
        """
        instance = cls()
        if not (path / HISTORY).exists():
            protocols = sorted((path / "data").glob("*"), key=os.path.getmtime)
        else:
            raw_protocols = json.loads((path / HISTORY).read_text())
            protocols = [path / "data" / protocol for protocol in raw_protocols]

        for protocol in protocols:
            instance.push(Completed.load(protocol))
        return instance

    def _pending_task_id(self, _id: Id) -> TaskId:
        """Retrieve the TaskId of a given task to be executed."""
        return TaskId(id=_id, iteration=len(self._tasks[_id]))

    def _executed_task_id(self, _id: Id) -> TaskId:
        """Retrieve the TaskId of a given executed task."""
        return TaskId(id=_id, iteration=len(self._tasks[_id]) - 1)

    def push(self, completed: Completed) -> TaskId:
        """Adding completed task to history."""
        id = completed.task.id
        self._tasks[id].append(completed)
        task_id = self._executed_task_id(id)
        self._order.append(task_id)
        return task_id

    def task_path(self, task_id: TaskId, folder: Optional[Path]) -> Path:
        """Determine the path related to a completed task given TaskId.

        `folder` should be usually the general output folder, used by Qibocal to store
        all the execution results. Cf. :class:`qibocal.auto.output.Output`.
        """
        if folder is None:
            return None
        return folder / "data" / f"{task_id}"

<<<<<<< HEAD
=======
    def flush(self, output: Optional[Path] = None):
        """Flush all content to disk.

        Specifying `output` is possible to select which folder should be considered as
        the general Qibocal output folder. Cf. :class:`qibocal.auto.output.Output`.
        """
        for task_id, completed in self.items():
            if output is not None:
                completed.path = self.route(task_id, output)
            completed.flush()
        (output / HISTORY).write_text(json.dumps(self._serialized_order, indent=4))

>>>>>>> a3c9ccca
    # TODO: implement time_travel()


class DummyHistory:
    """Empty History object, used by `qq compare`.

    Used for comparing multiple reports, as their history is not saved.
    """

    def items(self):
        return tuple()<|MERGE_RESOLUTION|>--- conflicted
+++ resolved
@@ -125,21 +125,10 @@
             return None
         return folder / "data" / f"{task_id}"
 
-<<<<<<< HEAD
-=======
-    def flush(self, output: Optional[Path] = None):
-        """Flush all content to disk.
-
-        Specifying `output` is possible to select which folder should be considered as
-        the general Qibocal output folder. Cf. :class:`qibocal.auto.output.Output`.
-        """
-        for task_id, completed in self.items():
-            if output is not None:
-                completed.path = self.route(task_id, output)
-            completed.flush()
+    def dump(self, output: Optional[Path] = None):
+        """Dump protocols order to file."""
         (output / HISTORY).write_text(json.dumps(self._serialized_order, indent=4))
 
->>>>>>> a3c9ccca
     # TODO: implement time_travel()
 
 
