--- conflicted
+++ resolved
@@ -4,14 +4,9 @@
 from qibo.backends import Backend
 from qibo.transpiler.pipeline import Passes
 from qibo.transpiler.unroller import NativeGates, Unroller
-<<<<<<< HEAD
+from qibolab._core.compilers import Compiler
 
 from qibocal.auto.operation import QubitId
-=======
-from qibolab.compilers.compiler import Compiler
-from qibolab.pulses import PulseSequence
-from qibolab.qubits import QubitId
->>>>>>> 7a25e48b
 
 REPLACEMENTS = {
     "RX": "GPI2",
@@ -120,26 +115,23 @@
     This function assumes the native gates to be the same for each
     qubit and pair.
     """
-    pair = next(iter(platform.pairs.values()))
-    qubit = next(iter(platform.qubits.values()))
-    two_qubit_natives = list(pair.native_gates.raw)
-    single_qubit_natives = list(qubit.native_gates.raw)
+    pair = next(iter(platform.pairs))
+    qubit = next(iter(platform.qubits))
+    two_qubit_natives = list(platform.natives.two_qubit[pair].model_fields)
+    single_qubit_natives = list(platform.natives.single_qubit[qubit].model_fields)
     # Solve Qibo-Qibolab mismatch
     single_qubit_natives.append("RZ")
     single_qubit_natives.append("Z")
     single_qubit_natives.remove("RX12")
+    single_qubit_natives.remove("RX90")
+    single_qubit_natives.remove("CP")
     new_single_natives = [REPLACEMENTS.get(i, i) for i in single_qubit_natives]
     return new_single_natives + two_qubit_natives
 
 
 def create_rule(native):
-    def rule(qubits_ids, platform, parameters=None):
-        if len(qubits_ids[1]) == 1:
-            native_gate = platform.qubits[tuple(qubits_ids[1])].native_gates
-        else:
-            native_gate = platform.pairs[tuple(qubits_ids[1])].native_gates
-        pulses = getattr(native_gate, native).pulses
-        return PulseSequence(pulses), {}
+    def rule(gate, native):
+        return native.ensure(gate.__class__.__name__).create_sequence()
 
     return rule
 
@@ -167,17 +159,12 @@
     backend, taking into account the native gates defined in the`platform` (see
     :func:`set_compiler`).
     """
-<<<<<<< HEAD
-    unroller = Unroller(NativeGates.default())
-    return Passes(connectivity=backend.platform.pairs, passes=[unroller])
-=======
     platform = backend.platform
     native_gates = natives(platform)
     set_compiler(backend, native_gates)
     native_gates = [getattr(gates, x) for x in native_gates]
     unroller = Unroller(NativeGates.from_gatelist(native_gates))
-    return Passes(connectivity=platform.topology, passes=[unroller])
->>>>>>> 7a25e48b
+    return Passes(connectivity=platform.pairs, passes=[unroller])
 
 
 def pad_circuit(nqubits, circuit: Circuit, qubit_map: list[int]) -> Circuit:
