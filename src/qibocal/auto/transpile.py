from typing import Optional

<<<<<<< HEAD
from qibo import Circuit, gates
from qibo.backends import construct_backend, get_backend
from qibo.transpiler.pipeline import Passes
from qibo.transpiler.unroller import NativeGates, Unroller
from qibolab import MetaBackend
from qibolab.platform import Platform
from qibolab.platform.platform import PulseSequence
=======
from qibo import Circuit
from qibo.backends import Backend
from qibo.transpiler.pipeline import Passes
from qibo.transpiler.unroller import NativeGates, Unroller
>>>>>>> 59f95e33
from qibolab.qubits import QubitId


def transpile_circuits(
    circuits: list[Circuit],
    qubit_maps: list[list[QubitId]],
    backend: Backend,
    transpiler: Optional[Passes],
):
    """Transpile and pad `circuits` according to the platform.

    Apply the `transpiler` to `circuits` and pad them in
    circuits with the same number of qubits in the platform.
    Before manipulating the circuits, this function check that the
    `qubit_maps` contain string ids and in the positive case it
    remap them in integers, following the ids order provided by the
    platform.

    .. note::

        In this function we are implicitly assume that the qubit ids
        are all string or all integers.
    """
    transpiled_circuits = []
    platform = backend.platform
    qubits = list(platform.qubits)
    if isinstance(qubit_maps[0][0], str):
        for i, qubit_map in enumerate(qubit_maps):
            qubit_map = map(lambda x: qubits.index(x), qubit_map)
            qubit_maps[i] = list(qubit_map)
    platform_nqubits = platform.nqubits
    for circuit, qubit_map in zip(circuits, qubit_maps):
        new_circuit = pad_circuit(platform_nqubits, circuit, qubit_map)
        transpiled_circ, _ = transpiler(new_circuit)
        transpiled_circuits.append(transpiled_circ)

    return transpiled_circuits


def execute_transpiled_circuits(
    circuits: list[Circuit],
    qubit_maps: list[list[QubitId]],
    backend: Backend,
    transpiler: Optional[Passes],
    initial_states=None,
    nshots=1000,
):
    """Transpile `circuits`.

    If the `qibolab` backend is used, this function pads the `circuits` in new
    ones with a number of qubits equal to the one provided by the platform.
    At the end, the circuits are transpiled, executed and the results returned.
    The input `transpiler` is optional, but it should be provided if the backend
    is `qibolab`.
    For the qubit map look :func:`dummy_transpiler`.
    This function returns the list of transpiled circuits and the execution results.
    """
    transpiled_circuits = transpile_circuits(
        circuits,
        qubit_maps,
        backend,
        transpiler,
    )
    return transpiled_circuits, backend.execute_circuits(
        transpiled_circuits, initial_states=initial_states, nshots=nshots
    )


def execute_transpiled_circuit(
    circuit: Circuit,
    qubit_map: list[QubitId],
    backend: Backend,
    transpiler: Optional[Passes],
    initial_state=None,
    nshots=1000,
):
    """Transpile `circuit`.

    If the `qibolab` backend is used, this function pads the `circuit` in new a
    one with a number of qubits equal to the one provided by the platform.
    At the end, the circuit is transpiled, executed and the results returned.
    The input `transpiler` is optional, but it should be provided if the backend
    is `qibolab`.
    For the qubit map look :func:`dummy_transpiler`.
    This function returns the transpiled circuit and the execution results.
    """

    transpiled_circ = transpile_circuits(
        [circuit],
        [qubit_map],
        backend,
        transpiler,
    )[0]
<<<<<<< HEAD
    if platform.name in AVAILABLE_PLATFORMS:
        backend = construct_backend(backend="qibolab", platform=platform)
    else:
        backend = get_backend()
    set_compiler(backend)
=======

>>>>>>> 59f95e33
    return transpiled_circ, backend.execute_circuit(
        transpiled_circ, initial_state=initial_state, nshots=nshots
    )


<<<<<<< HEAD
def get_natives(platform):
    """
    Return the list of native gates defined in the `platform`.
    This function assumes the native gates to be the same for each
    qubit and pair.
    """
    pairs = list(platform.pairs.values())[0]
    qubit = list(platform.qubits.values())[0]
    two_qubit_natives = list(pairs.native_gates.raw.keys())
    single_qubit_natives = list(qubit.native_gates.raw.keys())
    # Solve Qibo-Qibolab mismatch
    single_qubit_natives.append("RZ")
    single_qubit_natives.append("Z")
    single_qubit_natives.remove("RX12")
    replacements = {
        "RX": "GPI2",
        "MZ": "M",
    }
    new_single_natives = [replacements.get(i, i) for i in single_qubit_natives]
    natives = new_single_natives + two_qubit_natives
    return natives


def set_compiler(backend):
    """
    Set the compiler to execute the native gates defined by the platform.
    """
    platform = backend.platform
    natives = get_natives(platform)
    compiler = backend.compiler
    for native in natives:
        gate = getattr(gates, native)
        if gate not in compiler.rules:

            def rule(qubits_ids, platform, parameters=None):
                if len(qubits_ids[1]) == 1:
                    native_gate = platform.qubits[tuple(qubits_ids[1])].native_gates
                else:
                    native_gate = platform.pairs[tuple(qubits_ids[1])].native_gates
                pulses = getattr(native_gate, native).pulses
                return PulseSequence(pulses), {}

            backend.compiler[gate] = rule


def dummy_transpiler(platform) -> Optional[Passes]:
=======
def dummy_transpiler(backend: Backend) -> Passes:
>>>>>>> 59f95e33
    """
    If the backend is `qibolab`, a transpiler with just an unroller is returned,
    otherwise None.
    """
<<<<<<< HEAD
    if platform.name in AVAILABLE_PLATFORMS:
        native_gates = get_natives(platform)
        native_gates = list(map(lambda x: getattr(gates, x), native_gates))

        unroller = Unroller(NativeGates.from_gatelist(native_gates))
        return Passes(connectivity=platform.topology, passes=[unroller])
=======
    unroller = Unroller(NativeGates.default())
    return Passes(connectivity=backend.platform.topology, passes=[unroller])
>>>>>>> 59f95e33


def pad_circuit(nqubits, circuit: Circuit, qubit_map: list[int]) -> Circuit:
    """
    Pad `circuit` in a new one with `nqubits` qubits, according to `qubit_map`.
    `qubit_map` is a list `[i, j, k, ...]`, where the i-th physical qubit is mapped
    into the 0th logical qubit and so on.
    """
    new_circuit = Circuit(nqubits)
    new_circuit.add(circuit.on_qubits(*qubit_map))
    return new_circuit<|MERGE_RESOLUTION|>--- conflicted
+++ resolved
@@ -1,19 +1,10 @@
 from typing import Optional
 
-<<<<<<< HEAD
 from qibo import Circuit, gates
-from qibo.backends import construct_backend, get_backend
-from qibo.transpiler.pipeline import Passes
-from qibo.transpiler.unroller import NativeGates, Unroller
-from qibolab import MetaBackend
-from qibolab.platform import Platform
-from qibolab.platform.platform import PulseSequence
-=======
-from qibo import Circuit
 from qibo.backends import Backend
 from qibo.transpiler.pipeline import Passes
 from qibo.transpiler.unroller import NativeGates, Unroller
->>>>>>> 59f95e33
+from qibolab.pulses import PulseSequence
 from qibolab.qubits import QubitId
 
 
@@ -107,21 +98,11 @@
         backend,
         transpiler,
     )[0]
-<<<<<<< HEAD
-    if platform.name in AVAILABLE_PLATFORMS:
-        backend = construct_backend(backend="qibolab", platform=platform)
-    else:
-        backend = get_backend()
-    set_compiler(backend)
-=======
-
->>>>>>> 59f95e33
     return transpiled_circ, backend.execute_circuit(
         transpiled_circ, initial_state=initial_state, nshots=nshots
     )
 
 
-<<<<<<< HEAD
 def get_natives(platform):
     """
     Return the list of native gates defined in the `platform`.
@@ -145,12 +126,10 @@
     return natives
 
 
-def set_compiler(backend):
+def set_compiler(backend, natives):
     """
     Set the compiler to execute the native gates defined by the platform.
     """
-    platform = backend.platform
-    natives = get_natives(platform)
     compiler = backend.compiler
     for native in natives:
         gate = getattr(gates, native)
@@ -167,25 +146,17 @@
             backend.compiler[gate] = rule
 
 
-def dummy_transpiler(platform) -> Optional[Passes]:
-=======
 def dummy_transpiler(backend: Backend) -> Passes:
->>>>>>> 59f95e33
     """
     If the backend is `qibolab`, a transpiler with just an unroller is returned,
     otherwise None.
     """
-<<<<<<< HEAD
-    if platform.name in AVAILABLE_PLATFORMS:
-        native_gates = get_natives(platform)
-        native_gates = list(map(lambda x: getattr(gates, x), native_gates))
-
-        unroller = Unroller(NativeGates.from_gatelist(native_gates))
-        return Passes(connectivity=platform.topology, passes=[unroller])
-=======
-    unroller = Unroller(NativeGates.default())
-    return Passes(connectivity=backend.platform.topology, passes=[unroller])
->>>>>>> 59f95e33
+    platform = backend.platform
+    native_gates = get_natives(platform)
+    set_compiler(backend, native_gates)
+    native_gates = list(map(lambda x: getattr(gates, x), native_gates))
+    unroller = Unroller(NativeGates.from_gatelist(native_gates))
+    return Passes(connectivity=platform.topology, passes=[unroller])
 
 
 def pad_circuit(nqubits, circuit: Circuit, qubit_map: list[int]) -> Circuit:
