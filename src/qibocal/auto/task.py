--- conflicted
+++ resolved
@@ -239,18 +239,14 @@
         """Perform update on platform' parameters by looping over qubits or pairs."""
         if self.task.update and update:
             for qubit in self.task.qubits:
-<<<<<<< HEAD
                 try:
                     self.task.operation.update(self.results, platform, qubit)
                 except KeyError:
                     log.warning(
                         f"Skipping update of qubit {qubit} due to error in fit."
                     )
-=======
-                self.task.operation.update(self.results, platform, qubit)
             (self.datapath / PLATFORM_DIR).mkdir(parents=True, exist_ok=True)
             dump_platform(platform, self.datapath / PLATFORM_DIR)
->>>>>>> 331fe586
 
     def validate(self) -> tuple[Optional[TaskId], Optional[dict]]:
         """Check status of completed and handle Failure using handler."""
