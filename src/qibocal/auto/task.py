--- conflicted
+++ resolved
@@ -87,26 +87,7 @@
     def update(self):
         return self.action.update
 
-<<<<<<< HEAD
-    @property
-    def data(self):
-        return self._data
-
-    @property
-    def results(self):
-        return self._results
-
-    def datapath(self, base_dir: Path):
-        path = base_dir / "data" / f"{self.id}_{self.iteration}"
-        os.makedirs(path)
-        return path
-
-    def run(
-        self, folder: Path, platform: Platform, qubits: Union[Qubits, QubitsPairs]
-    ) -> Results:
-=======
     def run(self, platform: Platform, qubits: Union[Qubits, QubitsPairs]) -> Results:
->>>>>>> c8dbcc78
         try:
             operation: Routine = self.operation
             parameters = self.parameters
@@ -130,16 +111,7 @@
             # after acquisition we update the qubit parameter
             self.qubits = list(qubits)
         else:
-<<<<<<< HEAD
-            self._data: Data = operation.acquisition(parameters, platform=platform)
-        self._data.save(path)
-
-        self._results: Results = operation.fit(self._data)
-        self._results.save(path)
-        return self._results
-=======
             data: Data = operation.acquisition(parameters, platform=platform)
         yield data
         results: Results = operation.fit(data)
-        yield results
->>>>>>> c8dbcc78
+        yield results