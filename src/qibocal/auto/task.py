"""Action execution tracker."""

import copy
from dataclasses import dataclass
from pathlib import Path
from statistics import mode
from typing import Optional

from qibolab.platform import Platform
from qibolab.serialize import dump_platform

from ..config import log, raise_error
from ..protocols.characterization import Operation
from .mode import ExecutionMode
from .operation import Data, DummyPars, Results, Routine, dummy_operation
from .runcard import Action, Id, Targets
from .status import Failure, Normal

MAX_PRIORITY = int(1e9)
"""A number bigger than whatever will be manually typed. But not so insanely big not to fit in a native integer."""
TaskId = tuple[Id, int]
"""Unique identifier for executed tasks."""
PLATFORM_DIR = "platform"
"""Folder where platform will be dumped."""


@dataclass
class Task:
    action: Action
    """Action object parsed from Runcard."""
    iteration: int = 0
    """Task iteration."""

<<<<<<< HEAD
    def __post_init__(self):
        if len(self.qubits) == 0:
            self.qubits = self.action.qubits

    # TODO: to be removed in https://github.com/qiboteam/qibocal/pull/682
    def _allocate_local_qubits(self, qubits, platform):
        """Create qubits dictionary from QubitIds."""
        if len(self.qubits) > 0:
            if platform is not None:
                if all(isinstance(i, tuple) for i in self.qubits):
                    if self.operation.two_qubit_gates:
                        task_qubits = allocate_qubits_pairs(platform, self.qubits)
                    else:
                        task_qubits = allocate_single_qubits_lists(
                            platform, self.qubits
                        )

                else:
                    task_qubits = allocate_single_qubits(platform, self.qubits)
            else:
                # None platform use just ids
                task_qubits = self.qubits
        else:
            task_qubits = qubits

        self.qubits = list(task_qubits)

        return task_qubits
=======
    @property
    def targets(self) -> Targets:
        """Protocol targets."""
        return self.action.targets
>>>>>>> 9c7a34c5

    @property
    def id(self) -> Id:
        """Task Id."""
        return self.action.id

    @property
    def uid(self) -> TaskId:
        """Task unique Id."""
        return (self.action.id, self.iteration)

    @property
    def operation(self):
        """Routine object from Operation Enum."""
        if self.action.operation is None:
            raise RuntimeError("No operation specified")

        return Operation[self.action.operation].value

    @property
    def main(self):
        """Main node to be executed next."""
        return self.action.main

    @property
    def next(self) -> list[Id]:
        """Node unlocked after the execution of this task."""
        if self.action.next is None:
            return []
        if isinstance(self.action.next, str):
            return [self.action.next]

        return self.action.next

    @property
    def priority(self):
        """Priority level."""
        if self.action.priority is None:
            return MAX_PRIORITY
        return self.action.priority

    @property
    def parameters(self):
        """Inputs parameters for self.operation."""
        return self.operation.parameters_type.load(self.action.parameters)

    @property
    def update(self):
        """Local update parameter."""
        return self.action.update

    def run(
        self,
        max_iterations: int,
        platform: Platform = None,
        targets: Targets = list,
        mode: ExecutionMode = None,
        folder: Path = None,
    ):
        if self.iteration > max_iterations:
            raise_error(
                ValueError,
                f"Maximum number of iterations {max_iterations} reached!",
            )

        if self.targets is None:
            self.action.targets = targets

        completed = Completed(self, folder)

        try:
            if self.parameters.nshots is None:
                self.action.parameters["nshots"] = platform.settings.nshots
            if self.parameters.relaxation_time is None:
                self.action.parameters["relaxation_time"] = (
                    platform.settings.relaxation_time
                )
            operation: Routine = self.operation
            parameters = self.parameters

        except (RuntimeError, AttributeError):
            operation = dummy_operation
            parameters = DummyPars()

        if mode.name in ["autocalibration", "acquire"]:
            if operation.platform_dependent and operation.targets_dependent:
                completed.data, completed.data_time = operation.acquisition(
                    parameters,
                    platform=platform,
                    targets=self.targets,
                )

            else:
                completed.data, completed.data_time = operation.acquisition(
                    parameters, platform=platform
                )
        if mode.name in ["autocalibration", "fit"]:
            completed.results, completed.results_time = operation.fit(completed.data)
        return completed


@dataclass
class Completed:
    """A completed task."""

    task: Task
    """A snapshot of the task when it was completed.

    .. todo::

        once tasks will be immutable, a separate `iteration` attribute should
        be added

    """
    folder: Path
    """Folder with data and results."""
    _data: Optional[Data] = None
    """Protocol data."""
    _results: Optional[Results] = None
    """Fitting output."""
    data_time: float = 0
    """Protocol data."""
    results_time: float = 0
    """Fitting output."""

    def __post_init__(self):
        self.task = copy.deepcopy(self.task)

    @property
    def datapath(self):
        """Path contaning data and results file for task."""
        path = self.folder / "data" / f"{self.task.id}_{self.task.iteration}"
        if not path.is_dir():
            path.mkdir(parents=True)
        return path

    @property
    def results(self):
        """Access task's results."""
        if self._results is None:
            Results = self.task.operation.results_type
            self._results = Results.load(self.datapath)
        return self._results

    @results.setter
    def results(self, results: Results):
        """Set and store results."""
        self._results = results
        self._results.save(self.datapath)

    @property
    def data(self):
        """Access task's data."""
        if self._data is None:
            Data = self.task.operation.data_type
            self._data = Data.load(self.datapath)
        return self._data

    @data.setter
    def data(self, data: Data):
        """Set and store data."""
        self._data = data
        self._data.save(self.datapath)

    def update_platform(self, platform: Platform, update: bool):
        """Perform update on platform' parameters by looping over qubits or pairs."""
        if self.task.update and update:
            for qubit in self.task.targets:
                try:
                    self.task.operation.update(self.results, platform, qubit)
                except KeyError:
                    log.warning(
                        f"Skipping update of qubit {qubit} due to error in fit."
                    )
            (self.datapath / PLATFORM_DIR).mkdir(parents=True, exist_ok=True)
            dump_platform(platform, self.datapath / PLATFORM_DIR)

    def validate(self) -> tuple[Optional[TaskId], Optional[dict]]:
        """Check status of completed and handle Failure using handler."""
        if self.task.action.validator is not None:
            status = []
            for target in self.task.targets:
                # TODO: how to handle multiple targets?
                # dummy solution for now: take the mode.
                qubit_status, params = self.task.action.validator.validate(
                    self.results, target
                )
                status.append(qubit_status)
            output = mode(status)
            if isinstance(output, Failure):
                return None, None
            elif isinstance(output, Normal):
                return self.task.id, None
            else:
                return output, params

        return self.task.id, None<|MERGE_RESOLUTION|>--- conflicted
+++ resolved
@@ -31,41 +31,10 @@
     iteration: int = 0
     """Task iteration."""
 
-<<<<<<< HEAD
-    def __post_init__(self):
-        if len(self.qubits) == 0:
-            self.qubits = self.action.qubits
-
-    # TODO: to be removed in https://github.com/qiboteam/qibocal/pull/682
-    def _allocate_local_qubits(self, qubits, platform):
-        """Create qubits dictionary from QubitIds."""
-        if len(self.qubits) > 0:
-            if platform is not None:
-                if all(isinstance(i, tuple) for i in self.qubits):
-                    if self.operation.two_qubit_gates:
-                        task_qubits = allocate_qubits_pairs(platform, self.qubits)
-                    else:
-                        task_qubits = allocate_single_qubits_lists(
-                            platform, self.qubits
-                        )
-
-                else:
-                    task_qubits = allocate_single_qubits(platform, self.qubits)
-            else:
-                # None platform use just ids
-                task_qubits = self.qubits
-        else:
-            task_qubits = qubits
-
-        self.qubits = list(task_qubits)
-
-        return task_qubits
-=======
     @property
     def targets(self) -> Targets:
         """Protocol targets."""
         return self.action.targets
->>>>>>> 9c7a34c5
 
     @property
     def id(self) -> Id:
