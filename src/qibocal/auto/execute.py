"""Tasks execution."""

import importlib
import importlib.util
import os
import sys
from contextlib import contextmanager
from copy import deepcopy
from dataclasses import dataclass, fields
from pathlib import Path
from typing import Optional, Union

from qibo.backends import construct_backend

from qibocal import protocols
from qibocal.config import log

from ..calibration import CalibrationPlatform, create_calibration_platform
from .history import History
from .mode import AUTOCALIBRATION, ExecutionMode
from .operation import Routine
from .output import Metadata, Output
from .task import Action, Completed, Targets, Task

PLATFORM_DIR = "platform"
"""Folder where platform will be dumped."""


def _register(name: str, obj):
    """Register object as module.

    With a small abuse of the Python module system, the object is registered as a
    module, with the given `name`.
    `name` may contain dots, cf. :attr:`Executor.name` for clarifications about their
    meaning.

    .. note::

        This is mainly used to register executors, such that the protocols can be
        bound to it through the `import` keyword, in order to construct an intuitive
        syntax, apparently purely functional, maintaining the context in a single
        `Executor` "global" object.
    """
    # prevent overwriting existing modules
    if name in sys.modules:
        raise ValueError(
            f"Module '{name}' already present. "
            "Choose a different one to avoid overwriting it."
        )

    # allow relative paths, where relative is intended respect to package root
    root = __name__.split(".")[0]
    qualified = importlib.util.resolve_name(name, root)

    # allow to nest module in arbitrary subpackage
    if "." in qualified:
        parent_name, _, child_name = qualified.rpartition(".")
        parent_module = importlib.import_module(parent_name)
        setattr(parent_module, child_name, obj)

    sys.modules[qualified] = obj
    obj.name = obj.__name__ = qualified
    obj.__spec__ = None


@dataclass
class Executor:
    """Execute a tasks' graph and tracks its history."""

    history: History
    """The execution history, with results and exit states."""
    targets: Targets
    """Qubits/Qubit Pairs to be calibrated."""
    platform: CalibrationPlatform
    """Qubits' platform."""
    update: bool = True
    """Runcard update mechanism."""
    name: Optional[str] = None
    """Symbol for the executor.

    This can be used generically to distinguish the executor, but its specific use is to
    register a module with this name in `sys.modules`.
    They can contain dots, `.`, that are interpreted as usual by the Python module
    system.

    .. note::

        As a special case, mainly used for internal purposes, names starting with `.`
        are also allowed, and they are interpreted relative to this package (in the top
        scope).
    """
    path: Optional[Path] = None
    meta: Optional[Metadata] = None

    def __post_init__(self):
        """Register as a module, if a name is specified."""
        if self.name is not None:
            _register(self.name, self)

    @classmethod
    def create(cls, name: str, platform: Union[CalibrationPlatform, str, None] = None):
        """Load list of protocols."""
        platform = (
            platform
            if isinstance(platform, CalibrationPlatform)
            else create_calibration_platform(
                platform if isinstance(platform, str) else "mock"
            )
        )
        return cls(
            name=name,
            history=History(),
            platform=platform,
            targets=list(platform.qubits),
            update=True,
        )

    def run_protocol(
        self,
        protocol: Routine,
        parameters: Action,
        mode: ExecutionMode = AUTOCALIBRATION,
        output: Optional[Path] = None,
    ) -> Completed:
        """Run single protocol in ExecutionMode mode."""
        task = Task(action=parameters, operation=protocol)
        log.info(f"Executing mode {mode} on {task.action.id}.")
<<<<<<< HEAD
        completed = task.run(
            platform=self.platform,
            targets=self.targets,
            mode=mode,
            folder=self.history.task_path(
                self.history._pending_task_id(task.id), output
            ),
        )
=======
        completed = task.run(platform=self.platform, targets=self.targets, mode=mode)
>>>>>>> a1b322c7
        self.history.push(completed)

        # TODO: drop, as the conditions won't be necessary any longer, and then it could
        # be performed as part of `task.run` https://github.com/qiboteam/qibocal/issues/910
        if ExecutionMode.FIT in mode:
            if self.update and task.update:
                completed.update_platform(platform=self.platform)

        return completed

    def __getattribute__(self, name: str):
        """Provide access to routines through the executor.

        This is done mainly to support the import mechanics: the routines retrieved
        through the object will have it pre-registered.
        """
        modname = super().__getattribute__("name")
        if modname is None:
            # no module registration, immediately fall back
            return super().__getattribute__(name)

        try:
            # routines look up
            if name.startswith("_"):
                # internal attributes should never be routines
                raise AttributeError

            protocol = getattr(protocols, name)
            return self._wrapped_protocol(protocol, name)
        except AttributeError:
            # fall back on regular attributes
            return super().__getattribute__(name)

    def _wrapped_protocol(self, protocol: Routine, operation: str):
        """Create a bound protocol.

        Returns a closure, already wrapping the current `Executor` instance, but
        specific to the `protocol` chosen.
        The parameters of this wrapper function maps to protocol's ones, in particular:

            - the keyword argument `mode` is used as the execution mode (defaults to
              `AUTOCALIBRATION`)
            - the keyword argument `id` is used as the `id` for the given operation
              (defaults to `protocol` identifier, the same used to import and invoke
              it)

        then the protocol specific are resolved, with the following priority:

            - explicit keyword arguments have the highest priorities
            - items in the dictionary passed with the keyword `parameters`
            - positional arguments, which are associated to protocols parameters in the
              same order in which they are defined (and documented) in their respective
              parameters classes

        .. attention::

            Despite the priority being clear, it is advised to use only one of the
            former schemes to pass parameters, to avoid confusion due to unexpected
            overwritten arguments.

            E.g. for::

                resonator_spectroscopy(1e7, 1e5, freq_width=1e8)

            the `freq_width` will be `1e8`, and `1e7` will be silently overwritten and
            ignored (as opposed to a regular Python function, where a `TypeError` would
            be raised).

            The priority defined above is strictly and silently respected, so just pay
            attention during invocations.
        """

        def wrapper(
            *args,
            parameters: Optional[dict] = None,
            id: str = operation,
            mode: ExecutionMode = AUTOCALIBRATION,
            update: bool = True,
            targets: Optional[Targets] = None,
            **kwargs,
        ):
            positional = dict(
                zip((f.name for f in fields(protocol.parameters_type)), args)
            )
            params = deepcopy(parameters) if parameters is not None else {}
            action = Action.cast(
                source={
                    "id": id,
                    "operation": operation,
                    "targets": targets,
                    "update": update,
                    "parameters": params | positional | kwargs,
                }
            )
            return self.run_protocol(protocol, parameters=action, mode=mode)

        return wrapper

    def unload(self):
        """Unlist the executor from available modules."""
        if self.name is not None:
            del sys.modules[self.name]

    def __del__(self):
        """Revert constructions side-effects.

        .. note::

            This is to make sure that the executor is properly unregistered from
            `sys.modules`. However, it is not reliable to be called directly, since `del
            executor` is not guaranteed to immediately invoke this method, cf. the note
            for :meth:`object.__del__`.
        """
        try:
            self.unload()
        except KeyError:
            # it has been explicitly unloaded, no need to do it again
            pass

    def init(
        self,
        path: os.PathLike,
        force: bool = False,
        platform: Union[CalibrationPlatform, str, None] = None,
        update: Optional[bool] = None,
        targets: Optional[Targets] = None,
    ):
        """Initialize execution."""
        if platform is None or isinstance(platform, CalibrationPlatform):
            platform = self.platform
        elif isinstance(platform, str):
            platform = self.platform = create_calibration_platform(platform)
        else:
            platform = self.platform = CalibrationPlatform.from_platform(platform)

        assert isinstance(platform, CalibrationPlatform)

        backend = construct_backend(backend="qibolab", platform=platform)

        if update is not None:
            self.update = update
        if targets is not None:
            self.targets = targets

        # generate output folder
        path = Output.mkdir(Path(path), force)

        # generate meta
        meta = Metadata.generate(path.name, backend)
        output = Output(History(), meta, platform)
        output.dump(path)

        # run
        meta.start()

        # connect and initialize platform
        platform.connect()

        self.path = path
        self.meta = meta

    def close(self, path: Optional[os.PathLike] = None):
        """Close execution."""
        assert self.meta is not None and self.path is not None

        path = self.path if path is None else Path(path)

        # stop and disconnect platform
        self.platform.disconnect()

        self.meta.end()

        # dump history, metadata, and updated platform
        output = Output(self.history, self.meta, self.platform)
        output.dump(path)

        # attempt unloading
        self.__del__()

    @classmethod
    @contextmanager
    def open(
        cls,
        name: str,
        path: os.PathLike,
        force: bool = False,
        platform: Union[CalibrationPlatform, str, None] = None,
        update: Optional[bool] = None,
        targets: Optional[Targets] = None,
    ):
        """Enter the execution context."""
        ex = cls.create(name, platform)
        ex.init(path, force, platform, update, targets)
        try:
            yield ex
        finally:
            ex.close()

    def __enter__(self):
        """Reenter the execution context.

        This method its here to reuse an already existing (and
        initialized) executor, in a new context.

        It should not be used with new executors. In which case, cf. :meth:`__open__`.
        """
        # connect and initialize platform
        self.platform.connect()
        return self

    def __exit__(self, exc_type, exc_value, traceback):
        """Exit execution context.

        This pairs with :meth:`__enter__`.
        """
        self.close()
        return False<|MERGE_RESOLUTION|>--- conflicted
+++ resolved
@@ -125,7 +125,6 @@
         """Run single protocol in ExecutionMode mode."""
         task = Task(action=parameters, operation=protocol)
         log.info(f"Executing mode {mode} on {task.action.id}.")
-<<<<<<< HEAD
         completed = task.run(
             platform=self.platform,
             targets=self.targets,
@@ -134,9 +133,6 @@
                 self.history._pending_task_id(task.id), output
             ),
         )
-=======
-        completed = task.run(platform=self.platform, targets=self.targets, mode=mode)
->>>>>>> a1b322c7
         self.history.push(completed)
 
         # TODO: drop, as the conditions won't be necessary any longer, and then it could
