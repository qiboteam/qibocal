--- conflicted
+++ resolved
@@ -102,17 +102,10 @@
         """Load list of protocols."""
         platform = (
             platform
-<<<<<<< HEAD
             if isinstance(platform, CalibrationPlatform)
             else create_calibration_platform(
-                platform
-                if platform is not None
-                else os.environ.get("QIBO_PLATFORM", "dummy")
+                platform if platform is not None else "dummy"
             )
-=======
-            if isinstance(platform, Platform)
-            else create_platform(platform if platform is not None else "dummy")
->>>>>>> d8e8ddac
         )
         return cls(
             name=name,
