import inspect
import json
from dataclasses import dataclass, fields
from typing import Callable, Dict, Generic, NewType, TypeVar, Union

<<<<<<< HEAD
import numpy as np
=======
from qibolab.platform import Platform
>>>>>>> 2db0a62a
from qibolab.qubits import Qubit

OperationId = NewType("OperationId", str)
"""Identifier for a calibration routine."""
ParameterValue = Union[float, int]
"""Valid value for a routine and runcard parameter."""
Qubits = Dict[int, Qubit]
"""Convenient way of passing qubits in the routines."""

DATAFILE = "data.npz"
"""Name of the file where data acquired (arrays) by calibration are dumped."""
JSONFILE = "conf.json"
"""Name of the file where data acquired (global configuration) by calibration are dumped."""


class Parameters:
    """Generic action parameters.

    Implement parameters as Algebraic Data Types (similar to), by subclassing
    this marker in actual parameters specification for each calibration routine.

    The actual parameters structure is only used inside the routines themselves.

    """

    nshots: int
    """Number of executions on hardware"""
    relaxation_time: float
    """Wait time for the qubit to decohere back to the `gnd` state"""

    @classmethod
    def load(cls, parameters):
        """Load parameters from runcard.

        Possibly looking into previous steps outputs.

        .. todo::

            move the implementation to History, since it is required to resolve
            the linked outputs

        """
        return cls(**parameters)


class Data:
    """Data resulting from acquisition routine."""

    @staticmethod
    def to_npz(path, data_dict: dict):
        """Helper function to use np.savez while converting keys into strings."""
        np.savez(path / DATAFILE, **{str(i): data_dict[i] for i in data_dict})

    @staticmethod
    def to_json(path, data_dict: dict):
        """Helper function to dump to json in JSONFILE path."""
        (path / JSONFILE).write_text(json.dumps(data_dict, indent=4))


@dataclass
class Results:
    """Generic runcard update.

    As for the case of :cls:`Parameters` the explicit structure is only useful
    to fill the specific update, but in this case there should be a generic way

    Each field might be annotated with an ``update`` metadata field, in order
    to mark them for later use in the runcard::

        @dataclass
        class Cmd1Res(Results):
            res: str = field(metadata=dict(update="myres"))
            num: int

    .. todo::

        Implement them as ``source: dest``, where ``source`` will be the field
        name in the class, corresponding to the same field in ``Result``

    """

    @property
    def update(self) -> Dict[str, ParameterValue]:
        """Produce an update from a result object.

        This is later used to update the runcard.

        """
        up: Dict[str, ParameterValue] = {}
        for fld in fields(self):
            if "update" in fld.metadata:
                up[fld.metadata["update"]] = getattr(self, fld.name)

        return up


# Internal types, in particular `_ParametersT` is used to address function
# contravariance on parameter type
_ParametersT = TypeVar("_ParametersT", bound=Parameters, contravariant=True)
_DataT = TypeVar("_DataT", bound=Data)
_ResultsT = TypeVar("_ResultsT", bound=Results)


@dataclass
class Routine(Generic[_ParametersT, _DataT, _ResultsT]):
    """A wrapped calibration routine."""

    acquisition: Callable[[_ParametersT], _DataT]
    fit: Callable[[_DataT], _ResultsT] = None
    report: Callable[[_DataT, _ResultsT], None] = None

    def __post_init__(self):
        # TODO: this could be improved
        if self.fit is None:
            self.fit = _dummy_fit
        if self.report is None:
            self.report = _dummy_report

    @property
    def parameters_type(self):
        sig = inspect.signature(self.acquisition)
        param = next(iter(sig.parameters.values()))
        return param.annotation

    @property
    def data_type(self):
        return inspect.signature(self.acquisition).return_annotation

    @property
    def results_type(self):
        return inspect.signature(self.fit).return_annotation

    # TODO: I don't like these properties but it seems to work
    @property
    def platform_dependent(self):
        return "platform" in inspect.signature(self.acquisition).parameters

    @property
    def qubits_dependent(self):
        return "qubits" in inspect.signature(self.acquisition).parameters


@dataclass
class DummyPars(Parameters):
    """Dummy parameters."""


@dataclass
class DummyData(Data):
    """Dummy data."""

    def save(self, path):
        """Dummy method for saving data"""


@dataclass
class DummyRes(Results):
    """Dummy results."""


def _dummy_acquisition(pars: DummyPars, platform: Platform) -> DummyData:
    return DummyData()


def _dummy_fit(data: DummyData) -> DummyRes:
    return DummyRes()


def _dummy_report(data: DummyData, result: DummyRes):
    return [], ""


dummy_operation = Routine(_dummy_acquisition, _dummy_fit, _dummy_report)<|MERGE_RESOLUTION|>--- conflicted
+++ resolved
@@ -3,11 +3,8 @@
 from dataclasses import dataclass, fields
 from typing import Callable, Dict, Generic, NewType, TypeVar, Union
 
-<<<<<<< HEAD
 import numpy as np
-=======
 from qibolab.platform import Platform
->>>>>>> 2db0a62a
 from qibolab.qubits import Qubit
 
 OperationId = NewType("OperationId", str)
