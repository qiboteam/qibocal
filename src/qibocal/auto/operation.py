--- conflicted
+++ resolved
@@ -1,9 +1,4 @@
 import inspect
-<<<<<<< HEAD
-from dataclasses import dataclass, fields
-from typing import Callable, Generic, NewType, TypeVar, Union
-
-=======
 import json
 from dataclasses import asdict, dataclass, fields
 from typing import Callable, Generic, NewType, TypeVar, Union
@@ -11,7 +6,6 @@
 import numpy as np
 import numpy.typing as npt
 from qibolab.platform import Platform
->>>>>>> 5cd0b1db
 from qibolab.qubits import Qubit, QubitId
 
 OperationId = NewType("OperationId", str)
@@ -21,8 +15,6 @@
 Qubits = dict[QubitId, Qubit]
 """Convenient way of passing qubit pairs in the routines."""
 QubitsPairs = dict[tuple[QubitId, QubitId], Qubit]
-<<<<<<< HEAD
-=======
 
 DATAFILE = "data.npz"
 """Name of the file where data acquired (arrays) by calibration are dumped."""
@@ -30,7 +22,6 @@
 """Name of the file where data acquired (global configuration) by calibration are dumped."""
 RESULTSFILE = "results.json"
 """Name of the file where results are dumped."""
->>>>>>> 5cd0b1db
 
 
 class Parameters:
