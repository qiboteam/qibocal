import inspect
import json
from dataclasses import asdict, dataclass, fields
from typing import Callable, Generic, NewType, TypeVar, Union

import numpy as np
import numpy.typing as npt
from qibolab.platform import Platform
from qibolab.qubits import Qubit, QubitId

OperationId = NewType("OperationId", str)
"""Identifier for a calibration routine."""
ParameterValue = Union[float, int]
"""Valid value for a routine and runcard parameter."""
Qubits = dict[QubitId, Qubit]
"""Convenient way of passing qubit pairs in the routines."""
QubitsPairs = dict[tuple[QubitId, QubitId], Qubit]

DATAFILE = "data.npz"
"""Name of the file where data acquired (arrays) by calibration are dumped."""
JSONFILE = "conf.json"
"""Name of the file where data acquired (global configuration) by calibration are dumped."""
<<<<<<< HEAD
RESULTFILE = "result.json"
=======
RESULTSFILE = "results.json"
>>>>>>> c8dbcc78
"""Name of the file where results are dumped."""


class Parameters:
    """Generic action parameters.

    Implement parameters as Algebraic Data Types (similar to), by subclassing
    this marker in actual parameters specification for each calibration routine.

    The actual parameters structure is only used inside the routines themselves.

    """

    nshots: int
    """Number of executions on hardware"""
    relaxation_time: float
    """Wait time for the qubit to decohere back to the `gnd` state"""

    @classmethod
    def load(cls, parameters):
        """Load parameters from runcard.

        Possibly looking into previous steps outputs.

        .. todo::

            move the implementation to History, since it is required to resolve
            the linked outputs

        """
        return cls(**parameters)


class Data:
    """Data resulting from acquisition routine."""

    data: dict[Union[tuple[QubitId, int], QubitId], npt.NDArray]
    """Data object to store arrays"""

    @property
    def qubits(self):
        """Access qubits from data structure."""
        if set(map(type, self.data)) == {tuple}:
            return list({q[0] for q in self.data})
        return [q for q in self.data]

    def __getitem__(self, qubit: Union[QubitId, tuple[QubitId, int]]):
        """Access data attribute member."""
        return self.data[qubit]

    @property
    def global_params_dict(self):
        """Convert non-arrays attributes into dict."""
        global_dict = asdict(self)
        global_dict.pop("data")
        return global_dict

    def save(self, path):
        """Store results."""
        self.to_json(path)
        self.to_npz(path)

    def to_npz(self, path):
        """Helper function to use np.savez while converting keys into strings."""
        np.savez(path / DATAFILE, **{str(i): self.data[i] for i in self.data})

    def to_json(self, path):
        """Helper function to dump to json in JSONFILE path."""
        if self.global_params_dict:
            (path / JSONFILE).write_text(json.dumps(self.global_params_dict, indent=4))


@dataclass
class Results:
    """Generic runcard update.

    As for the case of :cls:`Parameters` the explicit structure is only useful
    to fill the specific update, but in this case there should be a generic way

    Each field might be annotated with an ``update`` metadata field, in order
    to mark them for later use in the runcard::

        @dataclass
        class Cmd1Res(Results):
            res: str = field(metadata=dict(update="myres"))
            num: int

    .. todo::

        Implement them as ``source: dest``, where ``source`` will be the field
        name in the class, corresponding to the same field in ``Result``

    """

    @property
    def update(self) -> dict[str, ParameterValue]:
        """Produce an update from a result object.

        This is later used to update the runcard.

        """
        up: dict[str, ParameterValue] = {}
        for fld in fields(self):
            if "update" in fld.metadata:
                up[fld.metadata["update"]] = getattr(self, fld.name)

        return up

    def save(self, path):
        """Store results to json."""
<<<<<<< HEAD
        (path / RESULTFILE).write_text(json.dumps(asdict(self), indent=4))
=======
        (path / RESULTSFILE).write_text(json.dumps(asdict(self), indent=4))
>>>>>>> c8dbcc78


# Internal types, in particular `_ParametersT` is used to address function
# contravariance on parameter type
_ParametersT = TypeVar("_ParametersT", bound=Parameters, contravariant=True)
_DataT = TypeVar("_DataT", bound=Data)
_ResultsT = TypeVar("_ResultsT", bound=Results)


@dataclass
class Routine(Generic[_ParametersT, _DataT, _ResultsT]):
    """A wrapped calibration routine."""

    acquisition: Callable[[_ParametersT], _DataT]
    fit: Callable[[_DataT], _ResultsT] = None
    report: Callable[[_DataT, _ResultsT], None] = None

    def __post_init__(self):
        # TODO: this could be improved
        if self.fit is None:
            self.fit = _dummy_fit
        if self.report is None:
            self.report = _dummy_report

    @property
    def parameters_type(self):
        sig = inspect.signature(self.acquisition)
        param = next(iter(sig.parameters.values()))
        return param.annotation

    @property
    def data_type(self):
        return inspect.signature(self.acquisition).return_annotation

    @property
    def results_type(self):
        return inspect.signature(self.fit).return_annotation

    # TODO: I don't like these properties but it seems to work
    @property
    def platform_dependent(self):
        return "platform" in inspect.signature(self.acquisition).parameters

    @property
    def qubits_dependent(self):
        return "qubits" in inspect.signature(self.acquisition).parameters


@dataclass
class DummyPars(Parameters):
    """Dummy parameters."""


@dataclass
class DummyData(Data):
    """Dummy data."""

    def save(self, path):
        """Dummy method for saving data"""


@dataclass
class DummyRes(Results):
    """Dummy results."""


def _dummy_acquisition(pars: DummyPars, platform: Platform) -> DummyData:
    return DummyData()


def _dummy_fit(data: DummyData) -> DummyRes:
    return DummyRes()


def _dummy_report(data: DummyData, result: DummyRes):
    return [], ""


dummy_operation = Routine(_dummy_acquisition, _dummy_fit, _dummy_report)<|MERGE_RESOLUTION|>--- conflicted
+++ resolved
@@ -20,11 +20,7 @@
 """Name of the file where data acquired (arrays) by calibration are dumped."""
 JSONFILE = "conf.json"
 """Name of the file where data acquired (global configuration) by calibration are dumped."""
-<<<<<<< HEAD
-RESULTFILE = "result.json"
-=======
 RESULTSFILE = "results.json"
->>>>>>> c8dbcc78
 """Name of the file where results are dumped."""
 
 
@@ -135,11 +131,7 @@
 
     def save(self, path):
         """Store results to json."""
-<<<<<<< HEAD
-        (path / RESULTFILE).write_text(json.dumps(asdict(self), indent=4))
-=======
         (path / RESULTSFILE).write_text(json.dumps(asdict(self), indent=4))
->>>>>>> c8dbcc78
 
 
 # Internal types, in particular `_ParametersT` is used to address function
