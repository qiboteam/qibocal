--- conflicted
+++ resolved
@@ -48,25 +48,15 @@
 
         if index == -1:
             return Normal(), None
-<<<<<<< HEAD
-        else:
-            try:
-                return (
-                    self.outcomes[index]
-                    if len(self.outcomes[index]) > 1
-                    else (self.outcomes[index], None)
-                )
-            except (TypeError, IndexError):
-                # TypeError to handle the case where index is None
-                # IndexError to handle the case where index not in outcomes
-                log.error("Stopping execution due to error in validation.")
-                return Failure(), None
-=======
+
         try:
-            return self.outcomes[index]
+            return (
+                self.outcomes[index]
+                if len(self.outcomes[index]) > 1
+                else (self.outcomes[index], None)
+            )
         except (TypeError, IndexError):
             # TypeError to handle the case where index is None
             # IndexError to handle the case where index not in outcomes
             log.error("Stopping execution due to error in validation.")
-            return Failure(), None
->>>>>>> ad708a0b
+            return Failure(), None