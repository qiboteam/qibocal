"""Specify runcard layout, handles (de)serialization."""
from functools import cached_property
from typing import Any, Dict, List, NewType, Optional, Union

from pydantic import Field
from pydantic.dataclasses import dataclass
from qibo.backends import Backend, construct_backend
from qibolab.platform import Platform
from qibolab.qubits import QubitId

from .operation import OperationId

Id = NewType("Id", str)
"""Action identifiers type."""


@dataclass(config=dict(smart_union=True))
class Action:
    """Action specification in the runcard."""

    id: Id
    """Action unique identifier."""
    operation: Optional[OperationId] = None
    """Operation to be performed by the executor."""
    main: Optional[Id] = None
    """Main subsequent for action in normal flow."""
    next: Optional[Union[List[Id], Id]] = None
    """Alternative subsequent actions, branching from the current one."""
    priority: Optional[int] = None
    """Priority level, determining the execution order."""
    qubits: Union[list[QubitId], list[tuple[QubitId, QubitId]]] = Field(
        default_factory=list
    )
    """Local qubits (optional)."""
    update: bool = True
    """Runcard update mechanism."""
    parameters: Optional[Dict[str, Any]] = None
    """Input parameters, either values or provider reference."""

    def __hash__(self) -> int:
        """Each action is uniquely identified by its id."""
        return hash(self.id)


@dataclass(config=dict(smart_union=True))
class Runcard:
    """Structure of an execution runcard."""

    actions: List[Action]
<<<<<<< HEAD
    qubits: Optional[Union[list[QubitId], list[tuple[QubitId, QubitId]]]] = Field(
        default_factory=list
    )
    format: Optional[str] = None
=======
    qubits: List[QubitId] = Field(default_facotry=list)
    backend: str = "qibolab"
    platform: str = "dummy"
    # TODO: pass custom runcard (?)

    @cached_property
    def backend_obj(self) -> Backend:
        """Allocate backend."""
        return construct_backend(self.backend, self.platform)

    @property
    def platform_obj(self) -> Platform:
        """Allocate platform."""
        return self.backend_obj.platform
>>>>>>> cae85be1

    @classmethod
    def load(cls, params: dict):
        """Load a runcard (dict)."""
        return cls(**params)<|MERGE_RESOLUTION|>--- conflicted
+++ resolved
@@ -47,13 +47,9 @@
     """Structure of an execution runcard."""
 
     actions: List[Action]
-<<<<<<< HEAD
-    qubits: Optional[Union[list[QubitId], list[tuple[QubitId, QubitId]]]] = Field(
-        default_factory=list
+    qubits: Union[list[QubitId], list[tuple[QubitId, QubitId]]] = Field(
+        default_facotry=list
     )
-    format: Optional[str] = None
-=======
-    qubits: List[QubitId] = Field(default_facotry=list)
     backend: str = "qibolab"
     platform: str = "dummy"
     # TODO: pass custom runcard (?)
@@ -67,7 +63,6 @@
     def platform_obj(self) -> Platform:
         """Allocate platform."""
         return self.backend_obj.platform
->>>>>>> cae85be1
 
     @classmethod
     def load(cls, params: dict):
