"""Specify runcard layout, handles (de)serialization."""

import os
from functools import cached_property
from typing import Any, NewType, Optional, Union

from pydantic.dataclasses import dataclass
from qibo.backends import Backend, GlobalBackend
from qibolab.platform import Platform
from qibolab.qubits import QubitId, QubitPairId

from .operation import OperationId
from .validation import Validator

Id = NewType("Id", str)
"""Action identifiers type."""

Targets = Union[list[QubitId], list[QubitPairId], list[list[QubitId]]]
"""Elements to be calibrated by a single protocol."""

MAX_ITERATIONS = 5
"""Default max iterations."""


@dataclass(config=dict(smart_union=True))
class Action:
    """Action specification in the runcard."""

    id: Id
    """Action unique identifier."""
    operation: Optional[OperationId] = None
    """Operation to be performed by the executor."""
    main: Optional[Id] = None
    """Main subsequent for action in normal flow."""
    next: Optional[Union[list[Id], Id]] = None
    """Alternative subsequent actions, branching from the current one."""
    priority: Optional[int] = None
    """Priority level, determining the execution order."""
<<<<<<< HEAD
    targets: Optional[Targets] = None
=======
    qubits: Union[list[QubitId], list[tuple[QubitId, QubitId]], list[list[QubitId]]] = (
        Field(default_factory=list)
    )
>>>>>>> ff4e2f53
    """Local qubits (optional)."""
    update: bool = True
    """Runcard update mechanism."""
    validator: Optional[Validator] = None
    """Define validation scheme and parameters."""
    parameters: Optional[dict[str, Any]] = None
    """Input parameters, either values or provider reference."""

    def __hash__(self) -> int:
        """Each action is uniquely identified by its id."""
        return hash(self.id)


@dataclass(config=dict(smart_union=True))
class Runcard:
    """Structure of an execution runcard."""

    actions: list[Action]
    """List of action to be executed."""
    targets: Optional[Targets] = None
    """Qubits to be calibrated."""
    backend: str = "qibolab"
    """Qibo backend."""
    platform: str = os.environ.get("QIBO_PLATFORM", "dummy")
    """Qibolab platform."""
    max_iterations: int = MAX_ITERATIONS
    """Maximum number of iterations."""

    @cached_property
    def backend_obj(self) -> Backend:
        """Allocate backend."""
        GlobalBackend.set_backend(self.backend, self.platform)
        return GlobalBackend()

    @property
    def platform_obj(self) -> Platform:
        """Allocate platform."""
        return self.backend_obj.platform

    @classmethod
    def load(cls, params: dict):
        """Load a runcard (dict)."""
        return cls(**params)<|MERGE_RESOLUTION|>--- conflicted
+++ resolved
@@ -15,7 +15,7 @@
 Id = NewType("Id", str)
 """Action identifiers type."""
 
-Targets = Union[list[QubitId], list[QubitPairId], list[list[QubitId]]]
+Targets = Union[list[QubitId], list[QubitPairId], list[tuple[QubitId, ...]]]
 """Elements to be calibrated by a single protocol."""
 
 MAX_ITERATIONS = 5
@@ -36,13 +36,7 @@
     """Alternative subsequent actions, branching from the current one."""
     priority: Optional[int] = None
     """Priority level, determining the execution order."""
-<<<<<<< HEAD
     targets: Optional[Targets] = None
-=======
-    qubits: Union[list[QubitId], list[tuple[QubitId, QubitId]], list[list[QubitId]]] = (
-        Field(default_factory=list)
-    )
->>>>>>> ff4e2f53
     """Local qubits (optional)."""
     update: bool = True
     """Runcard update mechanism."""
