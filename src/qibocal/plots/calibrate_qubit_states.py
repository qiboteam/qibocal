import plotly.graph_objects as go
from plotly.subplots import make_subplots

from qibocal.data import Data, DataUnits
from qibocal.plots.utils import get_data_subfolders


# For calibrate qubit states
def qubit_states(folder, routine, qubit, format):

    fig = make_subplots(
        rows=1,
        cols=1,
        horizontal_spacing=0.1,
        vertical_spacing=0.1,
    )

    # iterate over multiple data folders
    subfolders = get_data_subfolders(folder)
    i = 0
    fitting_report = ""
    for subfolder in subfolders:
        try:
            parameters = Data.load_data(
                folder, subfolder, routine, format, f"parameters_q{qubit}"
            )
            rotation_angle = parameters.get_values("rotation_angle")[0]
            threshold = parameters.get_values("threshold")[0]
            fidelity = parameters.get_values("fidelity")[0]
            assignment_fidelity = parameters.get_values("assignment_fidelity")[0]
        except:
            parameters = Data(
                name=f"parameters_q{qubit}",
                quantities=[
                    "rotation_angle",  # in degrees
                    "threshold",
                    "fidelity",
                    "assignment_fidelity",
                ],
            )

        try:
            data_gnd = DataUnits.load_data(
                folder, subfolder, routine, format, f"data_gnd_q{qubit}"
            )
        except:
            data_gnd = DataUnits(quantities={"iteration": "dimensionless"})

        fig.add_trace(
            go.Scatter(
                x=data_gnd.get_values("i", "V"),
                y=data_gnd.get_values("q", "V"),
                name=f"q{qubit}/r{i}: state 0",
                legendgroup=f"q{qubit}/r{i}: state 0",
                mode="markers",
                marker=dict(size=3, color="skyblue"),
            ),
            row=1,
            col=1,
        )

        try:
            data_exc = DataUnits.load_data(
                folder, subfolder, routine, format, f"data_exc_q{qubit}"
            )
        except:
            data_exc = DataUnits(quantities={"iteration": "dimensionless"})

        fig.add_trace(
            go.Scatter(
                x=data_exc.get_values("i", "V"),
                y=data_exc.get_values("q", "V"),
                name=f"q{qubit}/r{i}: state 1",
                legendgroup=f"q{qubit}/r{i}: state 1",
                mode="markers",
                marker=dict(size=3, color="lightcoral"),
            ),
            row=1,
            col=1,
        )

        i_gnd = data_gnd.get_values("i", "V")
        q_gnd = data_gnd.get_values("q", "V")

        i_mean_gnd = i_gnd.mean()
        q_mean_gnd = q_gnd.mean()
        iq_mean_gnd = complex(i_mean_gnd, q_mean_gnd)
        mod_iq_gnd = abs(iq_mean_gnd) * 1e6

        fig.add_trace(
            go.Scatter(
                x=[i_mean_gnd],
                y=[q_mean_gnd],
                name=f"q{qubit}/r{i}: state 0",
                legendgroup=f"q{qubit}/r{i}: state 0",
                showlegend=False,
                mode="markers",
                marker=dict(size=10, color="blue"),
            ),
            row=1,
            col=1,
        )
<<<<<<< HEAD

        i_exc = data_exc.get_values("i", "V")
        q_exc = data_exc.get_values("q", "V")

        i_mean_exc = i_exc.mean()
        q_mean_exc = q_exc.mean()
        iq_mean_exc = complex(i_mean_exc, q_mean_exc)
        mod_iq_exc = abs(iq_mean_exc) * 1e6

        fig.add_trace(
            go.Scatter(
                x=[i_mean_exc],
                y=[q_mean_exc],
                name=f"q{qubit}/r{i}: state 1",
                legendgroup=f"q{qubit}/r{i}: state 1",
                showlegend=False,
                mode="markers",
                marker=dict(size=10, color="red"),
            ),
            row=1,
            col=1,
        )
        title_text = f'q{qubit}/r{i}<br>'
        title_text += f"average state 0: ({iq_mean_gnd:.6f})<br>"
        title_text += f"average state 1: ({iq_mean_exc:.6f})<br>"
        title_text += f"rotation angle = {rotation_angle:.3f} / threshold = {threshold:.6f}<br>"
=======
        title_text = f"q{qubit}/r{i}<br>"
        title_text += (
            f"state 0 voltage: {mod_iq_gnd:.6f} <br>mean state 0: {iq_mean_gnd:.6f}<br>"
        )
        title_text += (
            f"state 1 voltage: {mod_iq_exc:.6f} <br>mean state 1: {iq_mean_exc:.6f}<br>"
        )
        title_text += (
            f"rotation angle = {rotation_angle:.3f} / threshold = {threshold:.6f}<br>"
        )
>>>>>>> 4853417d
        title_text += f"fidelity = {fidelity:.3f} / assignment fidelity = {assignment_fidelity:.3f}<br><br>"
        fitting_report = fitting_report + title_text
        i += 1

    fig.add_annotation(
        dict(
            font=dict(color="black", size=12),
            x=0,
            y=1.2,
            showarrow=False,
            text="<b>FITTING DATA</b>",
            font_family="Arial",
            font_size=13,
            textangle=0,
            xanchor="left",
            xref="paper",
            yref="paper",
            font_color="#5e9af1",
            hovertext=fitting_report,
        )
    )

    # fig.update_xaxes(title_text=title_text, row=1, col=1)
    fig.update_layout(
        showlegend=True,
        uirevision="0",  # ``uirevision`` allows zooming while live plotting
        xaxis_title="i (V)",
        yaxis_title="q (V)",
        width=1000,
    )
    fig.update_yaxes(
        scaleanchor="x",
        scaleratio=1,
    )
    return fig<|MERGE_RESOLUTION|>--- conflicted
+++ resolved
@@ -100,7 +100,6 @@
             row=1,
             col=1,
         )
-<<<<<<< HEAD
 
         i_exc = data_exc.get_values("i", "V")
         q_exc = data_exc.get_values("q", "V")
@@ -123,22 +122,12 @@
             row=1,
             col=1,
         )
-        title_text = f'q{qubit}/r{i}<br>'
+        title_text = f"q{qubit}/r{i}<br>"
         title_text += f"average state 0: ({iq_mean_gnd:.6f})<br>"
         title_text += f"average state 1: ({iq_mean_exc:.6f})<br>"
-        title_text += f"rotation angle = {rotation_angle:.3f} / threshold = {threshold:.6f}<br>"
-=======
-        title_text = f"q{qubit}/r{i}<br>"
-        title_text += (
-            f"state 0 voltage: {mod_iq_gnd:.6f} <br>mean state 0: {iq_mean_gnd:.6f}<br>"
-        )
-        title_text += (
-            f"state 1 voltage: {mod_iq_exc:.6f} <br>mean state 1: {iq_mean_exc:.6f}<br>"
-        )
         title_text += (
             f"rotation angle = {rotation_angle:.3f} / threshold = {threshold:.6f}<br>"
         )
->>>>>>> 4853417d
         title_text += f"fidelity = {fidelity:.3f} / assignment fidelity = {assignment_fidelity:.3f}<br><br>"
         fitting_report = fitting_report + title_text
         i += 1
