import numpy as np
import plotly.graph_objects as go
from plotly.subplots import make_subplots

from qibocal.data import Data, DataUnits
from qibocal.plots.utils import get_color_state0, get_color_state1, get_data_subfolders


# For calibrate qubit states
<<<<<<< HEAD
def calibrate_qubit_states(folder, routine, qubit, format):

=======
def qubit_states(folder, routine, qubit, format):
>>>>>>> d2e707f2
    figures = []

    fig = make_subplots(
        rows=1,
        cols=1,
        horizontal_spacing=0.1,
        vertical_spacing=0.1,
        # subplot_titles=("Calibrate qubit states"),
    )

    # iterate over multiple data folders
    subfolders = get_data_subfolders(folder)
    report_n = 0
    fitting_report = ""
    max_x, max_y, min_x, min_y = 0, 0, 0, 0
    for subfolder in subfolders:
        try:
            data = DataUnits.load_data(folder, subfolder, routine, format, "data")
            data.df = data.df[data.df["qubit"] == qubit]
        except:
            data = DataUnits(options=["qubit", "iteration", "state"])

        try:
            parameters = Data.load_data(
                folder, subfolder, routine, format, "parameters"
            )
            parameters.df = parameters.df[parameters.df["qubit"] == qubit]

            average_state0 = complex(parameters.get_values("average_state0")[0])
            average_state1 = complex(parameters.get_values("average_state1")[0])
            rotation_angle = parameters.get_values("rotation_angle")[0]
            threshold = parameters.get_values("threshold")[0]
            fidelity = parameters.get_values("fidelity")[0]
            assignment_fidelity = parameters.get_values("assignment_fidelity")[0]

        except:
            parameters = Data(
                name=f"parameters",
                quantities=[
                    "rotation_angle",  # in degrees
                    "threshold",
                    "fidelity",
                    "assignment_fidelity",
                    "average_state0",
                    "average_state1",
                    "qubit",
                ],
            )

        state0_data = data.df[data.df["state"] == 0]
        state1_data = data.df[data.df["state"] == 1]

        fig.add_trace(
            go.Scatter(
                x=state0_data["i"].pint.to("V").pint.magnitude,
                y=state0_data["q"].pint.to("V").pint.magnitude,
                name=f"q{qubit}/r{report_n}: state 0",
                legendgroup=f"q{qubit}/r{report_n}: state 0",
                mode="markers",
                showlegend=False,
                opacity=0.7,
                marker=dict(size=3, color=get_color_state0(report_n)),
            ),
            row=1,
            col=1,
        )

        fig.add_trace(
            go.Scatter(
                x=state1_data["i"].pint.to("V").pint.magnitude,
                y=state1_data["q"].pint.to("V").pint.magnitude,
                name=f"q{qubit}/r{report_n}: state 1",
                legendgroup=f"q{qubit}/r{report_n}: state 1",
                mode="markers",
                showlegend=False,
                opacity=0.7,
                marker=dict(size=3, color=get_color_state1(report_n)),
            ),
            row=1,
            col=1,
        )

        max_x = max(
            max_x,
            state0_data["i"].pint.to("V").pint.magnitude.max(),
            state1_data["i"].pint.to("V").pint.magnitude.max(),
        )
        max_y = max(
            max_y,
            state0_data["q"].pint.to("V").pint.magnitude.max(),
            state1_data["q"].pint.to("V").pint.magnitude.max(),
        )
        min_x = min(
            min_x,
            state0_data["i"].pint.to("V").pint.magnitude.min(),
            state1_data["i"].pint.to("V").pint.magnitude.min(),
        )
        min_y = min(
            min_y,
            state0_data["q"].pint.to("V").pint.magnitude.min(),
            state1_data["q"].pint.to("V").pint.magnitude.min(),
        )

        fig.add_trace(
            go.Scatter(
                x=[average_state0.real],
                y=[average_state0.imag],
                name=f"q{qubit}/r{report_n}: state 0",
                legendgroup=f"q{qubit}/r{report_n}: state 0",
                showlegend=True,
                mode="markers",
                marker=dict(size=10, color=get_color_state0(report_n)),
            ),
            row=1,
            col=1,
        )

        fig.add_trace(
            go.Scatter(
                x=[average_state1.real],
                y=[average_state1.imag],
                name=f"q{qubit}/r{report_n}: state 1",
                legendgroup=f"q{qubit}/r{report_n}: state 1",
                showlegend=True,
                mode="markers",
                marker=dict(size=10, color=get_color_state1(report_n)),
            ),
            row=1,
            col=1,
        )

        title_text = ""
        title_text += (
            f"q{qubit}/r{report_n} | average state 0: ({average_state0:.6f})<br>"
        )
        title_text += (
            f"q{qubit}/r{report_n} | average state 1: ({average_state1:.6f})<br>"
        )
        title_text += f"q{qubit}/r{report_n} | rotation angle: {rotation_angle:.3f}<br>"
        title_text += f"q{qubit}/r{report_n} | threshold: {threshold:.6f}<br>"
        title_text += f"q{qubit}/r{report_n} | fidelity: {fidelity:.3f}<br>"
        title_text += (
            f"q{qubit}/r{report_n} | assignment fidelity: {assignment_fidelity:.3f}<br>"
        )

        fitting_report = fitting_report + title_text
        report_n += 1

    fig.update_layout(
        showlegend=True,
        uirevision="0",  # ``uirevision`` allows zooming while live plotting
        xaxis_title="i (V)",
        yaxis_title="q (V)",
        xaxis_range=(min_x, max_x),
        yaxis_range=(min_y, max_y),
    )
    fig.update_yaxes(
        scaleanchor="x",
        scaleratio=1,
    )

    figures.append(fig)

<<<<<<< HEAD
    return figures
=======
    return figures, fitting_report
>>>>>>> d2e707f2
<|MERGE_RESOLUTION|>--- conflicted
+++ resolved
@@ -7,12 +7,7 @@
 
 
 # For calibrate qubit states
-<<<<<<< HEAD
-def calibrate_qubit_states(folder, routine, qubit, format):
-
-=======
 def qubit_states(folder, routine, qubit, format):
->>>>>>> d2e707f2
     figures = []
 
     fig = make_subplots(
@@ -176,8 +171,4 @@
 
     figures.append(fig)
 
-<<<<<<< HEAD
-    return figures
-=======
-    return figures, fitting_report
->>>>>>> d2e707f2
+    return figures, fitting_report