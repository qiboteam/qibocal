--- conflicted
+++ resolved
@@ -11,8 +11,6 @@
 
 # Resonator and qubit spectroscopies
 def frequency_msr_phase(folder, routine, qubit, format):
-    figures = []
-
     figures = []
 
     fig = make_subplots(
@@ -183,19 +181,13 @@
 
     figures.append(fig)
 
-<<<<<<< HEAD
-    return figures
-=======
     return figures, fitting_report
->>>>>>> d2e707f2
 
 
 # Punchout
 def frequency_attenuation_msr_phase(folder, routine, qubit, format):
     figures = []
     fitting_report = "No fitting data"
-
-    figures = []
 
     # iterate over multiple data folders
     subfolders = get_data_subfolders(folder)
@@ -279,9 +271,6 @@
 
     figures.append(fig)
 
-<<<<<<< HEAD
-    return figures
-=======
     return figures, fitting_report
 
 
@@ -373,15 +362,12 @@
     figures.append(fig)
 
     return figures, fitting_report
->>>>>>> d2e707f2
 
 
 # Resonator and qubit spectroscopies
 def frequency_attenuation_msr_phase_cut(folder, routine, qubit, format):
     figures = []
     fitting_report = "No fitting data"
-
-    figures = []
 
     fig = make_subplots(
         rows=1,
@@ -489,9 +475,6 @@
 
     figures.append(fig)
 
-<<<<<<< HEAD
-    return figures
-=======
     return figures, fitting_report
 
 
@@ -602,15 +585,12 @@
         yaxis2_title="Phase (rad)",
     )
     return fig, fitting_report
->>>>>>> d2e707f2
 
 
 # Resonator spectroscopy flux
 def frequency_flux_msr_phase(folder, routine, qubit, format):
     figures = []
     fitting_report = "No fitting data"
-
-    figures = []
 
     # iterate over multiple data folders
     subfolders = get_data_subfolders(folder)
@@ -731,17 +711,11 @@
 
     figures.append(fig)
 
-<<<<<<< HEAD
-    return figures
-=======
     return figures, fitting_report
->>>>>>> d2e707f2
 
 
 # Dispersive shift
 def dispersive_frequency_msr_phase(folder, routine, qubit, format):
-    figures = []
-
     figures = []
 
     fig = make_subplots(
@@ -948,11 +922,7 @@
 
     figures.append(fig)
 
-<<<<<<< HEAD
-    return figures
-=======
     return figures, fitting_report
->>>>>>> d2e707f2
 
 
 def frequency_attenuation(folder, routine, qubit, format):
@@ -969,10 +939,7 @@
     """
 
     figures = []
-<<<<<<< HEAD
-=======
     fitting_report = "No fitting data"
->>>>>>> d2e707f2
 
     try:
         data = DataUnits.load_data(folder, "data", routine, format, f"data_q{qubit}")
@@ -1029,13 +996,6 @@
         height=500,
         uirevision="0",
     )
-<<<<<<< HEAD
-
-    figures.append(fig)
-
-    return figures
-=======
->>>>>>> d2e707f2
 
     figures.append(fig)
 
@@ -1056,10 +1016,7 @@
     """
 
     figures = []
-<<<<<<< HEAD
-=======
     fitting_report = "No fitting data"
->>>>>>> d2e707f2
 
     fluxes = []
     fluxes_fit = []
@@ -1213,8 +1170,4 @@
 
     figures.append(fig)
 
-<<<<<<< HEAD
-    return figures
-=======
-    return figures, fitting_report
->>>>>>> d2e707f2
+    return figures, fitting_report