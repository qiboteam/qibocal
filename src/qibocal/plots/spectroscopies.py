--- conflicted
+++ resolved
@@ -430,15 +430,8 @@
 
             for fluxline_n, fluxline in enumerate(fluxlines):
                 fluxline_df = data.df[data.df["fluxline"] == fluxline]
-<<<<<<< HEAD
                 fluxline_df = fluxline_df.drop(
                     columns=["i", "q", "qubit", "fluxline", "iteration"]
-=======
-                fluxline_df = (
-                    fluxline_df.drop(columns=["qubit", "fluxline", "iteration"])
-                    .groupby(["frequency", "bias"], as_index=False)
-                    .mean()
->>>>>>> b8fa388b
                 )
 
                 if len(iterations) > 1:
@@ -458,15 +451,9 @@
 
                 fig.add_trace(
                     go.Heatmap(
-<<<<<<< HEAD
                         x=unique_frequencies,
                         y=unique_currents,
                         z=mean_measurements,
-=======
-                        x=fluxline_df["frequency"].pint.to("Hz").pint.magnitude,
-                        y=fluxline_df["bias"].pint.to("V").pint.magnitude,
-                        z=fluxline_df["MSR"].pint.to("V").pint.magnitude,
->>>>>>> b8fa388b
                         showscale=False,
                     ),
                     row=1 + report_n,
@@ -491,15 +478,8 @@
             )
 
             fluxline_df = data.df[data.df["fluxline"] == fluxlines[0]]
-<<<<<<< HEAD
             fluxline_df = fluxline_df.drop(
                 columns=["i", "q", "qubit", "fluxline", "iteration"]
-=======
-            fluxline_df = (
-                fluxline_df.drop(columns=["qubit", "fluxline", "iteration"])
-                .groupby(["frequency", "bias"], as_index=False)
-                .mean()
->>>>>>> b8fa388b
             )
 
             if len(iterations) > 1:
@@ -519,15 +499,9 @@
 
             fig.add_trace(
                 go.Heatmap(
-<<<<<<< HEAD
                     x=unique_frequencies,
                     y=unique_currents,
                     z=mean_measurements,
-=======
-                    x=fluxline_df["frequency"].pint.to("Hz").pint.magnitude,
-                    y=fluxline_df["bias"].pint.to("V").pint.magnitude,
-                    z=fluxline_df["MSR"].pint.to("V").pint.magnitude,
->>>>>>> b8fa388b
                     colorbar_x=0.46,
                 ),
                 row=1 + report_n,
@@ -541,15 +515,9 @@
 
             fig.add_trace(
                 go.Heatmap(
-<<<<<<< HEAD
                     x=unique_frequencies,
                     y=unique_currents,
                     z=mean_phases,
-=======
-                    x=fluxline_df["frequency"].pint.to("Hz").pint.magnitude,
-                    y=fluxline_df["bias"].pint.to("V").pint.magnitude,
-                    z=fluxline_df["phase"].pint.to("rad").pint.magnitude,
->>>>>>> b8fa388b
                     colorbar_x=1.01,
                 ),
                 row=1 + report_n,
@@ -863,12 +831,8 @@
     return figures, fitting_report
 
 
-<<<<<<< HEAD
 # Not modified or checked
 def frequency_current_flux(folder, routine, qubit, format):
-=======
-def frequency_bias_flux(folder, routine, qubit, format):
->>>>>>> b8fa388b
     """Plot of the experimental data of the punchout.
         Args:
         folder (str): Folder where the data files with the experimental and fit data are.
