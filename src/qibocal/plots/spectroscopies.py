import os

import numpy as np
import pandas as pd
import plotly.graph_objects as go
from plotly.subplots import make_subplots

from qibocal.data import Data, DataUnits
from qibocal.fitting.utils import lorenzian


def frequency_msr_phase__fast_precision(folder, routine, qubit, format):
    try:
        data_fast = DataUnits.load_data(folder, routine, format, f"fast_sweep")
        data_fast.df = data_fast.df[data_fast.df["qubit"] == int(qubit)].reset_index(
            drop=True
        )
    except:
        data_fast = DataUnits(quantities={"frequency": "Hz"})
    # try:
    #     data_precision = DataUnits.load_data(
    #         folder, routine, format, f"precision_sweep"
    #     )
    #     data_precision.df = data_precision.df[
    #         data_precision.df["qubit"] == int(qubit)
    #     ].reset_index(drop=True)
    # except:
    #     data_precision = DataUnits(quantities={"frequency": "Hz"})
    try:
        data_fit = Data.load_data(folder, routine, format, f"fit_q{qubit}")
    except:
        data_fit = Data(
            quantities=[
                "popt0",
                "popt1",
                "popt2",
                "popt3",
                "label1",
                "label2",
            ]
        )
    fig = make_subplots(
        rows=1,
        cols=2,
        horizontal_spacing=0.1,
        vertical_spacing=0.1,
        subplot_titles=(
            "MSR (V)",
            "phase (rad)",
        ),
    )
    datasets_fast = []
    copy = data_fast.df.copy()
    for i in range(len(copy)):
        datasets_fast.append(copy.drop_duplicates("frequency"))
        copy.drop(datasets_fast[-1].index, inplace=True)
        fig.add_trace(
            go.Scatter(
                x=datasets_fast[-1]["frequency"].pint.to("GHz").pint.magnitude,
                y=datasets_fast[-1]["MSR"].pint.to("uV").pint.magnitude,
                marker_color="rgb(100, 0, 255)",
                opacity=0.3,
                name="Fast sweep MSR",
                showlegend=not bool(i),
                legendgroup="group1",
            ),
            row=1,
            col=1,
        )
        fig.add_trace(
            go.Scatter(
                x=datasets_fast[-1]["frequency"].pint.to("GHz").pint.magnitude,
                y=datasets_fast[-1]["phase"].pint.to("rad").pint.magnitude,
                marker_color="rgb(204, 102, 102)",
                name="Fast sweep phase",
                opacity=0.3,
                showlegend=not bool(i),
                legendgroup="group2",
            ),
            row=1,
            col=2,
        )

    # datasets_precision = []
    # copy = data_precision.df.copy()
    # for i in range(len(copy)):
    #     datasets_precision.append(copy.drop_duplicates("frequency"))
    #     copy.drop(datasets_precision[-1].index, inplace=True)
    #     fig.add_trace(
    #         go.Scatter(
    #             x=datasets_precision[-1]["frequency"].pint.to("GHz").pint.magnitude,
    #             y=datasets_precision[-1]["MSR"].pint.to("uV").pint.magnitude,
    #             marker_color="rgb(255, 130, 67)",
    #             opacity=0.3,
    #             name="Precision sweep MSR",
    #             showlegend=not bool(i),
    #             legendgroup="group3",
    #         ),
    #         row=1,
    #         col=1,
    #     )
    #     fig.add_trace(
    #         go.Scatter(
    #             x=datasets_precision[-1]["frequency"].pint.to("GHz").pint.magnitude,
    #             y=datasets_precision[-1]["phase"].pint.to("rad").pint.magnitude,
    #             marker_color="rgb(104,40,96)",
    #             name="Precision sweep phase",
    #             opacity=0.3,
    #             showlegend=not bool(i),
    #             legendgroup="group4",
    #         ),
    #         row=1,
    #         col=2,
    #     )

    fig.add_trace(
        go.Scatter(
            x=data_fast.df.frequency.drop_duplicates()  # pylint: disable=E1101
            .pint.to("GHz")
            .pint.magnitude,
            y=data_fast.df.groupby("frequency")["MSR"]  # pylint: disable=E1101
            .mean()
            .pint.to("uV")
            .pint.magnitude,
            name="average MSR fast sweep",
            marker_color="rgb(100, 0, 255)",
        ),
        row=1,
        col=1,
    )
    fig.add_trace(
        go.Scatter(
            x=data_fast.df.frequency.drop_duplicates()  # pylint: disable=E1101
            .pint.to("GHz")
            .pint.magnitude,
            y=data_fast.df.groupby("frequency")["phase"]  # pylint: disable=E1101
            .mean()
            .pint.to("rad")
            .pint.magnitude,
            name="average phase fast sweep",
            marker_color="rgb(204, 102, 102)",
        ),
        row=1,
        col=2,
    )

    # fig.add_trace(
    #     go.Scatter(
    #         x=data_precision.df.frequency.drop_duplicates()  # pylint: disable=E1101
    #         .pint.to("GHz")
    #         .pint.magnitude,
    #         y=data_precision.df.groupby("frequency")["MSR"]  # pylint: disable=E1101
    #         .mean()
    #         .pint.to("uV")
    #         .pint.magnitude,
    #         name="average MSR precision sweep",
    #         marker_color="rgb(255, 130, 67)",
    #     ),
    #     row=1,
    #     col=1,
    # )
    # fig.add_trace(
    #     go.Scatter(
    #         x=data_precision.df.frequency.drop_duplicates()  # pylint: disable=E1101
    #         .pint.to("GHz")
    #         .pint.magnitude,
    #         y=data_precision.df.groupby("frequency")["phase"]  # pylint: disable=E1101
    #         .mean()
    #         .pint.to("rad")
    #         .pint.magnitude,
    #         name="average phase precision sweep",
    #         marker_color="rgb(104,40,96)",
    #     ),
    #     row=1,
    #     col=2,
    # )

    if len(data_fast) > 0 and len(data_fit) > 0:
        freqrange = np.linspace(
            min(data_fast.get_values("frequency", "GHz")),
            max(data_fast.get_values("frequency", "GHz")),
            2 * len(data_fast),
        )
        params = [i for i in list(data_fit.df.keys()) if "popt" not in i]
        fig.add_trace(
            go.Scatter(
                x=freqrange,
                y=lorenzian(
                    freqrange,
                    data_fit.get_values("popt0"),
                    data_fit.get_values("popt1"),
                    data_fit.get_values("popt2"),
                    data_fit.get_values("popt3"),
                ),
                name="Fitted MSR",
                line=go.scatter.Line(dash="dot"),
                marker_color="rgb(102, 180, 71)",
            ),
            row=1,
            col=1,
        )
        fig.add_annotation(
            dict(
                font=dict(color="black", size=12),
                x=0,
                y=-0.25,
                showarrow=False,
                text=f"The estimated {params[0]} is {data_fit.df[params[0]][0]:.1f} Hz.",
                textangle=0,
                xanchor="left",
                xref="paper",
                yref="paper",
            )
        )
        fig.add_annotation(
            dict(
                font=dict(color="black", size=12),
                x=0,
                y=-0.30,
                showarrow=False,
                text=f"The estimated {params[1]} is {data_fit.df[params[1]][0]:.3f} uV.",
                textangle=0,
                xanchor="left",
                xref="paper",
                yref="paper",
            )
        )
    fig.update_layout(
        showlegend=True,
        uirevision="0",  # ``uirevision`` allows zooming while live plotting
        xaxis_title="Frequency (GHz)",
        yaxis_title="MSR (uV)",
        xaxis2_title="Frequency (GHz)",
        yaxis2_title="Phase (rad)",
    )
    return fig


def frequency_attenuation_msr_phase__cut(folder, routine, qubit, format):
    try:
        data = DataUnits.load_data(folder, routine, format, f"data")
        data.df = data.df[data.df["qubit"] == int(qubit)].reset_index(drop=True)
    except:
        data = DataUnits(quantities={"frequency": "Hz"})

    plot1d_attenuation = 30  # attenuation value to use for 1D frequency vs MSR plot

    fig = go.Figure()
    # index data on a specific attenuation value
    smalldf = data.df[data.get_values("attenuation", "dB") == plot1d_attenuation].copy()
    smalldf1 = smalldf.copy()
    # split multiple software averages to different datasets
    datasets = []
    for i in range(len(smalldf)):
        datasets.append(smalldf.drop_duplicates("frequency"))
        smalldf.drop(datasets[-1].index, inplace=True)

        fig.add_trace(
            go.Scatter(
                x=datasets[-1]["frequency"].pint.to("GHz").pint.magnitude,
                y=datasets[-1]["MSR"].pint.to("V").pint.magnitude,
                marker_color="rgb(100, 0, 255)",
                opacity=0.3,
                name="MSR",
                showlegend=not bool(i),
                legendgroup="group1",
            ),
        )

    fig.add_trace(
        go.Scatter(
            x=smalldf1.frequency.drop_duplicates().pint.to("GHz").pint.magnitude,
            y=smalldf1.groupby("frequency")["MSR"].mean().pint.magnitude,
            name="average MSR",
            marker_color="rgb(100, 0, 255)",
        ),
    )

    fig.update_layout(
        showlegend=True,
        uirevision="0",  # ``uirevision`` allows zooming while live plotting,
        xaxis_title="Frequency (GHz)",
        yaxis_title="MSR (V)",
    )
    return fig


def frequency_flux_msr_phase(folder, routine, qubit, format):

    try:
        data = DataUnits.load_data(folder, routine, format, f"data_q{qubit}")
    except:
        data = DataUnits(quantities={"frequency": "Hz", "current": "A"})

    fig = make_subplots(
        rows=1,
        cols=2,
        horizontal_spacing=0.1,
        vertical_spacing=0.1,
        subplot_titles=(
            "MSR (V)",
            "phase (rad)",
        ),
    )

    size = len(data.df.current.drop_duplicates()) * len(
        data.df.frequency.drop_duplicates()
    )

    fig.add_trace(
        go.Heatmap(
            x=data.df.groupby(data.df.index % size)
            .frequency.mean()
            .pint.to("GHz")
            .pint.magnitude,
            y=data.df.groupby(data.df.index % size)
            .current.mean()
            .pint.to("A")
            .pint.magnitude,
            z=data.df.groupby(data.df.index % size)
            .MSR.mean()
            .pint.to("V")
            .pint.magnitude,
            colorbar_x=0.45,
        ),
        row=1,
        col=1,
    )

    fig.add_trace(
        go.Heatmap(
            x=data.df.groupby(data.df.index % size)
            .frequency.mean()
            .pint.to("GHz")
            .pint.magnitude,
            y=data.df.groupby(data.df.index % size)
            .current.mean()
            .pint.to("A")
            .pint.magnitude,
            z=data.df.groupby(data.df.index % size)
            .phase.mean()
            .pint.to("rad")
            .pint.magnitude,
            colorbar_x=0.45,
        ),
        row=1,
        col=2,
    )

    fig.update_layout(
        showlegend=False,
        uirevision="0",  # ``uirevision`` allows zooming while live plotting
        xaxis_title="Frequency (GHz)",
        yaxis_title="Current (A)",
        xaxis2_title="Frequency (GHz)",
        yaxis2_title="Current (A)",
    )
    return fig


def frequency_flux_msr_phase__matrix(folder, routine, qubit, format):
    fluxes = []
    for i in range(25):  # FIXME: 25 is hardcoded
        file = f"{folder}/data/{routine}/data_q{qubit}_f{i}.csv"
        if os.path.exists(file):
            fluxes += [i]

    if len(fluxes) < 1:
        nb = 1
    else:
        nb = len(fluxes)
    fig = make_subplots(
        rows=2,
        cols=nb,
        horizontal_spacing=0.1,
        vertical_spacing=0.1,
        x_title="Frequency (Hz)",
        y_title="Current (A)",
        shared_xaxes=True,
        shared_yaxes=True,
    )

    for j in fluxes:
        if j == fluxes[-1]:
            showscale = True
        else:
            showscale = False

        try:
            data = DataUnits.load_data(folder, routine, format, f"data_q{qubit}_f{j}")
        except:
            data = DataUnits(quantities={"frequency": "Hz", "current": "A"})

        size = len(data.df.current.drop_duplicates()) * len(
            data.df.frequency.drop_duplicates()
        )

        fig.add_trace(
            go.Heatmap(
                x=data.df.groupby(data.df.index % size)
                .frequency.mean()
                .pint.to("GHz")
                .pint.magnitude,
                y=data.df.groupby(data.df.index % size)
                .current.mean()
                .pint.to("A")
                .pint.magnitude,
                z=data.df.groupby(data.df.index % size)
                .MSR.mean()
                .pint.to("V")
                .pint.magnitude,
                showscale=showscale,
            ),
            row=1,
            col=j,
        )

        fig.add_trace(
            go.Heatmap(
                x=data.df.groupby(data.df.index % size)
                .frequency.mean()
                .pint.to("GHz")
                .pint.magnitude,
                y=data.df.groupby(data.df.index % size)
                .current.mean()
                .pint.to("A")
                .pint.magnitude,
                z=data.df.groupby(data.df.index % size)
                .phase.mean()
                .pint.to("rad")
                .pint.magnitude,
                showscale=showscale,
            ),
            row=1,
            col=j,
        )

    fig.update_layout(
        showlegend=False,
        uirevision="0",  # ``uirevision`` allows zooming while live plotting
    )
    return fig


def frequency_attenuation_msr_phase(folder, routine, qubit, format):

    try:
<<<<<<< HEAD
        data = DataUnits.load_data(folder, routine, format, f"data")
        data.df = data.df[data.df["qubit"] == int(qubit)].reset_index(drop=True)
=======
        data = DataUnits.load_data(folder, routine, format, f"data_q{qubit}")
>>>>>>> e407a4c8
    except:
        data = DataUnits(quantities={"frequency": "Hz", "attenuation": "dB"})

    fig = make_subplots(
        rows=1,
        cols=2,
        horizontal_spacing=0.1,
        vertical_spacing=0.1,
        subplot_titles=(
            "MSR (V)",
            "phase (rad)",
        ),
    )

    size = len(data.df.attenuation.drop_duplicates()) * len(
        data.df.frequency.drop_duplicates()
    )

    fig.add_trace(
        go.Heatmap(
            x=data.df.groupby(data.df.index % size)
            .frequency.mean()
            .pint.to("GHz")
            .pint.magnitude,
            y=data.df.groupby(data.df.index % size)
            .attenuation.mean()
            .pint.to("dB")
            .pint.magnitude,
            z=data.df.groupby(data.df.index % size)
            .MSR.mean()
            .pint.to("V")
            .pint.magnitude,
            colorbar_x=0.45,
        ),
        row=1,
        col=1,
    )

    fig.add_trace(
        go.Heatmap(
            x=data.df.groupby(data.df.index % size)
            .frequency.mean()
            .pint.to("GHz")
            .pint.magnitude,
            y=data.df.groupby(data.df.index % size)
            .attenuation.mean()
            .pint.to("dB")
            .pint.magnitude,
            z=data.df.groupby(data.df.index % size)
            .phase.mean()
            .pint.to("rad")
            .pint.magnitude,
            colorbar_x=0.45,
        ),
        row=1,
        col=2,
    )

    fig.update_layout(
        showlegend=False,
        uirevision="0",  # ``uirevision`` allows zooming while live plotting
        xaxis_title="Frequency (GHz)",
        yaxis_title="Attenuation (dB)",
        xaxis2_title="Frequency (GHz)",
        yaxis2_title="Attenuation (dB)",
    )
    return fig


def dispersive_frequency_msr_phase(folder, routine, qubit, format):

    try:
        data_spec = DataUnits.load_data(folder, routine, format, f"data")
        data_spec.df = data_spec.df[data_spec.df["qubit"] == int(qubit)].reset_index(
            drop=True
        )
    except:
        data_spec = DataUnits(name=f"data", quantities={"frequency": "Hz"})

    try:
        data_shifted = DataUnits.load_data(folder, routine, format, f"data_shifted")
        data_shifted.df = data_shifted.df[
            data_shifted.df["qubit"] == int(qubit)
        ].reset_index(drop=True)
    except:
        data_shifted = DataUnits(name=f"data_shifted", quantities={"frequency": "Hz"})

    try:
        data_fit = Data.load_data(folder, routine, format, f"fit_q{qubit}")
    except:
        data_fit = Data(
            quantities=[
                "popt0",
                "popt1",
                "popt2",
                "popt3",
                "label1",
                "label2",
            ]
        )

    try:
        data_fit_shifted = Data.load_data(
            folder, routine, format, f"fit_shifted_q{qubit}"
        )
    except:
        data_fit_shifted = Data(
            quantities=[
                "popt0",
                "popt1",
                "popt2",
                "popt3",
                "label1",
                "label2",
            ]
        )

    fig = make_subplots(
        rows=1,
        cols=2,
        horizontal_spacing=0.1,
        vertical_spacing=0.1,
        subplot_titles=(
            "MSR (V)",
            "phase (rad)",
        ),
    )

    datasets_spec = []
    copy = data_spec.df.copy()
    for i in range(len(copy)):
        datasets_spec.append(copy.drop_duplicates("frequency"))
        copy.drop(datasets_spec[-1].index, inplace=True)
        fig.add_trace(
            go.Scatter(
                x=datasets_spec[-1]["frequency"].pint.to("GHz").pint.magnitude,
                y=datasets_spec[-1]["MSR"].pint.to("uV").pint.magnitude,
                marker_color="rgb(100, 0, 255)",
                opacity=0.3,
                name="MSR",
                showlegend=not bool(i),
                legendgroup="group1",
            ),
            row=1,
            col=1,
        )
        fig.add_trace(
            go.Scatter(
                x=datasets_spec[-1]["frequency"].pint.to("GHz").pint.magnitude,
                y=datasets_spec[-1]["phase"].pint.to("rad").pint.magnitude,
                marker_color="rgb(102, 180, 71)",
                name="phase",
                opacity=0.3,
                showlegend=not bool(i),
                legendgroup="group2",
            ),
            row=1,
            col=2,
        )

    fig.add_trace(
        go.Scatter(
            x=data_spec.df.frequency.drop_duplicates()  # pylint: disable=E1101
            .pint.to("GHz")
            .pint.magnitude,
            y=data_spec.df.groupby("frequency")["MSR"]  # pylint: disable=E1101
            .mean()
            .pint.to("uV")
            .pint.magnitude,
            name="average MSR",
            marker_color="rgb(100, 0, 255)",
        ),
        row=1,
        col=1,
    )

    fig.add_trace(
        go.Scatter(
            x=data_spec.df.frequency.drop_duplicates()  # pylint: disable=E1101
            .pint.to("GHz")
            .pint.magnitude,
            y=data_spec.df.groupby("frequency")["phase"]  # pylint: disable=E1101
            .mean()
            .pint.to("rad")
            .pint.magnitude,
            name="average phase",
            marker_color="rgb(104, 40, 96)",
        ),
        row=1,
        col=2,
    )

    datasets_shifted = []
    copy = data_shifted.df.copy()
    for i in range(len(copy)):
        datasets_shifted.append(copy.drop_duplicates("frequency"))
        copy.drop(datasets_shifted[-1].index, inplace=True)
        fig.add_trace(
            go.Scatter(
                x=datasets_shifted[-1]["frequency"].pint.to("GHz").pint.magnitude,
                y=datasets_shifted[-1]["MSR"].pint.to("uV").pint.magnitude,
                marker_color="rgb(255, 130, 67)",
                opacity=0.3,
                name="Shifted MSR",
                showlegend=not bool(i),
                legendgroup="group3",
            ),
            row=1,
            col=1,
        )
        fig.add_trace(
            go.Scatter(
                x=datasets_shifted[-1]["frequency"].pint.to("GHz").pint.magnitude,
                y=datasets_shifted[-1]["phase"].pint.to("rad").pint.magnitude,
                marker_color="rgb(181, 101, 29)",
                name="Shifted phase",
                opacity=0.3,
                showlegend=not bool(i),
                legendgroup="group4",
            ),
            row=1,
            col=2,
        )

    fig.add_trace(
        go.Scatter(
            x=data_shifted.df.frequency.drop_duplicates()  # pylint: disable=E1101
            .pint.to("GHz")
            .pint.magnitude,
            y=data_shifted.df.groupby("frequency")["MSR"]  # pylint: disable=E1101
            .mean()
            .pint.to("uV")
            .pint.magnitude,
            name="average MSR shifted",
            marker_color="rgb(255, 130, 67)",
        ),
        row=1,
        col=1,
    )

    fig.add_trace(
        go.Scatter(
            x=data_shifted.df.frequency.drop_duplicates()  # pylint: disable=E1101
            .pint.to("GHz")
            .pint.magnitude,
            y=data_shifted.df.groupby("frequency")["phase"]  # pylint: disable=E1101
            .mean()
            .pint.to("rad")
            .pint.magnitude,
            name="average shifted phase",
            marker_color="rgb(181, 101, 29)",
        ),
        row=1,
        col=2,
    )

    # fitting traces
    if len(data_spec) > 0 and len(data_fit) > 0:
        freqrange = np.linspace(
            min(data_spec.get_values("frequency", "GHz")),
            max(data_spec.get_values("frequency", "GHz")),
            2 * len(data_spec),
        )
        params = [i for i in list(data_fit.df.keys()) if "popt" not in i]
        fig.add_trace(
            go.Scatter(
                x=freqrange,
                y=lorenzian(
                    freqrange,
                    data_fit.get_values("popt0"),
                    data_fit.get_values("popt1"),
                    data_fit.get_values("popt2"),
                    data_fit.get_values("popt3"),
                ),
                name="Fit MSR",
                line=go.scatter.Line(dash="dot"),
                marker_color="rgb(102, 180, 71)",
            ),
            row=1,
            col=1,
        )
        fig.add_annotation(
            dict(
                font=dict(color="black", size=12),
                x=0,
                y=-0.25,
                showarrow=False,
                text=f"The estimated {params[0]} is {data_fit.df[params[0]][0]:.1f} Hz.",
                textangle=0,
                xanchor="left",
                xref="paper",
                yref="paper",
            )
        )

    # fitting shifted  traces
    if len(data_shifted) > 0 and len(data_fit_shifted) > 0:
        freqrange = np.linspace(
            min(data_shifted.get_values("frequency", "GHz")),
            max(data_shifted.get_values("frequency", "GHz")),
            2 * len(data_shifted),
        )
        params = [i for i in list(data_fit_shifted.df.keys()) if "popt" not in i]
        fig.add_trace(
            go.Scatter(
                x=freqrange,
                y=lorenzian(
                    freqrange,
                    data_fit_shifted.get_values("popt0"),
                    data_fit_shifted.get_values("popt1"),
                    data_fit_shifted.get_values("popt2"),
                    data_fit_shifted.get_values("popt3"),
                ),
                name="Fit shifted MSR",
                line=go.scatter.Line(dash="dot"),
                marker_color="rgb(204, 102, 102)",
            ),
            row=1,
            col=1,
        )
        fig.add_annotation(
            dict(
                font=dict(color="black", size=12),
                x=0,
                y=-0.30,
                showarrow=False,
                text=f"The estimated shifted {params[0]} is {data_fit_shifted.df[params[0]][0]:.1f} Hz.",
                textangle=0,
                xanchor="left",
                xref="paper",
                yref="paper",
            )
        )

    fig.update_layout(
        showlegend=True,
        uirevision="0",  # ``uirevision`` allows zooming while live plotting
        xaxis_title="Frequency (GHz)",
        yaxis_title="MSR (uV)",
        xaxis2_title="Frequency (GHz)",
        yaxis2_title="Phase (rad)",
    )
    return fig<|MERGE_RESOLUTION|>--- conflicted
+++ resolved
@@ -445,12 +445,8 @@
 def frequency_attenuation_msr_phase(folder, routine, qubit, format):
 
     try:
-<<<<<<< HEAD
         data = DataUnits.load_data(folder, routine, format, f"data")
         data.df = data.df[data.df["qubit"] == int(qubit)].reset_index(drop=True)
-=======
-        data = DataUnits.load_data(folder, routine, format, f"data_q{qubit}")
->>>>>>> e407a4c8
     except:
         data = DataUnits(quantities={"frequency": "Hz", "attenuation": "dB"})
 
