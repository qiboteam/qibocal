--- conflicted
+++ resolved
@@ -138,8 +138,4 @@
 
     figures.append(fig)
 
-<<<<<<< HEAD
-    return figures
-=======
-    return figures, fitting_report
->>>>>>> d2e707f2
+    return figures, fitting_report