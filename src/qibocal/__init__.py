"""qibocal: Quantum Calibration Verification and Validation using Qibo."""

from . import protocols
from .auto.execute import Executor
from .calibration import create_calibration_platform
from .cli import command
from .version import __version__

__all__ = [
    "Executor",
    "protocols",
    "command",
    "__version__",
    "create_calibration_platform",
<<<<<<< HEAD
]

DEFAULT_EXECUTOR = Executor.create(".routines", platform="dummy")
"""Default executor, registered as a qibocal submodule.

It is defined for streamlined usage of qibocal protocols in simple
contexts, where no additional options has to be defined for the
executor.

This is not meant to be used directly, thus is not meant to be publicly
exposed.
"""
=======
]
>>>>>>> 67db4251
<|MERGE_RESOLUTION|>--- conflicted
+++ resolved
@@ -12,19 +12,4 @@
     "command",
     "__version__",
     "create_calibration_platform",
-<<<<<<< HEAD
-]
-
-DEFAULT_EXECUTOR = Executor.create(".routines", platform="dummy")
-"""Default executor, registered as a qibocal submodule.
-
-It is defined for streamlined usage of qibocal protocols in simple
-contexts, where no additional options has to be defined for the
-executor.
-
-This is not meant to be used directly, thus is not meant to be publicly
-exposed.
-"""
-=======
-]
->>>>>>> 67db4251
+]