@phdthesis{Gao2008,
  url       = {https://doi.org/10.7907/RAT0-VM75},
  type      = {PhD},
  title     = {The {Physics} of {Superconducting} {Microwave} {Resonators}},
  copyright = {other},
  school    = {California Institute of Technology},
  author    = {Gao, J.},
  year      = {2008},
  doi       = {10.7907/RAT0-VM75}
}

@article{Probst2015,
  author  = {Probst, S. and Song, F. B. and Bushev, P. A. and Ustinov, A. V. and Weides, M.},
  title   = {{Efficient and robust analysis of complex scattering data under noise in microwave resonators}},
  journal = {Review of Scientific Instruments},
  volume  = {86},
  number  = {2},
  pages   = {024706},
  year    = {2015},
  month   = {02},
  issn    = {0034-6748},
  doi     = {10.1063/1.4907935},
  url     = {https://doi.org/10.1063/1.4907935},
  eprint  = {https://pubs.aip.org/aip/rsi/article-pdf/doi/10.1063/1.4907935/15732678/024706\_1\_online.pdf}
}

@article{Chernov2005,
  title   = {Least Squares Fitting of Circles},
  author  = {Nikolai I. Chernov and Claire Lesort},
  journal = {Journal of Mathematical Imaging and Vision},
  year    = {2005},
  volume  = {23},
  pages   = {239-252},
  url     = {https://api.semanticscholar.org/CorpusID:5329282}
}

@article{Blais_2004,
  doi       = {10.1103/physreva.69.062320},
  url       = {https://doi.org/10.1103%2Fphysreva.69.062320},
  year      = 2004,
  month     = {jun},
  publisher = {American Physical Society ({APS})},
  volume    = {69},
  number    = {6},
  author    = {Alexandre Blais and Ren-Shou Huang and Andreas Wallraff and S. M. Girvin and R. J. Schoelkopf},
  title     = {Cavity quantum electrodynamics for superconducting electrical circuits: An architecture for quantum computation},
  journal   = {Physical Review A}
}

@article{wallraff2004strong,
  doi       = {https://doi.org/10.1038/nature02851},
  title     = {Strong coupling of a single photon to a superconducting qubit using circuit quantum electrodynamics},
  author    = {Wallraff, Andreas and Schuster, David I and Blais, Alexandre and Frunzio, Luigi and Huang, R-S and Majer, Johannes and Kumar, Sameer and Girvin, Steven M and Schoelkopf, Robert J},
  journal   = {Nature},
  volume    = {431},
  number    = {7005},
  pages     = {162--167},
  year      = {2004},
  publisher = {Nature Publishing Group UK London}
}


@phdthesis{Greene_2014,
  author = {Amy Greene},
  title  = {Calibration and Utilization of High-Fidelity Two-Qubit Operations},
  school = {Massachusetts Institute of Technology},
  year   = {2008}
}

@article{Gu_2017,
  doi       = {10.1016/j.physrep.2017.10.002},
  year      = {2017},
  month     = nov,
  publisher = {Elsevier {BV}},
  volume    = {718-719},
  pages     = {1--102},
  author    = {Xiu Gu and Anton Frisk Kockum and Adam Miranowicz and Yu-xi Liu and Franco Nori},
  title     = {Microwave photonics with superconducting quantum circuits},
  journal   = {Physics Reports}
}

@misc{gao2021practical,
  title         = {A practical guide for building superconducting quantum devices},
  author        = {Yvonne Y. Gao and M. Adriaan Rol and Steven Touzard and Chen Wang},
  year          = {2021},
  eprint        = {2106.06173},
  archiveprefix = {arXiv},
  primaryclass  = {quant-ph}
}

@article{Krantz_2019,
  title     = {A quantum engineer’s guide to superconducting qubits},
  volume    = {6},
  issn      = {1931-9401},
  url       = {http://dx.doi.org/10.1063/1.5089550},
  doi       = {10.1063/1.5089550},
  number    = {2},
  journal   = {Applied Physics Reviews},
  publisher = {AIP Publishing},
  author    = {Krantz, P. and Kjaergaard, M. and Yan, F. and Orlando, T. P. and Gustavsson, S. and Oliver, W. D.},
  year      = {2019},
  month     = jun
}

@misc{Baur2012RealizingQG,
  title  = {Realizing quantum gates and algorithms with three superconducting qubits},
  author = {Matthias Baur},
  year   = {2012},
  url    = {https://api.semanticscholar.org/CorpusID:59065808}
}

@article{Koch_2007,
  title     = {Charge-insensitive qubit design derived from the Cooper pair box},
  volume    = {76},
  issn      = {1094-1622},
  url       = {http://dx.doi.org/10.1103/PhysRevA.76.042319},
  doi       = {10.1103/physreva.76.042319},
  number    = {4},
  journal   = {Physical Review A},
  publisher = {American Physical Society (APS)},
  author    = {Koch, Jens and Yu, Terri M. and Gambetta, Jay and Houck, A. A. and Schuster, D. I. and Majer, J. and Blais, Alexandre and Devoret, M. H. and Girvin, S. M. and Schoelkopf, R. J.},
  year      = {2007},
  month     = oct
}

@misc{Chen2018MetrologyOQ,
  title  = {Metrology of Quantum Control and Measurement in Superconducting Qubits},
  author = {Zijun Chen},
  year   = {2018},
  url    = {https://api.semanticscholar.org/CorpusID:196194358}
}


@article{Barrett_2023,
  title     = {Learning-Based Calibration of Flux Crosstalk in Transmon Qubit Arrays},
  volume    = {20},
  issn      = {2331-7019},
  url       = {http://dx.doi.org/10.1103/PhysRevApplied.20.024070},
  doi       = {10.1103/physrevapplied.20.024070},
  number    = {2},
  journal   = {Physical Review Applied},
  publisher = {American Physical Society (APS)},
  author    = {Barrett, Cora N. and Karamlou, Amir H. and Muschinske, Sarah E. and Rosen, Ilan T. and Braumüller, Jochen and Das, Rabindra and Kim, David K. and Niedzielski, Bethany M. and Schuldt, Meghan and Serniak, Kyle and Schwartz, Mollie E. and Yoder, Jonilyn L. and Orlando, Terry P. and Gustavsson, Simon and Grover, Jeffrey A. and Oliver, William D.},
  year      = {2023},
  month     = aug
}

@misc{pedicillo2023,
  title         = {Benchmarking machine learning models for quantum state classification},
  author        = {Edoardo Pedicillo and Andrea Pasquale and Stefano Carrazza},
  year          = {2023},
  eprint        = {2309.07679},
  archiveprefix = {arXiv},
  primaryclass  = {id='quant-ph' full_name='Quantum Physics' is_active=True alt_name=None in_archive='quant-ph' is_general=False description=None}
}

@article{Knill2008,
  title     = {Randomized benchmarking of quantum gates},
  volume    = {77},
  issn      = {1094-1622},
  url       = {http://dx.doi.org/10.1103/PhysRevA.77.012307},
  doi       = {10.1103/physreva.77.012307},
  number    = {1},
  journal   = {Physical Review A},
  publisher = {American Physical Society (APS)},
  author    = {Knill, E. and Leibfried, D. and Reichle, R. and Britton, J. and Blakestad, R. B. and Jost, J. D. and Langer, C. and Ozeri, R. and Seidelin, S. and Wineland, D. J.},
  year      = {2008},
  month     = {jan}
}

@article{Emerson_2005,
  title     = {Scalable noise estimation with random unitary operators},
  volume    = {7},
  issn      = {1741-3575},
  url       = {http://dx.doi.org/10.1088/1464-4266/7/10/021},
  doi       = {10.1088/1464-4266/7/10/021},
  number    = {10},
  journal   = {Journal of Optics B: Quantum and Semiclassical Optics},
  publisher = {IOP Publishing},
  author    = {Emerson, Joseph and Alicki, Robert and Życzkowski, Karol},
  year      = {2005},
  month     = sep,
  pages     = {S347–S352}
}

@article{Nielsen_2002,
<<<<<<< HEAD
  title     = {A simple formula for the average gate fidelity of a quantum dynamical operation},
  volume    = {303},
  issn      = {0375-9601},
  url       = {http://dx.doi.org/10.1016/S0375-9601(02)01272-0},
  doi       = {10.1016/s0375-9601(02)01272-0},
  number    = {4},
  journal   = {Physics Letters A},
  publisher = {Elsevier BV},
  author    = {Nielsen, Michael A},
  year      = {2002},
  month     = oct,
  pages     = {249–252}
}

@article{Cryoscope_20,
  title     = {Time-domain characterization and correction of on-chip distortion of control pulses in a quantum processor},
  volume    = {116},
  issn      = {1077-3118},
  url       = {http://dx.doi.org/10.1063/1.5133894},
  doi       = {10.1063/1.5133894},
  number    = {5},
  journal   = {Applied Physics Letters},
  publisher = {AIP Publishing},
  author    = {Rol, M. A. and Ciorciaro, L. and Malinowski, F. K. and Tarasinski, B. M. and Sagastizabal, R. E. and Bultink, C. C. and Salathe, Y. and Haandbaek, N. and Sedivy, J. and DiCarlo, L.},
  year      = {2020},
  month     = feb
=======
   title={A simple formula for the average gate fidelity of a quantum dynamical operation},
   volume={303},
   ISSN={0375-9601},
   url={http://dx.doi.org/10.1016/S0375-9601(02)01272-0},
   DOI={10.1016/s0375-9601(02)01272-0},
   number={4},
   journal={Physics Letters A},
   publisher={Elsevier BV},
   author={Nielsen, Michael A},
   year={2002},
   month=oct, pages={249–252} }

@article{Motzoi_2009,
   title={Simple Pulses for Elimination of Leakage in Weakly Nonlinear Qubits},
   volume={103},
   ISSN={1079-7114},
   url={http://dx.doi.org/10.1103/PhysRevLett.103.110501},
   DOI={10.1103/physrevlett.103.110501},
   number={11},
   journal={Physical Review Letters},
   publisher={American Physical Society (APS)},
   author={Motzoi, F. and Gambetta, J. M. and Rebentrost, P. and Wilhelm, F. K.},
   year={2009},
   month=sep }


@article{Gambetta_2011,
   title={Analytic control methods for high-fidelity unitary operations in a weakly nonlinear oscillator},
   volume={83},
   ISSN={1094-1622},
   url={http://dx.doi.org/10.1103/PhysRevA.83.012308},
   DOI={10.1103/physreva.83.012308},
   number={1},
   journal={Physical Review A},
   publisher={American Physical Society (APS)},
   author={Gambetta, J. M. and Motzoi, F. and Merkel, S. T. and Wilhelm, F. K.},
   year={2011},
   month=jan }

@article{Sheldon_2016,
   title={Characterizing errors on qubit operations via iterative randomized benchmarking},
   volume={93},
   ISSN={2469-9934},
   url={http://dx.doi.org/10.1103/PhysRevA.93.012301},
   DOI={10.1103/physreva.93.012301},
   number={1},
   journal={Physical Review A},
   publisher={American Physical Society (APS)},
   author={Sheldon, Sarah and Bishop, Lev S. and Magesan, Easwar and Filipp, Stefan and Chow, Jerry M. and Gambetta, Jay M.},
   year={2016},
   month=jan }

@misc{reed2013entanglementquantumerrorcorrection,
      title={Entanglement and Quantum Error Correction with Superconducting Qubits},
      author={Matthew Reed},
      year={2013},
      eprint={1311.6759},
      archivePrefix={arXiv},
      primaryClass={quant-ph},
      url={https://arxiv.org/abs/1311.6759},
>>>>>>> 4d457517
}<|MERGE_RESOLUTION|>--- conflicted
+++ resolved
@@ -184,7 +184,6 @@
 }
 
 @article{Nielsen_2002,
-<<<<<<< HEAD
   title     = {A simple formula for the average gate fidelity of a quantum dynamical operation},
   volume    = {303},
   issn      = {0375-9601},
@@ -211,18 +210,7 @@
   author    = {Rol, M. A. and Ciorciaro, L. and Malinowski, F. K. and Tarasinski, B. M. and Sagastizabal, R. E. and Bultink, C. C. and Salathe, Y. and Haandbaek, N. and Sedivy, J. and DiCarlo, L.},
   year      = {2020},
   month     = feb
-=======
-   title={A simple formula for the average gate fidelity of a quantum dynamical operation},
-   volume={303},
-   ISSN={0375-9601},
-   url={http://dx.doi.org/10.1016/S0375-9601(02)01272-0},
-   DOI={10.1016/s0375-9601(02)01272-0},
-   number={4},
-   journal={Physics Letters A},
-   publisher={Elsevier BV},
-   author={Nielsen, Michael A},
-   year={2002},
-   month=oct, pages={249–252} }
+}
 
 @article{Motzoi_2009,
    title={Simple Pulses for Elimination of Leakage in Weakly Nonlinear Qubits},
@@ -272,5 +260,4 @@
       archivePrefix={arXiv},
       primaryClass={quant-ph},
       url={https://arxiv.org/abs/1311.6759},
->>>>>>> 4d457517
 }